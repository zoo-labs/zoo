@tailwind base;
@tailwind components;
@tailwind utilities;


:root {
  /* #region  /**=========== Primary Color =========== */
  /* !STARTERCONF Customize these variable, copy and paste from /styles/colors.css for list of colors */
  --tw-color-primary-50: 240 249 255;
  --tw-color-primary-100: 224 242 254;
  --tw-color-primary-200: 186 230 253;
  --tw-color-primary-300: 125 211 252;
  --tw-color-primary-400: 56 189 248;
  --tw-color-primary-500: 14 165 233;
  --tw-color-primary-600: 2 132 199;
  --tw-color-primary-700: 3 105 161;
  --tw-color-primary-800: 7 89 133;
  --tw-color-primary-900: 12 74 110;
  --color-primary-50: rgb(var(--tw-color-primary-50)); /* #f0f9ff */
  --color-primary-100: rgb(var(--tw-color-primary-100)); /* #e0f2fe */
  --color-primary-200: rgb(var(--tw-color-primary-200)); /* #bae6fd */
  --color-primary-300: rgb(var(--tw-color-primary-300)); /* #7dd3fc */
  --color-primary-400: rgb(var(--tw-color-primary-400)); /* #38bdf8 */
  --color-primary-500: rgb(var(--tw-color-primary-500)); /* #0ea5e9 */
  --color-primary-600: rgb(var(--tw-color-primary-600)); /* #0284c7 */
  --color-primary-700: rgb(var(--tw-color-primary-700)); /* #0369a1 */
  --color-primary-800: rgb(var(--tw-color-primary-800)); /* #075985 */
  --color-primary-900: rgb(var(--tw-color-primary-900)); /* #0c4a6e */
  /* #endregion  /**======== Primary Color =========== */
}

@layer base {
  /* inter var - latin */
  @font-face {
    font-family: 'Inter';
    font-style: normal;
    font-weight: 100 900;
    font-display: optional;
    src: url('/fonts/inter-var-latin.woff2') format('woff2');
    unicode-range: U+0000-00FF, U+0131, U+0152-0153, U+02BB-02BC, U+02C6, U+02DA,
      U+02DC, U+2000-206F, U+2074, U+20AC, U+2122, U+2191, U+2193, U+2212,
      U+2215, U+FEFF, U+FFFD;
  }

  .cursor-newtab {
    cursor: url('/images/new-tab.png') 10 10, pointer;
  }

  /* #region  /**=========== Typography =========== */
  .h0 {
    @apply font-primary text-3xl font-bold md:text-5xl;
  }

  h1,
  .h1 {
    @apply font-primary text-2xl font-bold md:text-4xl;
  }

  h2,
  .h2 {
    @apply font-primary text-xl font-bold md:text-3xl;
  }

  h3,
  .h3 {
    @apply font-primary text-lg font-bold md:text-2xl;
  }

  h4,
  .h4 {
    @apply font-primary text-base font-bold md:text-lg;
  }

  body,
  .p {
    @apply font-primary text-sm md:text-base;
  }
  /* #endregion  /**======== Typography =========== */

  .layout {
    /* 1100px */
    max-width: 68.75rem;
    @apply mx-auto w-11/12;
  }

  .bg-dark a.custom-link {
    @apply border-gray-200 hover:border-gray-200/0;
  }

  /* Class to adjust with sticky footer */
  .min-h-main {
    @apply min-h-[calc(100vh-56px)];
  }
}

@layer utilities {
  .animated-underline {
    background-image: linear-gradient(#33333300, #33333300),
      linear-gradient(
        to right,
        var(--color-primary-400),
        var(--color-primary-500)
      );
    background-size: 100% 2px, 0 2px;
    background-position: 100% 100%, 0 100%;
    background-repeat: no-repeat;
  }
  @media (prefers-reduced-motion: no-preference) {
    .animated-underline {
      transition: 0.3s ease;
      transition-property: background-size, color, background-color,
        border-color;
    }
  }
  .animated-underline:hover,
  .animated-underline:focus-visible {
    background-size: 0 2px, 100% 2px;
  }
}
model-viewer {
  width:inherit;
  height:inherit;
  background-color: transparent;
    --poster-color: transparent;
    outline: none;
    -webkit-tap-highlight-color: rgba(255,255,255,0);
}
* {
  scroll-behavior: smooth;
}
.font-poppins {
  font-family: poppins;
}
.logo {
  font-weight: 900;
  font-size: 1.5em;
}
.text-highlight {
  color: #2517FF;
}
.hover\:text-highlight:hover {
  color: #2517FF;
}
.intro-bg {
  width: 100%;
  height: auto;
}
.dog-bg {
  width: 52%;
}
.space-dog-bg {
  width: 48%;
}
.slick-dots li button:before {
  color: white !important;
}
.slick-dots {
  left: 0;
  bottom: -50px !important;
}
.bg-blue {
  background-color: #2517FF;
}
@media not all and (min-width: 768px) {
  .dog-bg {
    width: 82%;
  }
  .space-dog-bg {
    width: 18%;
  }
}
@media (min-width: 768px) {
  .donation-container {
    padding-left:4rem;
    padding-right:4rem; 
  }
  .donation-div {
    padding:1.5rem 1.5rem;
  }
  .donation-text {
    font-size: 0.7rem;
    line-height: 0.9rem;
  }
  .donation-input {
    font-size: 0.7rem;
    line-height: 0.9rem;
  }
}
@media (min-width: 900px) {
  .donation-container {
    padding-left:4rem;
    padding-right:4rem; 
  }
  .donation-div {
    padding:1.5rem 1.5rem;
  }
  .donation-text {
    font-size: 0.9rem;
    line-height: 1.1rem;
  }
  .donation-input {
    font-size: 1rem;
    line-height: 1.2rem;
  }
}
@media (min-width: 1050px) {
  .donation-container {
    padding-left:4rem;
    padding-right:4rem; 
  }
  .donation-div {
    padding:1.5rem 1.5rem;
  }
  .donation-text {
    font-size: 1.2rem;
    line-height: 1.5rem;
  }
}
@media (min-width: 1200px) {
  .donation-container {
    padding-left:7rem;
    padding-right:7rem; 
  }
  .donation-div {
    padding:2rem 2rem;
  }
  .donation-text {
    font-size: 1.2rem;
    line-height: 1.5rem;
  }
}
@media (min-width: 1310px) {
  .donation-container {
    padding-left:7.8rem;
    padding-right:7.8rem; 
  }
  .donation-div {
    padding:2.5rem 2.5rem;
  }
  .donation-text {
    font-size: 1.2rem;
    line-height: 1.5rem;
  }
}
@media (min-width: 1400px) {
  .donation-container {
    padding-left:7.8rem;
    padding-right:7.8rem; 
  }
  .donation-div {
    padding:3.5rem 3.5rem;
  }
  .donation-text {
    font-size: 1.2rem;
    line-height: 1.5rem;
  }
}

@media (min-width: 1800px) {
  .donation-container {
    padding-left:12rem;
    padding-right:12rem; 
  }
  .donation-div {
    padding:4rem 4rem;
  }
  .donation-text {
    font-size: 1.5rem;
    line-height: 2rem;
  }
}

.involved-header {
  top: calc(50% - 48px);
}
.collect-link {
  color: white;
}
.collect-link > .active {
  border:1px solid #fff;
<<<<<<< HEAD
  border-radius: 9999px;
=======
  border-radius: 20px;
}

a {
  color: white;
}
svg {
  display: inline;
>>>>>>> e32fd15b
}<|MERGE_RESOLUTION|>--- conflicted
+++ resolved
@@ -278,10 +278,7 @@
 }
 .collect-link > .active {
   border:1px solid #fff;
-<<<<<<< HEAD
   border-radius: 9999px;
-=======
-  border-radius: 20px;
 }
 
 a {
@@ -289,5 +286,4 @@
 }
 svg {
   display: inline;
->>>>>>> e32fd15b
 }