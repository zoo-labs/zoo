--- conflicted
+++ resolved
@@ -2,11 +2,10 @@
 import Image from 'next/image';
 function Collecting() {
   return (
-<<<<<<< HEAD
     <div className="bg-black py-52 max-md:py-0">
         <div className='w-full text-center items-center flex flex-col justify-between'>
-            <Link href='/collect' className='text-white md:text-4xl xl:text-6xl max-md:text-3xl max-md:my-5 pb-8'>Start Collecting</Link>
-            <Link href='/collect' className='text-center w-3/5'>
+            <Link href='/collect'  className='text-white md:text-4xl xl:text-6xl max-md:text-3xl max-md:my-5 pb-8'>Start Collecting</Link>
+            <Link href='/collect'  className='text-center w-3/5'>
             <Image
                 className='w-full'
                 src='/images/collecting.png'
@@ -16,13 +15,13 @@
             />
             </Link>
             <div className='flex max-md:flex-col max-md:pt-8 items-center justify-center md:space-x-8'>
-                <Link href="/collect" className='flex items-center cursor-pointer text-white md:text-sm lg:text-md xl:text-xl max-md:pb-10'>
+                <Link href="/collect"  className='flex items-center cursor-pointer text-white md:text-sm lg:text-md xl:text-xl max-md:pb-10'>
                     <span className='pr-[15px]'>View Endangered Cards</span>
                     <svg width="6" height="11" viewBox="0 0 6 11" fill="none" xmlns="http://www.w3.org/2000/svg">
                         <path fill-rule="evenodd" clip-rule="evenodd" d="M6 5.5L1.19924 10.5L0 9.24901L3.59962 5.5L6.08905e-06 1.751L1.19924 0.5L6 5.5Z" fill="white"/>
                     </svg>
                 </Link>
-                <Link href="https://app.zoolabs.io/" className='flex items-center cursor-pointer text-white md:text-sm lg:text-md xl:text-lg max-md:pb-6'>
+                <Link href="https://app.zoolabs.io/"  className='flex items-center cursor-pointer text-white md:text-sm lg:text-md xl:text-lg max-md:pb-6'>
                     <span className='pr-[15px]'>Shop Digital Collectibles</span>
                     <svg width="6" height="11" viewBox="0 0 6 11" fill="none" xmlns="http://www.w3.org/2000/svg">
                         <path fill-rule="evenodd" clip-rule="evenodd" d="M6 5.5L1.19924 10.5L0 9.24901L3.59962 5.5L6.08905e-06 1.751L1.19924 0.5L6 5.5Z" fill="white"/>
@@ -31,44 +30,6 @@
             </div>
         </div>
     </div>
-=======
-      <div className="bg-black py-52 max-md:py-0">
-          <div className='w-full text-center items-center flex flex-col justify-between'>
-              <h1 className='text-white md:text-4xl xl:text-6xl max-md:text-3xl max-md:my-5 pb-8'>Start Collecting</h1>
-              <Image
-                  className='w-3/5'
-                  src='/images/collecting.png'
-                  width='800'
-                  height='800'
-                  alt=''
-              />
-              <div className='flex max-md:flex-col max-md:pt-8 items-center justify-center md:space-x-8'>
-                  <Link
-                      href="#viewcards"
-                      className='flex items-center cursor-pointer text-white md:text-sm lg:text-md xl:text-xl max-md:pb-10'
-                      legacyBehavior>
-                      <a>
-                        <span className='pr-[15px]'>View Endangered Cards</span>
-                        <svg width="6" height="11" viewBox="0 0 6 11" fill="none" xmlns="http://www.w3.org/2000/svg">
-                            <path fill-rule="evenodd" clip-rule="evenodd" d="M6 5.5L1.19924 10.5L0 9.24901L3.59962 5.5L6.08905e-06 1.751L1.19924 0.5L6 5.5Z" fill="white"/>
-                        </svg>
-                      </a>
-                  </Link>
-                  <Link
-                      href="/collect"
-                      className='flex items-center cursor-pointer text-white md:text-sm lg:text-md xl:text-lg max-md:pb-6'
-                      legacyBehavior>
-                      <a>
-                        <span className='pr-[15px]'>Shop Digital Collectibles</span>
-                        <svg width="6" height="11" viewBox="0 0 6 11" fill="none" xmlns="http://www.w3.org/2000/svg">
-                            <path fill-rule="evenodd" clip-rule="evenodd" d="M6 5.5L1.19924 10.5L0 9.24901L3.59962 5.5L6.08905e-06 1.751L1.19924 0.5L6 5.5Z" fill="white"/>
-                        </svg>
-                      </a>
-                  </Link>
-              </div>
-          </div>
-      </div>
->>>>>>> e32fd15b
   );
 }
 
