import React, { useState } from 'react';
import Link from 'next/link';
import "@fontsource/poppins";
function Navbar() {
  const [isOpen, setIsOpen] = useState(false);

  const toggleMenu = () => {
    setIsOpen(!isOpen);
  };

  return (
      <nav className="bg-black">
        <div className="max-md:fixed max-md:w-full max-md:left-0 max-md:z-[999] max-md:bg-black px-4 sm:px-6 lg:px-8 xl:px-12">
          <div className="flex items-center justify-between h-20">
              <div className="md:hidden">
                  <button
                  type="button"
                  onClick={toggleMenu}
                  className="text-white inline-flex items-center justify-center p-2 "
                  aria-controls="mobile-menu"
                  aria-expanded={isOpen}
                  >
                  <span className="sr-only">Open main menu</span>
                  {!isOpen ? (
                      <svg width="20" height="20" viewBox="0 0 20 20" fill="none" xmlns="http://www.w3.org/2000/svg">
                      <path fill-rule="evenodd" clip-rule="evenodd" d="M19 17.5H1V16H19V17.5ZM13 10.5H1V9H13V10.5ZM1 3.5V2H19V3.5H1Z" fill="white"/>
                      </svg>
                  ) : (
                      <svg
                      className="h-6 w-6"
                      xmlns="http://www.w3.org/2000/svg"
                      fill="none"
                      viewBox="0 0 24 24"
                      stroke="currentColor"
                      >
                      <path
                          strokeLinecap="round"
                          strokeLinejoin="round"
                          strokeWidth="2"
                          d="M6 18L18 6M6 6l12 12"
                      />
                      </svg>
                  )}
                  </button>
              </div>
              <div className="flex items-center max-md:ml-[36px]">
                  <div className="flex-shrink-0">

                  <Link
                      href="/"
                      className="text-gray-300  hover:text-white px-3 py-2  text-md font-medium">
                      <img alt="ZOO" src="/zooLogo.svg" style={{ width: 64, height: 64 }} />
                  </Link>
                  </div>
              </div>
              <div className="hidden md:block">
                  <div className="mx-10 flex items-baseline xl:space-x-16 md:space-x-4 lg:space-x-8 2xl:space-x-20">
                  <Link
                      href="/animals"
                      className="text-gray-300  hover:text-white px-3 py-2  text-md font-medium"
                  >
                      Animals
                  </Link>
                  <Link
                      href="/about"
                      className="text-gray-300  hover:text-white px-3 py-2  text-md font-medium"
                  >
                      Mission
                  </Link>
                  <Link
<<<<<<< HEAD
                      href="https://zoo.ngo/zoo-connect"
=======
                      href="/campaign"
>>>>>>> 9943e2cf
                      className="text-gray-300  hover:text-white px-3 py-2  text-md font-medium"
                  >
                      Campaign
                  </Link>
                  <Link
                      href="/getinvolved"
                      className="text-gray-300  hover:text-white px-3 py-2  text-md font-medium"
                  >
                    <>
                      Get Involved
                    </>
                  </Link>
                  {/* Add more links here */}
                  </div>
              </div>
              <div className='flex items-center'>
                  <Link
                      href="/donation"
                      className="text-black hover:bg-gray-700 bg-white hover:text-white px-6 py-1 rounded-full text-md font-medium  md:block"
                  >
                      Donate
                  </Link>
              </div>
          </div>
        </div>
        {isOpen && (
          <div className="md:hidden fixed z-50 h-[100vh] top-20 w-full bg-black" id="mobile-menu">
            <div className="px-2 pt-2 pb-3 space-y-1 sm:px-3">
              <Link
                href="/animals"
                className="text-gray-300 hover:bg-gray-700 hover:text-white block px-3 py-2 rounded-md text-base font-medium"
              >
                Animals
              </Link>
              <Link
                href="/zoo-connect"
                className="text-gray-300 hover:bg-gray-700 hover:text-white block px-3 py-2 rounded-md text-base font-medium"
              >
                Campaign
              </Link>
              <Link
<<<<<<< HEAD
                href="/about"
                className="text-gray-300 hover:bg-gray-700 hover:text-white block px-3 py-2 rounded-md text-base font-medium"
              >
                Mission
=======
                href="/campaign"
                className="text-gray-300 hover:bg-gray-700 hover:text-white block px-3 py-2 rounded-md text-base font-medium"
              >
                Campaign
>>>>>>> 9943e2cf
              </Link>
              <Link
                href="/getinvolved"
                className="text-gray-300 hover:bg-gray-700 hover:text-white block px-3 py-2 rounded-md text-base font-medium"
              >
                <>
                  Get Involved
                </>
              </Link>
            </div>
          </div>
        )}
      </nav>
  );
}

export default Navbar;<|MERGE_RESOLUTION|>--- conflicted
+++ resolved
@@ -68,11 +68,7 @@
                       Mission
                   </Link>
                   <Link
-<<<<<<< HEAD
-                      href="https://zoo.ngo/zoo-connect"
-=======
                       href="/campaign"
->>>>>>> 9943e2cf
                       className="text-gray-300  hover:text-white px-3 py-2  text-md font-medium"
                   >
                       Campaign
@@ -114,17 +110,16 @@
                 Campaign
               </Link>
               <Link
-<<<<<<< HEAD
                 href="/about"
                 className="text-gray-300 hover:bg-gray-700 hover:text-white block px-3 py-2 rounded-md text-base font-medium"
               >
                 Mission
-=======
+              </Link>
+              <Link
                 href="/campaign"
                 className="text-gray-300 hover:bg-gray-700 hover:text-white block px-3 py-2 rounded-md text-base font-medium"
               >
                 Campaign
->>>>>>> 9943e2cf
               </Link>
               <Link
                 href="/getinvolved"
