--- conflicted
+++ resolved
@@ -18,7 +18,6 @@
         }
       ];
   return (
-<<<<<<< HEAD
     <div className="bg-black">
         <p className='text-gray-300 text-sm xl:text-xl text-center'>Fuel Conservation Impact</p>
         <h1 className='text-white text-center md:text-3xl xl:text-6xl max-md:text-4xl mt-5 mb-12'>Select your donation</h1>
@@ -34,34 +33,7 @@
                         <path fill-rule="evenodd" clip-rule="evenodd" d="M6 5.5L1.19924 10.5L0 9.24901L3.59962 5.5L6.08905e-06 1.751L1.19924 0.5L6 5.5Z" fill="white"/>
                     </svg>
                 </Link>
-            ) : (
-                <div className='flex flex-col w-full'>
-                    <div className='flex items-center text-white md:text-md lg:text-lg xl:text-xl pb-2'>
-                        <span>$</span>
-                        <input className='pl-3 border-no bg-transparent outline-none w-full donation-input text-lg' placeholder='Enter your donation amount'/>
-=======
-      <div className="bg-black">
-          <p className='text-gray-300 text-sm xl:text-xl text-center'>Fuel Conservation Impact</p>
-          <h1 className='text-white text-center md:text-3xl xl:text-6xl max-md:text-4xl mt-5 mb-12'>Select your donation</h1>
-        <div className='flex max-md:flex-col xl:px-56 lg:px-40 md:px-32 max-md:px-5 md:space-x-16 max-md:space-y-8'>
-        {comments.map((data, index) => (
-          <div className='max-md:w-full flex flex-col items-center justify-between w-1/3 px-16 py-16 max-md:py-8 border rounded-xl border-white'>
-              <h1 className='text-white md:text-xl xl:text-4xl max-md:text-2xl max-md:my-5'>{data.title}</h1>
-              <p className='text-white md:text-md lg:text-lg xl:text-2xl max-md:text-xl text-center max-md:pb-10 py-10'>{data.comment}</p>
-              { data.type == 'normal' ? (
-                  <Link
-                      href='/donation'
-                      className='flex items-center cursor-pointer text-white md:text-sm lg:text-md xl:text-xl max-md:text-xl max-md:pb-10'
-                      legacyBehavior>
-                      <a>
-                        <span className='pr-[15px]'>Donate</span>
->>>>>>> e32fd15b
-                        <svg width="6" height="11" viewBox="0 0 6 11" fill="none" xmlns="http://www.w3.org/2000/svg">
-                            <path fill-rule="evenodd" clip-rule="evenodd" d="M6 5.5L1.19924 10.5L0 9.24901L3.59962 5.5L6.08905e-06 1.751L1.19924 0.5L6 5.5Z" fill="white"/>
-                        </svg>
-                      </a>
-                  </Link>
-              ) : (
+            ) :  (
                   <div className='flex flex-col w-full'>
                       <div className='flex items-center text-white md:text-md lg:text-lg xl:text-xl pb-2'>
                           <span>$</span>
