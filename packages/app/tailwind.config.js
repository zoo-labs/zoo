--- conflicted
+++ resolved
@@ -9,7 +9,11 @@
   //   purgeLayersByDefault: true,
   //   applyComplexClasses: true,
   // },
-  purge: ["./src/**/*.{js,ts,jsx,tsx}", "./components/**/*.{js,ts,jsx,tsx}", "./layouts/**/*.{js,ts,jsx,tsx}"],
+  purge: [
+    "./src/**/*.{js,ts,jsx,tsx}",
+    "./components/**/*.{js,ts,jsx,tsx}",
+    "./layouts/**/*.{js,ts,jsx,tsx}",
+  ],
   darkMode: false,
   theme: {
     extend: {
@@ -43,17 +47,14 @@
         green: "#1EE9B6",
         blue: "#007EFF",
         black: "#1F2030",
-<<<<<<< HEAD
-        "dark-gray": "#23262F",
+        "deep-gray": "#23262F",
         muted: "#777E91",
         "dark-pink": "#EF466F",
         orange: "#FF592C",
         "dark-blue": "#020F2C",
         "butter-white": "#FCFCFD",
-=======
         dark: "#000",
         "dark-gray": "#6D7278",
->>>>>>> a0149d64
 
         // "opaque-blue": "#0993ec80",
         // "opaque-pink": "#f338c380",
