import React, { useCallback, useEffect, useState } from "react";
import { useSelector } from "react-redux";
import { AppState } from "state";
import { fadeInOnScroll } from "animation";
import {
  useBuyZoo,
  useFetchMyNFTs,
  useGetAllAuctions,
  useGetNftTransfers,
} from "state/zoo/hooks";
import { numberWithCommas } from "functions";

import MyWalletSection from "./MyWalletSection";
import MyBidsSection from "./MyBidsSection";
import MyAuctionSection from "./MyAuctionsSections";
import EmptyAuctionSection from "./EmptyAuctionSection";
import { handleFunds } from "utils/handleFunds";
import { useActiveWeb3React } from "hooks";
import { useMoralis } from "react-moralis";
import { Auction } from "types";

export default function Wallet({ children }) {
  const [category, setCategory] = useState(0);
  const { Moralis, initialize } = useMoralis();

  const { account, library, chainId } = useActiveWeb3React();
  const buyZoo = useBuyZoo();
  const getAllAuctions = useGetAllAuctions();
  const zooBalance = useSelector<AppState, AppState["zoo"]["zooBalance"]>(
    (state) => state.zoo.zooBalance
  );
  const fetchNFTs = useFetchMyNFTs();
  const getNftTransfers = useGetNftTransfers();
  const { myNfts, nftTransfers, allAuctions, myEggsCount, myAnimalsCount } =
    useSelector((state: any) => state.zoo);
  const comingSoonRef = React.useRef();

  useEffect(() => {
    getAllAuctions();
  }, [getAllAuctions]);
  useEffect(() => {
    fadeInOnScroll(comingSoonRef.current);
  }, []);

  const initMoralis = useCallback(async () => {
    if (chainId) {
      try {
        // await Moralis.initPlugins();
        // await Moralis.enableWeb3();

        if (!Moralis.User.current()) await Moralis.authenticate();
        fetchNFTs();
        getNftTransfers();
      } catch (error) {
        console.log("error in init", error);
      }
    }
    // eslint-disable-next-line react-hooks/exhaustive-deps
  }, [Moralis, chainId, fetchNFTs, getNftTransfers, account]);

  useEffect(() => {
    console.log("initializingMoralis", { chainId, account });
    initMoralis().then((res) => {
      console.log("initializedMoralis");
    });
  }, [chainId, account, initMoralis]);
  console.log("myNfts__", myNfts);
  return (
    <section className="Hero">
      <div className="px-6 pb-16 mt- Hero__inner md:flex-col md:items-center lg:flex-row lg:max-w-7xl lg:mx-auto">
<<<<<<< HEAD
        <div className="flex flex-col items-center justify-between px-2 pt-12 md:px-6 lg:flex-row lg:max-w-7xl lg:mx-auto">
          <div className="p-px rounded-full bg-green">
            <div className="bg-black rounded-full ">
              <div className="flex items-center rounded-full w-max bg-green">
=======
        <div className="flex flex-col items-center justify-between px-2 md:px-6 pt-12 lg:flex-row lg:max-w-7xl lg:mx-auto">
          <div className="p-px bg-bid-gradient rounded-xl">
            <div className=" bg-black rounded-xl">
              <div className="flex w-max bg-bid-gradient items-center rounded-xl">
>>>>>>> 18f1dd97
                {["My Wallet", "My Bids", "My Auctions"].map((value, index) => {
                  const active = category === index;
                  return (
                    <a
                      onClick={() => {
                        setCategory(index);
                      }}
                      className={`${active ? "bg-bid-gradient" : "bg-black"} ${
                        index === 0 && "rounded-l-xl"
                      } ${index === 2 && "rounded-r-xl"}
                    ${index !== 2 && "mr-px"}
                    text-base font-semibold py-4 px-3 cursor-pointer inline-block `}
                      key={index}
                    >
                      {value}
                    </a>
                  );
                })}
              </div>
            </div>
          </div>
        </div>
        <div className="flex flex-col justify-between px-2 pt-4 md:items-center md:px-6 lg:flex-row lg:max-w-7xl lg:mx-auto">
          <div className="">
            <p className="text-lg font-bold md:text-xl">Wallet Balance </p>
            <div className="flex items-center mb-7">
              <p className="text-base font-bold text-white md:text-2xl">
                {numberWithCommas(zooBalance.toFixed(2))} $ZOO
              </p>
              <button
                onClick={() => handleFunds(chainId, buyZoo)}
                className="px-5 py-3 ml-4 text-sm font-semibold text-white rounded-full bg-green md:text-base md:px-6 md:py-3 lg:px-6"
              >
                Buy $ZOO
              </button>
            </div>
            {account && category === 0 && (
              <p className="font-semibold">
                {myEggsCount} Eggs - {myAnimalsCount} Animals
              </p>
            )}
          </div>
        </div>
        {category === 0 ? (
          <MyWalletSection
            myNfts={myNfts}
            nftTransfers={nftTransfers}
            fetchNfts={() => fetchNFTs()}
          />
        ) : category === 1 ? (
          <MyBidsSection />
        ) : allAuctions.filter(
            (auction: Auction) => auction.tokenOwner === account
          )?.length > 0 ? (
          allAuctions
            .filter((auction: Auction) => auction.tokenOwner === account) // filter auctions that are mine
            .map((auction: Auction, index: number) => (
              <MyAuctionSection key={index} auction={auction} />
            ))
        ) : (
          <EmptyAuctionSection />
        )}
      </div>
    </section>
  );
}

{
  /* from-purple to-blue bg-gradient-to-b */
}<|MERGE_RESOLUTION|>--- conflicted
+++ resolved
@@ -68,17 +68,10 @@
   return (
     <section className="Hero">
       <div className="px-6 pb-16 mt- Hero__inner md:flex-col md:items-center lg:flex-row lg:max-w-7xl lg:mx-auto">
-<<<<<<< HEAD
         <div className="flex flex-col items-center justify-between px-2 pt-12 md:px-6 lg:flex-row lg:max-w-7xl lg:mx-auto">
           <div className="p-px rounded-full bg-green">
             <div className="bg-black rounded-full ">
               <div className="flex items-center rounded-full w-max bg-green">
-=======
-        <div className="flex flex-col items-center justify-between px-2 md:px-6 pt-12 lg:flex-row lg:max-w-7xl lg:mx-auto">
-          <div className="p-px bg-bid-gradient rounded-xl">
-            <div className=" bg-black rounded-xl">
-              <div className="flex w-max bg-bid-gradient items-center rounded-xl">
->>>>>>> 18f1dd97
                 {["My Wallet", "My Bids", "My Auctions"].map((value, index) => {
                   const active = category === index;
                   return (
