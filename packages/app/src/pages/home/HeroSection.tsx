import React, { useState, useEffect, useRef } from "react";
import Image from "next/image";

// animation
import { fadeInFromLeft, fadeInOnScroll } from "animation";
import Tiger from "../../../public/gifs/siberian-tiger.gif";

import { useDispatch, useSelector } from "react-redux";
import { useBuyZoo } from "state/zoo/hooks";
import { useWeb3React } from "@web3-react/core";
import { useFaucet } from "hooks";
import { getZooBalance } from "state/zoo/actions";
import { handleFunds } from "utils/handleFunds";
import { useGif } from "context/GifContext";
import { createRequire } from "module";

const HeroSection = () => {
  const { account, library, chainId } = useWeb3React();
  const buyZoo = useBuyZoo();
  const faucet = useFaucet();

  // const heroContent = useRef();
  // const heroImage = useRef();

  const { state } = useGif();
  const { gifMode } = state;

  // useEffect(() => {
  //   fadeInFromLeft(heroContent.current);
  //   fadeInOnScroll(heroImage.current);
  // }, []);

  return (
    <section className="mt-24 Hero p-10">
      <div
        className="px-6 pt-16 pb-16 Hero__inner md:flex md:flex-col md:items-center lg:flex-row lg:max-w-7xl lg:mx-auto lg:justify-between"
        // ref={heroContent}
      >
        <div className="mb-6 Hero__content md:mb-12 md:flex md:flex-col md:items-center md:text-center md:max-w-7xl lg:items-start lg:text-left lg:basis-1/2">
          <p className="mb-2 uppercase text-green">Nfts made Fun.</p>

          <h1 className="mb-3 text-4xl font-bold lg:text-7xl lg:mb-6">
            Exotic animals for everyone.
          </h1>
          <p className="mb-6 text-base text-white lg:text-lg text-opacity-70 md:max-w-xl lg:text-left">
            Pet, play, feed, grow, and breed your very own animal NFT’s in our
            Sims-like metaverse to increase their value and earn greater
            rewards, all while contributing to saving endangered animals.
          </p>
          <div className="flex items-center gap-3">
            <div
              onClick={() => handleFunds(chainId, buyZoo)}
              className="px-5 py-3 text-sm font-semibold text-white rounded-full bg-gradient-to-b from-purple to-blue md:text-base md:px-6 md:py-4 lg:px-10 hover:cursor-pointer"
            >
              Buy $ZOO
            </div>
            <a
              className="px-5 py-3 text-sm font-semibold text-white border border-gray-100 rounded-full md:text-base md:px-6 md:py-4 lg:px-10 hover:cursor-pointer"
              href="/#endless-opportunity"
            >
              Learn More
            </a>
          </div>
        </div>
        <div
          className="max-w-md Hero__image lg:max-w-xl lg:basis-1/2 flex justify-center"
          // ref={heroImage}
        >
          {gifMode === "gif" ? (
            <video autoPlay loop={true} playsInline={true} muted>
<<<<<<< HEAD
              <source src="/videos/hero-video.mov" type="video/mp4"></source>
=======
              <source
                src="https://res.cloudinary.com/diu8hjwwe/video/upload/v1644330487/zoo/hero-video_gum6sk.mov"
                type="video/mp4"
              ></source>
>>>>>>> 15fe044c
            </video>
          ) : (
            <Image
              src="/img/amur-leopard.png"
              width={700}
              height={612}
              alt="leopard"
            />
          )}
        </div>
      </div>
    </section>
  );
};

export default HeroSection;<|MERGE_RESOLUTION|>--- conflicted
+++ resolved
@@ -68,14 +68,10 @@
         >
           {gifMode === "gif" ? (
             <video autoPlay loop={true} playsInline={true} muted>
-<<<<<<< HEAD
-              <source src="/videos/hero-video.mov" type="video/mp4"></source>
-=======
               <source
                 src="https://res.cloudinary.com/diu8hjwwe/video/upload/v1644330487/zoo/hero-video_gum6sk.mov"
                 type="video/mp4"
               ></source>
->>>>>>> 15fe044c
             </video>
           ) : (
             <Image
