import React from "react";
import Image from "next/image";
import Link from "next/link";

import { useGif } from "context/GifContext";

const animalFamilyData = [
  {
    id: "1",
    image: "/img/sumatran-elephant.png",
<<<<<<< HEAD
    gif: "/images/gifs/sumatran-elephant.gif",
=======
    gif: "/videos/sumatran-elephant.mov",
>>>>>>> 79029d97
    name: "Sumatran Elephant",
    scientificName: " Elephas Maximus Sumatranus",
    description: `Sumatran elephants feed on a variety of plants and deposit seeds
    wherever they go, contributing to a healthy forest ecosystem.
    They also share their lush forest habitat with other endangered
    species.`,
    status: "Critically Endangered",
    population: "2,400 - 2,800",
    size: "6.6 - 10.5 Feet",
    habitat: "Tropical Forests",
    images: [
      "/img/sumatran-elephant.png",
      "/img/sumatran-elephant.png",
      "/img/sumatran-elephant.png",
      "/img/sumatran-elephant.png",
    ],
  },
  {
    id: "2",
    image: "/img/javan-rhino.png",
<<<<<<< HEAD
    gif: "/images/gifs/javan-rhino.gif",
=======
    gif: "/videos/javan-rhino.mov",
>>>>>>> 79029d97
    name: "Javan Rhino",
    scientificName: "Rhinoceros Sondaicus",
    description: `Once the most widespread of Asian rhinoceroses, the Javan
    rhinoceros ranged from the islands of Java and Sumatra,
    throughout Southeast Asia, and into India and China. The species
    is critically endangered, with only one known population in the
    wild, and no individuals in captivity. It is possibly the rarest
    large mammal on Earth.`,
    status: "Critically Endangered",
    population: "18",
    size: "6.6 - 10.5 Feet",
    habitat: "Forests",
    images: [
      "/img/javan-rhino.png",
      "/img/javan-rhino.png",
      "/img/javan-rhino.png",
      "/img/javan-rhino.png",
    ],
  },
  {
    id: "3",
    image: "/img/siberian-tiger.png",
<<<<<<< HEAD
    gif: "/images/gifs/siberian-tiger.gif",
=======
    gif: "/videos/siberian-tiger.mov",
>>>>>>> 79029d97
    name: "Siberian Tiger",
    scientificName: "Siberian Tiger",
    description: `The Siberian tiger is a tiger from a specific population of the
    Panthera tigris tigris subspecies native to the Russian Far
    East, Northeast China. It once ranged throughout the Korean
    Peninsula, north China, and eastern Mongolia. The population
    currently inhabits mainly the Sikhote-Alin mountain region in
    southwest Primorye Province in East Russia.`,
    status: "endangered",
    population: "2,400 - 2,800",
    size: "6.6 - 10.5 Feet",
    habitat: "Tropical Forests",
    images: [
      "/img/siberian-tiger.png",
      "/img/siberian-tiger.png",
      "/img/siberian-tiger.png",
    ],
  },
];

const AnimalFamilySection = () => {
  const { state } = useGif();
  const { gifMode } = state;

  return (
    <section className="AnimalFamily">
      <div className="px-6 py-20 mx-auto max-w-7xl">
        <h2 className="mb-8 text-3xl font-bold text-center lg:text-4xl">
          Our Animal Family
        </h2>
        {animalFamilyData.map((data) => {
          return (
            <div
              className="flex flex-col items-center AnimalFamily__nfts mb-4"
              key={data.id}
            >
              <div className="flex flex-col items-center justify-center AnimalFamily__nft lg:flex-row">
                <div className="flex flex-col items-center w-full h-auto mb-8 AnimalFamily__image lg:basis-1/3">
                  <div className="p-px bg-nft-gradient mb-8 lg:mb-0 rounded-lg overflow-hidden">
                    {gifMode === "gif" ? (
                      <div className="bg-black rounded-lg overflow-hidden">
<<<<<<< HEAD
                        <Image
                          src={data.gif}
                          width={373}
                          height={373}
                          alt=""
                          objectFit="contain"
                        />
=======
                        <video
                          autoPlay
                          loop={true}
                          playsInline={true}
                          muted
                          className="rounded overflow-hidden"
                        >
                          <source src={data.gif}></source>
                        </video>
>>>>>>> 79029d97
                      </div>
                    ) : (
                      <Image
                        src={data.image}
                        width={373}
                        height={373}
                        alt=""
                        objectFit="contain"
                      />
                    )}
                  </div>
                </div>
                <div className="text-center AnimalFamily__name lg:basis-1/3">
                  <h2 className="mb-6 text-3xl font-bold lg:4xl">
                    {data.name}
                  </h2>
                  <a
                    href="/coming-soon"
                    className="bg-gradient-to-b from-purple to-blue text-white  text-sm md:text-base  font-bold px-8 py-3 md:px-6 lg:px-16 rounded-full"
                  >
                    Coming Soon
                  </a>
                </div>
                <div className="px-2 py-6  lg:px-6 lg:basis-1/3 lg:bg-black100 lg:rounded-3xl">
                  <h3 className="mb-4 text-xl font-bold ">
                    {data.scientificName}
                  </h3>
                  <p className="mb-3 text-grey text-opacity-70">
                    {data.description}
                  </p>
                  <Link href={`nft-product/${data.id}`} passHref>
                    <span className="text-green font-bold underline hover:cursor-pointer">
                      Learn more
                    </span>
                  </Link>
                </div>
              </div>
            </div>
          );
        })}

        <div className="flex items-center justify-center">
          <a
            href="/animal-list"
            className="px-5 py-3 text-sm border rounded-full font-bold border-green md:text-base text-green md:px-6 md:py-4 lg:px-20"
          >
            See All
          </a>
        </div>
      </div>
    </section>
  );
};

export default AnimalFamilySection;

{
  /* Another section */
}
{
  /* <div className="flex flex-col items-center AnimalFamily__nfts mb-4">
          <div className="flex flex-col items-center justify-center AnimalFamily__nft lg:flex-row">
            <div className="flex flex-col items-center w-full h-auto mb-8 AnimalFamily__image lg:basis-1/3">
              <Image
                src="/img/javan-rhino.png"
                width={373}
                height={373}
                alt=""
              />
            </div>
            <div className="text-center AnimalFamily__name lg:basis-1/3">
              <h2 className="mb-6 text-3xl font-bold lg:4xl">Javan Rhino</h2>
              <a
                href="/nft"
                className="bg-gradient-to-b from-purple to-blue text-white  text-sm md:text-base  font-bold px-8 py-3 md:px-6 lg:px-16 rounded-full"
              >
                Buy NFT
              </a>
            </div>
            <div className="px-2 py-6  lg:px-6 lg:basis-1/3 lg:bg-black100 lg:rounded-3xl">
              <h3 className="mb-4 text-xl font-bold ">Rhinoceros Sondaicus</h3>
              <p className="mb-3 text-grey text-opacity-70">
                Once the most widespread of Asian rhinoceroses, the Javan
                rhinoceros ranged from the islands of Java and Sumatra,
                throughout Southeast Asia, and into India and China. The species
                is critically endangered, with only one known population in the
                wild, and no individuals in captivity. It is possibly the rarest
                large mammal on Earth.
              </p>
              <a
                href=""
                rel="noreferrer"
                className="text-green font-bold underline"
              >
                Learn more
              </a>
            </div>
          </div>
        </div> */
}
{
  /* Another section */
}
{
  /* <div className="flex flex-col items-center AnimalFamily__nfts ">
          <div className="flex flex-col items-center justify-center AnimalFamily__nft lg:flex-row">
            <div className="flex flex-col items-center w-full h-auto mb-8 AnimalFamily__image lg:basis-1/3">
              <Image
                src="/img/siberian-tiger.png"
                width={373}
                height={373}
                alt=""
              />
            </div>
            <div className="text-center AnimalFamily__name lg:basis-1/3">
              <h2 className="mb-6 text-3xl font-bold lg:4xl">Siberian Tiger</h2>
              <a
                href="/nft"
                className="bg-gradient-to-b from-purple to-blue text-white  text-sm md:text-base  font-bold px-8 py-3 md:px-6 lg:px-16 rounded-full"
              >
                Buy NFT
              </a>
            </div>
            <div className="px-2 py-6  lg:px-6 lg:basis-1/3 lg:bg-black100 lg:rounded-3xl">
              <h3 className="mb-4 text-xl font-bold ">Siberian Tiger</h3>
              <p className="mb-3 text-grey text-opacity-70">
                The Siberian tiger is a tiger from a specific population of the
                Panthera tigris tigris subspecies native to the Russian Far
                East, Northeast China. It once ranged throughout the Korean
                Peninsula, north China, and eastern Mongolia. The population
                currently inhabits mainly the Sikhote-Alin mountain region in
                southwest Primorye Province in East Russia.
              </p>
              <a
                href=""
                rel="noreferrer"
                className="text-green font-bold underline"
              >
                Learn more
              </a>
            </div>
          </div>
        </div> */
}<|MERGE_RESOLUTION|>--- conflicted
+++ resolved
@@ -8,11 +8,7 @@
   {
     id: "1",
     image: "/img/sumatran-elephant.png",
-<<<<<<< HEAD
-    gif: "/images/gifs/sumatran-elephant.gif",
-=======
     gif: "/videos/sumatran-elephant.mov",
->>>>>>> 79029d97
     name: "Sumatran Elephant",
     scientificName: " Elephas Maximus Sumatranus",
     description: `Sumatran elephants feed on a variety of plants and deposit seeds
@@ -33,11 +29,7 @@
   {
     id: "2",
     image: "/img/javan-rhino.png",
-<<<<<<< HEAD
-    gif: "/images/gifs/javan-rhino.gif",
-=======
     gif: "/videos/javan-rhino.mov",
->>>>>>> 79029d97
     name: "Javan Rhino",
     scientificName: "Rhinoceros Sondaicus",
     description: `Once the most widespread of Asian rhinoceroses, the Javan
@@ -60,11 +52,7 @@
   {
     id: "3",
     image: "/img/siberian-tiger.png",
-<<<<<<< HEAD
-    gif: "/images/gifs/siberian-tiger.gif",
-=======
     gif: "/videos/siberian-tiger.mov",
->>>>>>> 79029d97
     name: "Siberian Tiger",
     scientificName: "Siberian Tiger",
     description: `The Siberian tiger is a tiger from a specific population of the
@@ -98,33 +86,23 @@
         {animalFamilyData.map((data) => {
           return (
             <div
-              className="flex flex-col items-center AnimalFamily__nfts mb-4"
+              className="flex flex-col items-center mb-4 AnimalFamily__nfts"
               key={data.id}
             >
               <div className="flex flex-col items-center justify-center AnimalFamily__nft lg:flex-row">
                 <div className="flex flex-col items-center w-full h-auto mb-8 AnimalFamily__image lg:basis-1/3">
-                  <div className="p-px bg-nft-gradient mb-8 lg:mb-0 rounded-lg overflow-hidden">
+                  <div className="p-px mb-8 overflow-hidden rounded-lg bg-nft-gradient lg:mb-0">
                     {gifMode === "gif" ? (
-                      <div className="bg-black rounded-lg overflow-hidden">
-<<<<<<< HEAD
-                        <Image
-                          src={data.gif}
-                          width={373}
-                          height={373}
-                          alt=""
-                          objectFit="contain"
-                        />
-=======
+                      <div className="overflow-hidden bg-black rounded-lg">
                         <video
                           autoPlay
                           loop={true}
                           playsInline={true}
                           muted
-                          className="rounded overflow-hidden"
+                          className="overflow-hidden rounded"
                         >
                           <source src={data.gif}></source>
                         </video>
->>>>>>> 79029d97
                       </div>
                     ) : (
                       <Image
@@ -143,12 +121,12 @@
                   </h2>
                   <a
                     href="/coming-soon"
-                    className="bg-gradient-to-b from-purple to-blue text-white  text-sm md:text-base  font-bold px-8 py-3 md:px-6 lg:px-16 rounded-full"
+                    className="px-8 py-3 text-sm font-bold text-white rounded-full bg-gradient-to-b from-purple to-blue md:text-base md:px-6 lg:px-16"
                   >
                     Coming Soon
                   </a>
                 </div>
-                <div className="px-2 py-6  lg:px-6 lg:basis-1/3 lg:bg-black100 lg:rounded-3xl">
+                <div className="px-2 py-6 lg:px-6 lg:basis-1/3 lg:bg-black100 lg:rounded-3xl">
                   <h3 className="mb-4 text-xl font-bold ">
                     {data.scientificName}
                   </h3>
@@ -156,7 +134,7 @@
                     {data.description}
                   </p>
                   <Link href={`nft-product/${data.id}`} passHref>
-                    <span className="text-green font-bold underline hover:cursor-pointer">
+                    <span className="font-bold underline text-green hover:cursor-pointer">
                       Learn more
                     </span>
                   </Link>
@@ -169,7 +147,7 @@
         <div className="flex items-center justify-center">
           <a
             href="/animal-list"
-            className="px-5 py-3 text-sm border rounded-full font-bold border-green md:text-base text-green md:px-6 md:py-4 lg:px-20"
+            className="px-5 py-3 text-sm font-bold border rounded-full border-green md:text-base text-green md:px-6 md:py-4 lg:px-20"
           >
             See All
           </a>
@@ -185,7 +163,7 @@
   /* Another section */
 }
 {
-  /* <div className="flex flex-col items-center AnimalFamily__nfts mb-4">
+  /* <div className="flex flex-col items-center mb-4 AnimalFamily__nfts">
           <div className="flex flex-col items-center justify-center AnimalFamily__nft lg:flex-row">
             <div className="flex flex-col items-center w-full h-auto mb-8 AnimalFamily__image lg:basis-1/3">
               <Image
@@ -199,12 +177,12 @@
               <h2 className="mb-6 text-3xl font-bold lg:4xl">Javan Rhino</h2>
               <a
                 href="/nft"
-                className="bg-gradient-to-b from-purple to-blue text-white  text-sm md:text-base  font-bold px-8 py-3 md:px-6 lg:px-16 rounded-full"
+                className="px-8 py-3 text-sm font-bold text-white rounded-full bg-gradient-to-b from-purple to-blue md:text-base md:px-6 lg:px-16"
               >
                 Buy NFT
               </a>
             </div>
-            <div className="px-2 py-6  lg:px-6 lg:basis-1/3 lg:bg-black100 lg:rounded-3xl">
+            <div className="px-2 py-6 lg:px-6 lg:basis-1/3 lg:bg-black100 lg:rounded-3xl">
               <h3 className="mb-4 text-xl font-bold ">Rhinoceros Sondaicus</h3>
               <p className="mb-3 text-grey text-opacity-70">
                 Once the most widespread of Asian rhinoceroses, the Javan
@@ -217,7 +195,7 @@
               <a
                 href=""
                 rel="noreferrer"
-                className="text-green font-bold underline"
+                className="font-bold underline text-green"
               >
                 Learn more
               </a>
@@ -243,12 +221,12 @@
               <h2 className="mb-6 text-3xl font-bold lg:4xl">Siberian Tiger</h2>
               <a
                 href="/nft"
-                className="bg-gradient-to-b from-purple to-blue text-white  text-sm md:text-base  font-bold px-8 py-3 md:px-6 lg:px-16 rounded-full"
+                className="px-8 py-3 text-sm font-bold text-white rounded-full bg-gradient-to-b from-purple to-blue md:text-base md:px-6 lg:px-16"
               >
                 Buy NFT
               </a>
             </div>
-            <div className="px-2 py-6  lg:px-6 lg:basis-1/3 lg:bg-black100 lg:rounded-3xl">
+            <div className="px-2 py-6 lg:px-6 lg:basis-1/3 lg:bg-black100 lg:rounded-3xl">
               <h3 className="mb-4 text-xl font-bold ">Siberian Tiger</h3>
               <p className="mb-3 text-grey text-opacity-70">
                 The Siberian tiger is a tiger from a specific population of the
@@ -261,7 +239,7 @@
               <a
                 href=""
                 rel="noreferrer"
-                className="text-green font-bold underline"
+                className="font-bold underline text-green"
               >
                 Learn more
               </a>
