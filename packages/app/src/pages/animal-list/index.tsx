import React, { useEffect } from "react";
import AnimalFamilyInfo from "components/AnimalInfo";
import Image from "next/image";
import Link from "next/link";
import animals from "../../animals.json";
import { ANIMAL_TYPE } from "../../types";

import { useGif } from "context/GifContext";

const animalFamilyData = [
  {
    id: "1",
    image: "/img/sumatran-elephant.png",
    gif: "/videos/sumatran-elephant.mov",
    name: "Sumatran Elephant",
    slug: 'sumatran-elephant',
  },
  {
    id: "2",
    image: "/img/javan-rhino.png",
    gif: "/img/javan-rhino.png",
    name: "Javan Rhino",
    slug: 'javan-rhino',
    
  },
  {
    id: "3",
    image: "/img/siberian-tiger.png",
    gif: "/img/siberian-tiger.png",
    name: "Siberian Tiger",
    slug: 'siberian-tiger',
  },
  {
    id: "4",
    image: "/img/clouded-leopard.png",
    gif: "/img/clouded-leopard.png",
    name: "Clouded Leopard",
    slug: 'clouded-leopard',
  },
  {
    id: "5",
    image: "/img/hippo.png",
    gif: "/img/hippo.png",
    name: "Pygmy Hippo",
    slug: 'pygmy-hippo',
  },
  {
    id: "6",
    image: "/img/giraffe.png",
    gif: "/img/giraffe.png",
    name: "Nubian Giraffe",
    slug: 'nubian-giraffe',
  },
  {
    id: "7",
    image: "/img/red-wolf.png",
    gif: "/img/red-wolf.png",
    name: "Red Wolf",
    slug: 'red-wolf',
  },
];

<<<<<<< HEAD
=======
// [
//   {
//     id: "1",
//     image: "/img/sumatran-elephant.png",
//     gif: "/images/gifs/sumatran-elephant.gif",
//     name: "Sumatran Elephant",
//     scientificName: " Elephas Maximus Sumatranus",
//     description: `Sumatran elephants feed on a variety of plants and deposit seeds
//     wherever they go, contributing to a healthy forest ecosystem.
//     They also share their lush forest habitat with other endangered
//     species.`,
//     status: "endangered",
//     population: "2,400 - 2,800",
//     size: "6.6 - 10.5 Feet",
//     habitat: "Tropical Forests",
//     images: [
//       "/img/sumatran-elephant.png",
//       "/img/sumatran-elephant.png",
//       "/img/sumatran-elephant.png",
//       "/img/sumatran-elephant.png",
//     ],
//   },
//   {
//     id: "2",
//     image: "/img/javan-rhino.png",
//     gif: "/images/gifs/javan-rhino.gif",
//     name: "Javan Rhino",
//     scientificName: "Rhinoceros Sondaicus",
//     description: `Once the most widespread of Asian rhinoceroses, the Javan
//     rhinoceros ranged from the islands of Java and Sumatra,
//     throughout Southeast Asia, and into India and China. The species
//     is critically endangered, with only one known population in the
//     wild, and no individuals in captivity. It is possibly the rarest
//     large mammal on Earth.`,
//     status: "endangered",
//     population: "2,400 - 2,800",
//     size: "6.6 - 10.5 Feet",
//     habitat: "Tropical Forests",
//     images: [
//       "/img/javan-rhino.png",
//       "/img/javan-rhino.png",
//       "/img/javan-rhino.png",
//       "/img/javan-rhino.png",
//     ],
//   },
//   {
//     id: "3",
//     image: "/img/siberian-tiger.png",
//     gif: "/images/gifs/siberian-tiger.gif",
//     name: "Siberian Tiger",
//     scientificName: "Siberian Tiger",
//     description: `The Siberian tiger is a tiger from a specific population of the
//     Panthera tigris tigris subspecies native to the Russian Far
//     East, Northeast China. It once ranged throughout the Korean
//     Peninsula, north China, and eastern Mongolia. The population
//     currently inhabits mainly the Sikhote-Alin mountain region in
//     southwest Primorye Province in East Russia.`,
//     status: "endangered",
//     population: "2,400 - 2,800",
//     size: "6.6 - 10.5 Feet",
//     habitat: "Tropical Forests",
//     images: [
//       "/img/siberian-tiger.png",
//       "/img/siberian-tiger.png",
//       "/img/siberian-tiger.png",
//     ],
//   },
// ];

>>>>>>> 6f66b933
const AnimalList = () => {
  const [animalFilter, setAnimalFilter] = React.useState<ANIMAL_TYPE[]>([]);
  const [animalsModified, setAnimalsModified] = React.useState<ANIMAL_TYPE[]>(
    []
  );

  const { state } = useGif();
  const { gifMode } = state;

  useEffect(() => {
    setAnimalsModified([...animals, animals[0]]);
  }, []);
  const handleActive = (e: ANIMAL_TYPE) => {
    const active = animalsModified.filter((animal) => animal.name === e.name);
    active.length = 1;
    setAnimalFilter(active);
  };
  return (
    <section>
      <div className="py-16 mb-8 lg:max-w-7xl lg:mx-auto">
        <h1 className="pt-16 text-4xl font-bold text-center lg:text-6xl">
          Our Animal Family
        </h1>
      </div>
      <div className="flex flex-col flex-wrap items-center px-4 py-16 lg:max-w-7xl lg:mx-auto lg:flex-row lg:justify-between lg:gap-2">
        {animalFamilyData.map((animal) => (
          <div
            key={animal.id}
            className="p-px mb-8 overflow-hidden rounded cursor-pointer bg-nft-gradient lg:max-w-md"
          >
            {gifMode === "gif" ? (
<<<<<<< HEAD
              <div className="bg-black rounded overflow-hidden">
                <Link href={`nft-product/${animal.slug}`}>
=======
              <div className="overflow-hidden bg-black rounded">
                <Link href={`nft-product/${animal.id}`}>
>>>>>>> 6f66b933
                  <a className="AnimalFamily__image w-full bg-[#000] border border-[#000] rounded-3xl	 h-auto flex flex-col items-center lg:basis-1/3">
                    {animal.id === "1" ? (
                      <video
                        autoPlay
                        loop={true}
                        playsInline={true}
                        muted
                        className="overflow-hidden rounded"
                      >
                        <source src={animal.gif}></source>
                      </video>
                    ) : (
                      <Image
                        src={`${animal.gif}`}
                        width={373}
                        height={373}
                        alt=""
                        className="rounded-3xl"
                      />
                    )}
                  </a>
                </Link>
              </div>
            ) : (
              <Link href={`nft-product/${animal.name?.toLowerCase()}`}>
                <a className="AnimalFamily__image w-full bg-[#000] border border-[#000] rounded-3xl	 h-auto flex flex-col items-center lg:basis-1/3">
                  <Image
                    src={`${animal.image}`}
                    width={373}
                    height={373}
                    alt=""
                    className="rounded-3xl"
                  />
                </a>
              </Link>
            )}
          </div>
        ))}
      </div>

      {/* {animalFilter.length > 0 && (
        <div className="bg-[#2517FF] py-10 mb-20">
          {animalFilter.map((animal) => (
            <div key={animal.name} className="flex flex-col">
              <AnimalFamilyInfo
                name={animal.name}
                image={animal.image}
                descriptionHead={animal.description.head}
                description={animal.description.desc}
              />
            </div>
          ))}
        </div>
      )} */}
    </section>
  );
};

export default AnimalList;<|MERGE_RESOLUTION|>--- conflicted
+++ resolved
@@ -60,78 +60,6 @@
   },
 ];
 
-<<<<<<< HEAD
-=======
-// [
-//   {
-//     id: "1",
-//     image: "/img/sumatran-elephant.png",
-//     gif: "/images/gifs/sumatran-elephant.gif",
-//     name: "Sumatran Elephant",
-//     scientificName: " Elephas Maximus Sumatranus",
-//     description: `Sumatran elephants feed on a variety of plants and deposit seeds
-//     wherever they go, contributing to a healthy forest ecosystem.
-//     They also share their lush forest habitat with other endangered
-//     species.`,
-//     status: "endangered",
-//     population: "2,400 - 2,800",
-//     size: "6.6 - 10.5 Feet",
-//     habitat: "Tropical Forests",
-//     images: [
-//       "/img/sumatran-elephant.png",
-//       "/img/sumatran-elephant.png",
-//       "/img/sumatran-elephant.png",
-//       "/img/sumatran-elephant.png",
-//     ],
-//   },
-//   {
-//     id: "2",
-//     image: "/img/javan-rhino.png",
-//     gif: "/images/gifs/javan-rhino.gif",
-//     name: "Javan Rhino",
-//     scientificName: "Rhinoceros Sondaicus",
-//     description: `Once the most widespread of Asian rhinoceroses, the Javan
-//     rhinoceros ranged from the islands of Java and Sumatra,
-//     throughout Southeast Asia, and into India and China. The species
-//     is critically endangered, with only one known population in the
-//     wild, and no individuals in captivity. It is possibly the rarest
-//     large mammal on Earth.`,
-//     status: "endangered",
-//     population: "2,400 - 2,800",
-//     size: "6.6 - 10.5 Feet",
-//     habitat: "Tropical Forests",
-//     images: [
-//       "/img/javan-rhino.png",
-//       "/img/javan-rhino.png",
-//       "/img/javan-rhino.png",
-//       "/img/javan-rhino.png",
-//     ],
-//   },
-//   {
-//     id: "3",
-//     image: "/img/siberian-tiger.png",
-//     gif: "/images/gifs/siberian-tiger.gif",
-//     name: "Siberian Tiger",
-//     scientificName: "Siberian Tiger",
-//     description: `The Siberian tiger is a tiger from a specific population of the
-//     Panthera tigris tigris subspecies native to the Russian Far
-//     East, Northeast China. It once ranged throughout the Korean
-//     Peninsula, north China, and eastern Mongolia. The population
-//     currently inhabits mainly the Sikhote-Alin mountain region in
-//     southwest Primorye Province in East Russia.`,
-//     status: "endangered",
-//     population: "2,400 - 2,800",
-//     size: "6.6 - 10.5 Feet",
-//     habitat: "Tropical Forests",
-//     images: [
-//       "/img/siberian-tiger.png",
-//       "/img/siberian-tiger.png",
-//       "/img/siberian-tiger.png",
-//     ],
-//   },
-// ];
-
->>>>>>> 6f66b933
 const AnimalList = () => {
   const [animalFilter, setAnimalFilter] = React.useState<ANIMAL_TYPE[]>([]);
   const [animalsModified, setAnimalsModified] = React.useState<ANIMAL_TYPE[]>(
@@ -163,13 +91,8 @@
             className="p-px mb-8 overflow-hidden rounded cursor-pointer bg-nft-gradient lg:max-w-md"
           >
             {gifMode === "gif" ? (
-<<<<<<< HEAD
               <div className="bg-black rounded overflow-hidden">
                 <Link href={`nft-product/${animal.slug}`}>
-=======
-              <div className="overflow-hidden bg-black rounded">
-                <Link href={`nft-product/${animal.id}`}>
->>>>>>> 6f66b933
                   <a className="AnimalFamily__image w-full bg-[#000] border border-[#000] rounded-3xl	 h-auto flex flex-col items-center lg:basis-1/3">
                     {animal.id === "1" ? (
                       <video
