--- conflicted
+++ resolved
@@ -59,12 +59,8 @@
   },
   {
     question: "Where can I interact and meet more members of the community?",
-<<<<<<< HEAD
     answer: `Please join our <a href="https://discord.com/invite/FZzWUbMUK5" target="_blank" rel="noreferrer" class="text-green text-underline">Discord</a> server where you can meet the rest of the community!
 		You can find the rest of our channels <a href="https://linktr.ee/AxieInfinity" target="_blank" rel="noreferrer" class="text-green text-underline">here</a>.`,
-=======
-    answer: `Please join our <a href="https://welcome.skymavis.com/regional-servers/" target="_blank" rel="noreferrer" class="text-green text-underline">Discord</a> server where you can meet the rest of the community!`,
->>>>>>> 7eec15d7
   },
   {
     question: "Who created the artwork for ZOO?",
@@ -147,7 +143,7 @@
   return (
     <div className="">
       <div className="px-4 pt-16 pb-16 mx-auto lg:max-w-7xl">
-        <h1 className="mb-8 text-4xl font-bold text-center lg:text-5xl mt-20 lg:mt-16">
+        <h1 className="mt-20 mb-8 text-4xl font-bold text-center lg:text-5xl lg:mt-16">
           Frequently asked questions
         </h1>
 
