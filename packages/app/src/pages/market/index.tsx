--- conflicted
+++ resolved
@@ -157,8 +157,6 @@
   });
 
   const router = useRouter();
-<<<<<<< HEAD
-=======
   const [zooBnbPrice, setZooBnbPrice] = useState(0);
   const zooKeeper = useZooKeeper();
 
@@ -171,7 +169,6 @@
   useEffect(() => {
     getZooBnbPrice();
   }, [getZooBnbPrice]);
->>>>>>> 08e06126
 
   const onClickTokenType = (name: string) => {
     console.log("name", name);
@@ -226,7 +223,7 @@
       {/* Eggs */}
       <div className="mb-16">
         <div>
-          <h2 className="text-3xl font-bold text-center text-white lg:text-4xl mb-4">
+          <h2 className="mb-4 text-3xl font-bold text-center text-white lg:text-4xl">
             Buy Eggs
           </h2>
         </div>
@@ -250,7 +247,7 @@
                             src={item.animation_url}
                             autoPlay
                             loop
-                            className="rounded overflow-hidden max-h-full object-cover"
+                            className="object-cover max-h-full overflow-hidden rounded"
                           />
                         </div>
                       </div>
@@ -390,7 +387,7 @@
       {/* Data */}
       <div>
         {category === 0 && (
-          <div className="flex flex-wrap mt-8 -mx-4 justify-center">
+          <div className="flex flex-wrap justify-center mt-8 -mx-4">
             {allAuctions.length > 0 ? (
               allAuctions.map((datum: Auction, index) => {
                 return (
@@ -410,7 +407,7 @@
         )}
 
         {category === 1 && (
-          <div className="flex flex-wrap mt-8 -mx-4 justify-center">
+          <div className="flex flex-wrap justify-center mt-8 -mx-4">
             {allAuctions.length > 0 ? (
               allAuctions
                 .filter((auction) => auction.kind === 0)
@@ -432,7 +429,7 @@
         )}
 
         {category === 2 && (
-          <div className="flex flex-wrap mt-8 -mx-4 justify-center">
+          <div className="flex flex-wrap justify-center mt-8 -mx-4">
             {allAuctions.length > 0 ? (
               allAuctions
                 .filter((auction) => auction.kind === 1)
