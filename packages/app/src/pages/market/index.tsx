import { numberWithCommas } from "functions";
import React, { useEffect, useState, useCallback } from "react";
import Image from "next/image";
import { useSelector } from "react-redux";
import { AppState } from "state";
import { useBuyZoo, useGetAllAuctions } from "state/zoo/hooks";
import MarketItem from "../../components/market/marketItem";
import markets from "../../components/market/marketitem.json";
import { wait } from "functions";
import { withStyles } from "@mui/styles";
import CloseIcon from "components/CloseIcon";
import ReactDropdown from "react-dropdown";
import { Filter } from "react-feather";
import { Slider } from "@mui/material";
import { styled } from "@mui/material/styles";
import { useModal } from "react-morphing-modal";
import { useRouter } from "next/router";
import Wallet from "./wallet";
import { useTokenTypes } from "zoo/state";
import { useFetchMyNFTs, useGetAvailableEggs } from "state/zoo/hooks";
import { useActiveWeb3React, useDrop, useZooKeeper } from "../../hooks";
import { useMoralis } from "react-moralis";
import { abbreviateNumber } from "functions/abbreviateNumbers";
import { accountEllipsis } from "functions/lux";
import { FaMoneyBillWave } from "react-icons/fa";
import { Auction, AvailableEgg } from "types";
import Web3 from "web3";

const PrettoSlider = styled(Slider)({
  color: "#15F195",
  height: 8,
  "& .MuiSlider-track": {
    border: "none",
  },
  "& .MuiSlider-thumb": {
    height: 24,
    width: 24,
    backgroundColor: "#15F195",
    border: "2px solid #fff",
    "&:focus, &:hover, &.Mui-active, &.Mui-focusVisible": {
      boxShadow: "inherit",
    },
    "&:before": {
      display: "none",
    },
  },
  "& .MuiSlider-valueLabel": {
    lineHeight: 1.2,
    fontSize: 12,
    background: "unset",
    padding: 0,
    width: 32,
    height: 32,
    borderRadius: "50% 50% 50% 0",
    backgroundColor: "#15F195",
    transformOrigin: "bottom left",
    transform: "translate(50%, -100%) rotate(-45deg) scale(0)",
    "&:before": { display: "none" },
    "&.MuiSlider-valueLabelOpen": {
      transform: "translate(50%, -100%) rotate(-45deg) scale(1)",
    },
    "& > *": {
      transform: "rotate(45deg)",
    },
  },
});

const MarketPlacePage = () => {
  const zooBalance = useSelector<AppState, AppState["zoo"]["zooBalance"]>(
    (state) => state.zoo.zooBalance
  );
  const animalsState = useSelector<AppState, AppState["zoo"]["animals"]>(
    (state) => state.zoo.animals
  );
  const eggsState = useSelector<AppState, AppState["zoo"]["eggs"]>(
    (state) => state.zoo.eggs
  );
  // const toggleBidModal = useBidModalToggle()
  // const toggleAssetModal = useAssetModalToggle()
  const myAuctions = [0, 1];
  const options = [
    "Common 🌕",
    "Uncommon 🌓",
    "Rare 🔥",
    "Super Rare ☄️",
    "Epic 🌟",
  ];
  const timeFIlterOption = [
    "Recently added",
    "Last 24 hours",
    "Last 7 days",
    "Last 30 days",
    "Last 90 days",
  ];
  const [fetching, setFetching] = useState(false);
  const [loadingMore, setLoadingMore] = useState(false);

  const [activeItem, setActiveItem] = useState({});
  const [hotData, setHotData] = useState([]);
  const getAvailableEggs = useGetAvailableEggs();
  const getAllAuctions = useGetAllAuctions();
  const dropContract = useDrop();

  const [age, setAge] = useState(0);
  const [breedCount, setBreadCount] = useState(0);
  const [category, setCategory] = useState(0);
  const [filtering, setFiltering] = useState(false);
  const [page, setPage] = useState(1);
  const [data, setData] = useState([]);
  const allAnimls = Object.values(animalsState);
  const allEggs = Object.values(eggsState);
  const allData = {
    0: allEggs,
    1: allAnimls,
  };

  const MarketEggs = markets.filter((item, index) => item.type === "egg");
  const MarketAnimals = markets.filter((item, index) => item.type === "animal");

  const { tokenTypes } = useTokenTypes();
  console.log("tokenTypes", tokenTypes);
  useEffect(() => {
    setData(
      [...Object.values(allData)]
        .flat(1)
        .sort((a: any, b: any) => a.tokenID - b.tokenID)
        .slice(0, 8 * page)
    );
    setHotData([allData[1]].flat(1).slice(0, 8));
  }, []);

  const loadMore = () => {
    setPage(page + 1);

    setLoadingMore(true);
    if (category === 0) {
      setData(
        [...Object.values(allData)]
          .flat(1)
          .sort((a: any, b: any) => a.tokenID - b.tokenID)
          .slice(0, 8 * page)
      );
    } else if (category === 3) {
      console.log("is hybrid filter");
    } else {
      setData(
        [allData[category - 1]]
          .flat(1)
          .sort((a, b) => a.tokenID - b.tokenID)
          .slice(0, 8 * page)
      );
    }
    setLoadingMore(false);
  };

  const { modalProps, open: openModal } = useModal({
    background: "black",
  });

  const router = useRouter();
  // const [zooBnbPrice, setZooBnbPrice] = useState(0);
  // const zooKeeper = useZooKeeper();

  // const getZooBnbPrice = useCallback(async () => {
  //   const price = await zooKeeper?.BNBPrice();
  //   const value = Web3.utils.fromWei(price.toString(), "ether");
  //   setZooBnbPrice(parseFloat(value));
  // }, [zooKeeper]);

  // useEffect(() => {
  //   getZooBnbPrice();
  // }, [getZooBnbPrice]);

  const onClickTokenType = (name: string) => {
    console.log("name", name);
    router.push(`${router.pathname}?name=${name}`, undefined, {
      shallow: true,
    });
  };

  const buyZoo = useBuyZoo();

  const { availableEggs, loading, allAuctions } = useSelector(
    (state: any) => state.zoo
  );

  // const {
  //   myEggsCount: eggsCount,
  //   myAnimalsCount: animalsCount,
  //   myBreedsCount: breedsCount,
  //   myNfts: myNFTs,
  // } = useSelector((state: any) => state.zoo);
  // const { authenticate, isAuthenticated, logout } = useMoralis();

  // const login = useCallback(async () => {
  //   if (!isAuthenticated) {
  //     await authenticate({ signingMessage: "Log in using Moralis" })
  //       .then(function (user) {
  //         console.log("logged in user:", user);
  //         console.log(user!.get("ethAddress"));
  //       })
  //       .catch(function (error) {
  //         console.log(error);
  //       });
  //   }
  // }, [authenticate, isAuthenticated]);

  useEffect(() => {
    getAllAuctions();
    getAvailableEggs();
  }, [getAllAuctions, getAvailableEggs]);

  console.log("MY availableEggs", availableEggs);
  console.log("MY_Auctionss", allAuctions);

  return (
    <div className="px-6 pt-16 pb-16 md:flex-col md:items-center lg:flex-row lg:max-w-7xl lg:mx-auto">
      <div className="flex flex-col items-center h-[20vh] bg-[url(/img/plant.png)] bg-contain bg-right-bottom bg-no-repeat">
        <h1 className="mb-4 text-5xl">
          The <span className="text-green">ZOO</span> Market
        </h1>
        <p>Buy, list, and bid on NFT Eggs and Animals.</p>
      </div>
      {/* Eggs */}
      {/* <div className="mb-16">
        <div>
          <h2 className="mb-4 text-3xl font-bold text-center text-white lg:text-4xl">
            Buy Eggs
          </h2>
        </div>
        <div className="flex flex-wrap justify-center -mx-4">
          {availableEggs.length ? (
            availableEggs?.map((item: AvailableEgg) => {
              console.log("nft item", item);
              return (
                <div
                  className="p-2 m:w-1/2 l:w-1/4"
                  key={item.id}
                  onClick={() => router.push(`/market/egg/${item.id}`)}
                >
                  <div className="flex flex-col ">
                    <div className="relative overflow-hidden rounded parent">
                      <div className="relative overflow-hidden rounded bg-nft-gradient p-[2px] parent w-full">
                        <div className="h-full w-[300px]">
                          <video
                            src={item.animation_url}
                            autoPlay
                            loop
                            className="object-cover max-h-full overflow-hidden rounded"
                          />
                        </div>
                      </div>
                      <div className="absolute top-0 left-0 invisible w-full h-full transition-all duration-300 rounded opacity-0 hover:visible hover:opacity-100">
                        <a className="absolute inline-flex items-center justify-center h-10 px-4 text-sm transition-all duration-300 transform rounded-full cursor-pointer left-1/2 bottom-6 min-w-max bg-primary -translate-x-2/4">
                          <span>Place a bid</span>
                        </a>
                      </div>
                    </div>

                    <a className="flex flex-col flex-grow py-4 no-underline cursor-pointer">
                      <div className="flex flex-col flex-grow">
                        <div className="flex mb-4 ">
                          <div className="mt-1 mr-auto text-sm font-semibold uppercase">
                            {item.name || "Egg"}{" "}
                          </div>
                          <div
                            className="flex items-center justify-center flex-shrink-0 px-2 ml-2 text-xs font-bold uppercase rounded-sm primary hover:bg-[#8c4ff8]"
                            style={{
                              boxShadow: "inset 0 0 0 1px rgb(140, 79, 248)",
                            }}
                          >
<<<<<<< HEAD
                            {String(item.price * zooBnbPrice)} BNB
=======
                            {abbreviateNumber(item.price)} Z00
>>>>>>> 06682e86
                          </div>
                        </div>
                        <div className="flex flex-col">
                          {item.attributes?.length > 0 &&
                            item.attributes.map((attr, index) => {
                              if (attr.trait_type === "Rarity") return null;
                              return (
                                <div
                                  key={index}
                                  className="flex items-center justify-between"
                                >
                                  <p className="text-sm font-medium">
                                    {attr.trait_type}
                                  </p>
                                  <p className="font-semibold text-[10px]">
                                    {attr.value}
                                  </p>
                                </div>
                              );
                            })}
                        </div>
                      </div>
                      <div className="flex items-center justify-between pt-4 mt-4 text-sm text-gray-800 border-t border-gray-700 border-solid ">
                        <div className="flex items-center text-xs font-semibold text-gray-500">
                          <div className="mr-1">
                            <FaMoneyBillWave />
                          </div>
                          Supply
                        </div>
                        <span className="font-semibold text-white">
                          {item.minted} / {item.supply}
                        </span>
                      </div>
                    </a>
                  </div>
                </div>
              );
            })
          ) : (
            <div className="px-4 py-12 ">
              <p className="text-lg text-center lg:text-3xl">
                No eggs available
              </p>
            </div>
          )}
        </div>
      </div> */}
      {/* Tab Navbar */}
      <div className="relative justify-center hidden mb-8 lg:flex">
        <div
          className="rounded-xl"
          style={{
            background: "linear-gradient(180deg, #4B31AC 0%, #2703F8 100%)",
            padding: 2,
          }}
        >
          <div className="flex items-center justify-center w-full h-full bg-black rounded-xl">
            {["All Items", "Eggs", "Animals"].map((value, index) => {
              const active = category === index;
              return (
                <a
                  onClick={() => {
                    setCategory(index);
                    setPage(1);
                    if (index === 0) {
                      setData(
                        [...Object.values(allData)]
                          .flat(1)
                          .sort((a: any, b: any) => a.tokenID - b.tokenID)
                          .slice(0, 8)
                      );
                    } else if (index === 1) {
                      console.log("is hybrid filter");
                    } else {
                      setData([]);
                      setFetching(true);
                      wait(1500).then(() =>
                        setData(
                          [allData[index - 1]]
                            .flat(1)
                            .sort((a, b) => a.tokenID - b.tokenID)
                            .slice(0, 8)
                        )
                      );
                    }
                  }}
                  className={`text-white text-sm font-bold py-1 px-4 cursor-pointer w-full h-full flex items-center justify-center ${
                    index !== 2 && "border-r border-blue whitespace-nowrap"
                  } ${
                    index === 0 ? "rounded-l-xl" : index === 2 && "rounded-r-xl"
                  }`}
                  style={{
                    background: active
                      ? "linear-gradient(180deg, #4B31AC 0%, #2703F8 100%)"
                      : "transparent",
                  }}
                  key={index}
                >
                  {value}
                </a>
              );
            })}
          </div>
        </div>
      </div>

      {/* Data */}
      <div>
        {category === 0 && (
          <div className="flex flex-wrap justify-center mt-8 -mx-4">
            {allAuctions.length > 0 ? (
              allAuctions.map((datum: Auction, index) => {
                return (
                  <div key={index} className="w-full p-2 md:w-1/2 xl:w-1/4">
                    <MarketItem
                      datum={datum}
                      applyMaxWidth={false}
                      placeBid={() => (setActiveItem(datum), console.log(""))}
                    />
                  </div>
                );
              })
            ) : (
              <div className="w-full py-16 text-center">No auctions</div>
            )}
          </div>
        )}

        {category === 1 && (
          <div className="flex flex-wrap justify-center mt-8 -mx-4">
            {allAuctions.length > 0 ? (
              allAuctions
                .filter((auction) => auction.kind === 0)
                .map((datum, index) => {
                  return (
                    <div key={index} className="w-full p-2 md:w-1/2 xl:w-1/4">
                      <MarketItem
                        datum={datum}
                        applyMaxWidth={false}
                        placeBid={() => (setActiveItem(datum), console.log(""))}
                      />
                    </div>
                  );
                })
            ) : (
              <div className="w-full py-16 text-center">No auctions</div>
            )}
          </div>
        )}

        {category === 2 && (
          <div className="flex flex-wrap justify-center mt-8 -mx-4">
            {allAuctions.length > 0 ? (
              allAuctions
                .filter((auction) => auction.kind === 1)
                .map((datum, index) => {
                  return (
                    <div key={index} className="w-full p-2 md:w-1/2 xl:w-1/4">
                      <MarketItem
                        datum={datum}
                        applyMaxWidth={false}
                        placeBid={() => (setActiveItem(datum), console.log(""))}
                      />
                    </div>
                  );
                })
            ) : (
              <div className="w-full py-16 text-center">No auctions</div>
            )}
          </div>
        )}
      </div>
    </div>
  );
};

export default MarketPlacePage;<|MERGE_RESOLUTION|>--- conflicted
+++ resolved
@@ -269,11 +269,7 @@
                               boxShadow: "inset 0 0 0 1px rgb(140, 79, 248)",
                             }}
                           >
-<<<<<<< HEAD
-                            {String(item.price * zooBnbPrice)} BNB
-=======
                             {abbreviateNumber(item.price)} Z00
->>>>>>> 06682e86
                           </div>
                         </div>
                         <div className="flex flex-col">
