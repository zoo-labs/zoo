--- conflicted
+++ resolved
@@ -1,4 +1,3 @@
-<<<<<<< HEAD
 import { numberWithCommas } from 'functions';
 import React, { useEffect, useState } from 'react';
 import { useSelector } from 'react-redux';
@@ -8,26 +7,10 @@
 import markets from '../../components/market/marketitem.json';
 import { wait } from 'functions';
 import { withStyles } from '@mui/styles';
-import Slider from '@mui/material/Slider';
 import CloseIcon from 'components/CloseIcon';
-
 import ReactDropdown from 'react-dropdown';
-
-=======
-import { numberWithCommas } from "functions";
-import React, { useEffect, useState } from "react";
-import { useSelector } from "react-redux";
-import { AppState } from "state";
-import { useBuyZoo } from "state/zoo/hooks";
-import MarketItem from "../../components/market/marketItem";
-import markets from "../../components/market/marketitem.json";
-import { wait } from "functions";
-import { withStyles } from "@mui/styles";
-import CloseIcon from "components/CloseIcon";
-import ReactDropdown from "react-dropdown";
-import { Filter } from "react-feather";
-import { Slider } from "@mui/material";
->>>>>>> 9d407d21
+import { Filter } from 'react-feather';
+import { Slider } from '@mui/material';
 const PrettoSlider = withStyles({
   root: {
     color: '#52af77',
@@ -107,22 +90,7 @@
     1: allAnimls
   };
 
-<<<<<<< HEAD
-  const myBids = [...Object.values(allData)]
-    .flat(1)
-    .sort((a: any, b: any) => a.tokenID - b.tokenID)
-    .slice(0, 3);
-
   useEffect(() => {
-    console.log(
-      'hjhjh',
-      [...Object.values(allData)]
-        .flat(1)
-        .sort((a: any, b: any) => a.tokenID - b.tokenID)
-    );
-=======
-  useEffect(() => {
->>>>>>> 9d407d21
     setData(
       [...Object.values(allData)]
         .flat(1)
@@ -179,11 +147,7 @@
                       'linear-gradient(180deg, #DF3EBB 0%, #199BC3 100%)'
                   }}
                 >
-<<<<<<< HEAD
-                  {wait ? 'Processing' : 'Get ZOO'}
-=======
-                  {fetching ? "Processing" : "Get ZOO"}
->>>>>>> 9d407d21
+                  {fetching ? 'Processing' : 'Get ZOO'}
                 </span>
               </div>
               {zooBalance === 0 && (
@@ -214,7 +178,6 @@
               Recently added
               <RiArrowDownCircleLine fill='gray' style={{ fontSize: 25, color: 'red' }} />
             </div> */}
-<<<<<<< HEAD
               <div
                 className="absolute flex justify-center transform left-2/4 -translate-x-2/4"
                 style={{ top: 10 }}
@@ -264,76 +227,12 @@
               <button
                 onClick={() => setFiltering(!filtering)}
                 className="relative flex items-center justify-center pl-6 font-bold leading-3 rounded-full bg-gradient-to-b from-btn1 to-btn2 hover:from-primary hover:to-primary"
-                style={{
-                  background:
-                    'linear-gradient(180deg, #DF3EBB 0%, #199BC3 100%)'
-                }}
               >
                 Filter
                 <div className="flex items-center justify-center pr-2 w-14">
-                  {!filtering ? (
-                    <CloseIcon
-                      fill="white"
-                      style={{ transform: 'rotate(45deg)' }}
-                    />
-                  ) : (
-                    <CloseIcon fill="white" />
-                  )}
+                  {!filtering ? <Filter /> : <CloseIcon fill="white" />}
                 </div>
               </button>
-=======
-          <div
-            className="absolute flex justify-center transform left-2/4 -translate-x-2/4"
-            style={{ top: 10 }}
-          >
-            {["All Items", "Eggs", "Animals", "Hybrid"].map((value, index) => {
-              const active = category === index;
-              return (
-                <a
-                  onClick={() => {
-                    setCategory(index);
-                    setPage(1);
-                    if (index === 0) {
-                      setData(
-                        [...Object.values(allData)]
-                          .flat(1)
-                          .sort((a: any, b: any) => a.tokenID - b.tokenID)
-                          .slice(0, 8)
-                      );
-                    } else if (index === 3) {
-                      console.log("is hybrid filter");
-                    } else {
-                      setData([]);
-                      setFetching(true);
-                      wait(1500).then(() =>
-                        setData(
-                          [allData[index - 1]]
-                            .flat(1)
-                            .sort((a, b) => a.tokenID - b.tokenID)
-                            .slice(0, 8)
-                        )
-                      );
-                    }
-                  }}
-                  className={`${
-                    active ? "bg-white text-gray-900" : "text-gray-600"
-                  } text-sm rounded-full font-bold py-1 px-4 cursor-pointer`}
-                  key={index}
-                >
-                  {value}
-                </a>
-              );
-            })}
-          </div>
-          <div className="hidden">show on tablet viewport</div>
-          <button
-            onClick={() => setFiltering(!filtering)}
-            className="relative flex items-center justify-center pl-6 font-bold leading-3 rounded-full bg-gradient-to-b from-btn1 to-btn2 hover:from-primary hover:to-primary"
-          >
-            Filter
-            <div className="flex items-center justify-center pr-2 w-14">
-              {!filtering ? <Filter /> : <CloseIcon fill="white" />}
->>>>>>> 9d407d21
             </div>
           </>
         )}
