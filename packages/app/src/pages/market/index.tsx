<<<<<<< HEAD
import { numberWithCommas } from "functions";
import React, { useEffect, useState } from "react";
import { useSelector } from "react-redux";
import { AppState } from "state";
import { useBuyZoo } from "state/zoo/hooks";
import MarketItem from "components/market/marketItem";
import { wait } from "functions";
import { withStyles } from "@mui/styles";
import CloseIcon from "components/CloseIcon";
import ReactDropdown from "react-dropdown";
import { Filter } from "react-feather";
import { Slider } from "@mui/material";
// import AssetSaleModal from "zoo/AssetSaleModal";
import { useModal } from "react-morphing-modal";
import { useRouter } from "next/router";
import { useTokenTypes } from "zoo/state";
import Wallet from "./wallet";

const PrettoSlider = withStyles({
  root: {
    color: "#52af77",
    height: 8,
=======
import { numberWithCommas } from 'functions';
import React, { useEffect, useState } from 'react';
import { useSelector } from 'react-redux';
import { AppState } from 'state';
import { useBuyZoo } from 'state/zoo/hooks';
import MarketItem from '../../components/market/marketItem';
import markets from '../../components/market/marketitem.json';
import { wait } from 'functions';
import { withStyles } from '@mui/styles';
import CloseIcon from 'components/CloseIcon';
import ReactDropdown from 'react-dropdown';
import { Filter } from 'react-feather';
import { Slider } from '@mui/material';
import { styled } from '@mui/material/styles';
const PrettoSlider = styled(Slider)({
  color: '#8c4ff8',
  height: 8,
  '& .MuiSlider-track': {
    border: 'none'
>>>>>>> 7cccdc70
  },
  '& .MuiSlider-thumb': {
    height: 24,
    width: 24,
<<<<<<< HEAD
    backgroundColor: "rgb(140, 79, 248)",
    border: "2px solid currentColor",
    marginTop: -8,
    marginLeft: -12,
    "&:focus, &:hover, &$active": {
      boxShadow: "inherit",
    },
  },
  active: {},
  valueLabel: {
    left: "calc(-50% + 4px)",
    "& *": {
      background: "white",
      color: "rgb(140, 79, 248)",
    },
  },
  track: {
    height: 8,
    borderRadius: 4,
    backgroundColor: "rgb(140, 79, 248)",
  },
  rail: {
    height: 8,
    borderRadius: 4,
  },
})(Slider);
=======
    backgroundColor: '#8c4ff8',
    border: '2px solid #fff',
    '&:focus, &:hover, &.Mui-active, &.Mui-focusVisible': {
      boxShadow: 'inherit'
    },
    '&:before': {
      display: 'none'
    }
  },
  '& .MuiSlider-valueLabel': {
    lineHeight: 1.2,
    fontSize: 12,
    background: 'unset',
    padding: 0,
    width: 32,
    height: 32,
    borderRadius: '50% 50% 50% 0',
    backgroundColor: '#8c4ff8',
    transformOrigin: 'bottom left',
    transform: 'translate(50%, -100%) rotate(-45deg) scale(0)',
    '&:before': { display: 'none' },
    '&.MuiSlider-valueLabelOpen': {
      transform: 'translate(50%, -100%) rotate(-45deg) scale(1)'
    },
    '& > *': {
      transform: 'rotate(45deg)'
    }
  }
});

// const PrettoSlider = withStyles({
//   root: {
//     color: '#52af77',
//     height: 8
//   },
//   thumb: {
//     height: 24,
//     width: 24,
//     backgroundColor: 'rgb(140, 79, 248)',
//     border: '2px solid currentColor',
//     marginTop: -8,
//     marginLeft: -12,
//     '&:focus, &:hover, &$active': {
//       boxShadow: 'inherit'
//     }
//   },
//   active: {},
//   valueLabel: {
//     left: 'calc(-50% + 4px)',
//     '& *': {
//       background: 'white',
//       color: 'rgb(140, 79, 248)'
//     }
//   },
//   track: {
//     height: 8,
//     borderRadius: 4,
//     backgroundColor: 'rgb(140, 79, 248)'
//   },
//   rail: {
//     height: 8,
//     borderRadius: 4
//   }
// })(Slider);
>>>>>>> 7cccdc70
interface MarketProps {}

const Market: React.FC<MarketProps> = ({}) => {
  const zooBalance = useSelector<AppState, AppState["zoo"]["zooBalance"]>(
    (state) => state.zoo.zooBalance
  );
  const animalsState = useSelector<AppState, AppState["zoo"]["animals"]>(
    (state) => state.zoo.animals
  );
  const eggsState = useSelector<AppState, AppState["zoo"]["eggs"]>(
    (state) => state.zoo.eggs
  );
  // const toggleBidModal = useBidModalToggle()
  // const toggleAssetModal = useAssetModalToggle()
  const myAuctions = [0, 1];
  const options = [
    "Common 🌕",
    "Uncommon 🌓",
    "Rare 🔥",
    "Super Rare ☄️",
    "Epic 🌟",
  ];
  const [fetching, setFetching] = useState(false);
  const [loadingMore, setLoadingMore] = useState(false);
  const [bidView, setBidView] = useState(0);
  const [activeBid, setActiveBid] = useState({});
  const [priceRange, setPriceRange] = useState<any>(0.0);
  const [breedRange, setBreedRange] = useState<any>(0.0);
  const [activeItem, setActiveItem] = useState({});
  const [hotData, setHotData] = useState([]);

  const [age, setAge] = useState(0);
  const [breedCount, setBreadCount] = useState(0);
  const [category, setCategory] = useState(0);
  const [filtering, setFiltering] = useState(false);
  const [page, setPage] = useState(1);
  const [data, setData] = useState([]);
  const allAnimls = Object.values(animalsState);
  const allEggs = Object.values(eggsState);
  const allData = {
    0: allEggs,
    1: allAnimls,
  };
  const { tokenTypes } = useTokenTypes();
  console.log("tokenTypes", tokenTypes);
  useEffect(() => {
    setData(
      [...Object.values(allData)]
        .flat(1)
        .sort((a: any, b: any) => a.tokenID - b.tokenID)
        .slice(0, 8 * page)
    );
    setHotData([allData[1]].flat(1).slice(0, 8));
  }, []);
  const loadMore = () => {
    setPage(page + 1);

    setLoadingMore(true);
    if (category === 0) {
      setData(
        [...Object.values(allData)]
          .flat(1)
          .sort((a: any, b: any) => a.tokenID - b.tokenID)
          .slice(0, 8 * page)
      );
    } else if (category === 3) {
      console.log("is hybrid filter");
    } else {
      setData(
        [allData[category - 1]]
          .flat(1)
          .sort((a, b) => a.tokenID - b.tokenID)
          .slice(0, 8 * page)
      );
    }
    setLoadingMore(false);
  };
  const { modalProps, open: openModal } = useModal({
    background: "black",
  });
  const router = useRouter();

  const onClickTokenType = (name: string) => {
    console.log("name", name);
    router.push(`${router.pathname}?name=${name}`, undefined, {
      shallow: true,
    });
  };
  const buyZoo = useBuyZoo();
  return (
    <div className="md:px-[98px] md:py-[70px]">
      <div className="flex items-end justify-between text-white w-100">
        <Wallet />
      </div>
      <div className="w-full max-w-screen-xl mx-auto mt-20">
        <h3 className="mb-16 text-4xl font-semibold">Discover</h3>
        <div className="relative justify-between hidden mb-8 lg:flex">
          <div className="flex items-center justify-between h-12 pl-4 pr-1 text-sm rounded-lg cursor-pointer w-44"></div>
          {/* <div className='flex items-center justify-between h-12 pl-4 pr-1 text-sm border border-gray-600 border-solid rounded-lg cursor-pointer w-44'>
              Recently added
              <RiArrowDownCircleLine fill='gray' style={{ fontSize: 25, color: 'red' }} />
            </div> */}
          <div
            className="absolute flex justify-center transform left-2/4 -translate-x-2/4"
            style={{ top: 10 }}
          >
            {["All Items", "Eggs", "Animals", "Hybrid"].map((value, index) => {
              const active = category === index;
              return (
                <a
                  onClick={() => {
                    setCategory(index);
                    setPage(1);
                    if (index === 0) {
                      setData(
                        [...Object.values(allData)]
                          .flat(1)
                          .sort((a: any, b: any) => a.tokenID - b.tokenID)
                          .slice(0, 8)
                      );
                    } else if (index === 3) {
                      console.log("is hybrid filter");
                    } else {
                      setData([]);
                      setFetching(true);
                      wait(1500).then(() =>
                        setData(
                          [allData[index - 1]]
                            .flat(1)
                            .sort((a, b) => a.tokenID - b.tokenID)
                            .slice(0, 8)
                        )
                      );
                    }
                  }}
                  className={`${
                    active ? "bg-white text-gray-900" : "text-gray-600"
                  } text-sm rounded-full font-bold py-1 px-4 cursor-pointer`}
                  key={index}
                >
                  {value}
                </a>
              );
            })}
          </div>
          <div className="hidden">show on tablet viewport</div>
          <button
            onClick={() => setFiltering(!filtering)}
            className="relative flex items-center justify-center pl-6 font-bold leading-3 rounded-full bg-gradient-to-b from-btn1 to-btn2 hover:from-primary hover:to-primary"
            style={{
              background: "linear-gradient(180deg, #DF3EBB 0%, #199BC3 100%)",
            }}
          >
            Filter
            <div className="flex items-center justify-center pr-2 w-14">
              {!filtering ? <Filter /> : <CloseIcon fill="white" />}
            </div>
          </button>
        </div>

        <div
          className={`${
            !filtering ? "hidden" : "block"
          } border-t border-solid  py-8`}
          style={{ borderColor: "rgb(107, 114, 128)" }}
        >
          <div className="flex flex-wrap -mx-4 -mt-8 ">
            <div
              className=""
              style={{
                flex: " 0 0 calc(25% - 32px)",
                maxWidth: "calc(25% - 32px)",
                margin: "32px 16px 0",
              }}
            >
              <div>
                <div className="mb-2 text-xs font-bold text-gray-400 uppercase">
                  Breed Count
                </div>
                <PrettoSlider
                  onChange={(value, number) => {
                    setBreadCount(Number(number));
                  }}
                  value={breedCount}
                  valueLabelDisplay="auto"
                  aria-label="slider"
                  step={1}
                  defaultValue={10}
                  min={1}
                  max={100}
                />
                <div className="flex justify-between text-xs">
                  <div className="font-semibold">0.01 ETH</div>
                  <div className="font-semibold">10 ETH</div>
                </div>
              </div>
            </div>
            <div
              className=""
              style={{
                flex: " 0 0 calc(25% - 32px)",
                maxWidth: "calc(25% - 32px)",
                margin: "32px 16px 0",
              }}
            >
              <div>
                <div className="mb-4 text-xs font-bold text-gray-400 uppercase">
                  Age
                </div>
                <div className="relative">
                  <div className="flex items-center justify-between w-full h-12 pl-4 pr-1 text-sm font-semibold text-white border border-gray-600 border-solid rounded-lg cursor-pointer w-44">
                    {/* Highest Yields */}
                    {/* <RiArrowDownCircleLine fill='gray' style={{ fontSize: 25, color: 'red' }} /> */}
                    <input
                      type={"number"}
                      onChange={(e) => {
                        setAge(parseInt(e.target.value));
                      }}
<<<<<<< HEAD
                      style={{ color: "#fff" }}
=======
>>>>>>> 7cccdc70
                      placeholder="Age"
                      className="w-full h-12 bg-transparent text-white border-none border-solid"
                    ></input>
                  </div>
                </div>
              </div>
            </div>
            <div
              className=""
              style={{
                flex: " 0 0 calc(25% - 32px)",
                maxWidth: "calc(25% - 32px)",
                margin: "32px 16px 0",
              }}
            >
              <div>
                <div className="mb-4 text-xs font-bold text-gray-400 uppercase">
                  Rarity
                </div>
                <div className="relative">
                  <div className="flex items-center justify-between w-full h-12 pl-4 pr-1 text-sm font-semibold text-white border border-gray-600 border-solid rounded-lg cursor-pointer w-44">
                    <ReactDropdown
                      menuClassName="menu absolute top-full"
                      className="dropdown"
                      options={options}
                      value={""}
                      placeholder="Select an option"
                    />
                    {/* <RiArrowDownCircleLine values={"dfghj"} fill='gray' style={{ fontSize: 25, color: 'red' }} /> */}
                  </div>
                </div>
              </div>
            </div>
            ``
            <div
              className=""
              style={{
                flex: " 0 0 calc(25% - 32px)",
                maxWidth: "calc(25% - 32px)",
                margin: "32px 16px 0",
              }}
            >
              <div>
                <div className="mb-2 text-xs font-bold text-gray-400 uppercase">
                  Breed Range
                </div>
                <PrettoSlider
                  onChange={(value, number) => {
                    setBreedRange(number);
                  }}
                  value={breedRange}
                  valueLabelDisplay="auto"
                  aria-label="slider"
                  step={1}
                  defaultValue={2}
                  min={0}
                  max={9}
                />
                <div className="flex justify-between text-xs">
                  <div className="font-semibold">0</div>
                  <div className="font-semibold">9</div>
                </div>
              </div>
            </div>
            <div
              className=""
              style={{
                flex: " 0 0 calc(25% - 32px)",
                maxWidth: "calc(25% - 32px)",
                margin: "32px 16px 0",
              }}
            >
              <div>
                <div className="mb-2 text-xs font-bold text-gray-400 uppercase">
                  Price Range
                </div>
                <PrettoSlider
                  onChange={(value, number) => {
                    setPriceRange(Number(number));
                  }}
                  value={priceRange}
                  valueLabelDisplay="auto"
                  aria-label="slider"
                  step={0.01}
                  defaultValue={2}
                  min={0.01}
                  max={10}
                />
                <div className="flex justify-between text-xs">
                  <div className="font-semibold">0.01 ETH</div>
                  <div className="font-semibold">10 ETH</div>
                </div>
              </div>
            </div>
          </div>
        </div>

        <div>
          <div className="flex flex-wrap mt-8 -mx-4">
            {data.length > 0 ? (
              data.map((datum, index) => {
                return (
                  <div key={index} className="w-full p-2 md:w-1/2 xl:w-1/4">
                    <MarketItem
                      datum={datum}
                      applyMaxWidth={false}
                      placeBid={() => (setActiveItem(datum), console.log(""))}
                    />
                  </div>
                );
              })
            ) : (
              <div>None</div>
            )}
          </div>
        </div>
        {/* <div className="mt-8 text-center">
          <button
            onClick={() => loadMore()}
            className="inline-flex items-center h-12 px-6 font-semibold text-white border border-solid rounded-full shadow-lg cursor-pointer hover:bg-primary hover:border-0"
            style={{ borderColor: 'gray' }}
          >
            Load More
          </button>
        </div> */}
      </div>
      {/* <AssetSaleModal modalProps={modalProps} openModal={openModal} /> */}
    </div>
  );
};
export default Market;<|MERGE_RESOLUTION|>--- conflicted
+++ resolved
@@ -1,107 +1,58 @@
-<<<<<<< HEAD
 import { numberWithCommas } from "functions";
 import React, { useEffect, useState } from "react";
 import { useSelector } from "react-redux";
 import { AppState } from "state";
 import { useBuyZoo } from "state/zoo/hooks";
-import MarketItem from "components/market/marketItem";
+import MarketItem from "../../components/market/marketItem";
+import markets from "../../components/market/marketitem.json";
 import { wait } from "functions";
 import { withStyles } from "@mui/styles";
 import CloseIcon from "components/CloseIcon";
 import ReactDropdown from "react-dropdown";
 import { Filter } from "react-feather";
 import { Slider } from "@mui/material";
-// import AssetSaleModal from "zoo/AssetSaleModal";
+import { styled } from "@mui/material/styles";
 import { useModal } from "react-morphing-modal";
 import { useRouter } from "next/router";
+import Wallet from "./wallet";
 import { useTokenTypes } from "zoo/state";
-import Wallet from "./wallet";
-
-const PrettoSlider = withStyles({
-  root: {
-    color: "#52af77",
-    height: 8,
-=======
-import { numberWithCommas } from 'functions';
-import React, { useEffect, useState } from 'react';
-import { useSelector } from 'react-redux';
-import { AppState } from 'state';
-import { useBuyZoo } from 'state/zoo/hooks';
-import MarketItem from '../../components/market/marketItem';
-import markets from '../../components/market/marketitem.json';
-import { wait } from 'functions';
-import { withStyles } from '@mui/styles';
-import CloseIcon from 'components/CloseIcon';
-import ReactDropdown from 'react-dropdown';
-import { Filter } from 'react-feather';
-import { Slider } from '@mui/material';
-import { styled } from '@mui/material/styles';
 const PrettoSlider = styled(Slider)({
-  color: '#8c4ff8',
+  color: "#8c4ff8",
   height: 8,
-  '& .MuiSlider-track': {
-    border: 'none'
->>>>>>> 7cccdc70
+  "& .MuiSlider-track": {
+    border: "none",
   },
-  '& .MuiSlider-thumb': {
+  "& .MuiSlider-thumb": {
     height: 24,
     width: 24,
-<<<<<<< HEAD
-    backgroundColor: "rgb(140, 79, 248)",
-    border: "2px solid currentColor",
-    marginTop: -8,
-    marginLeft: -12,
-    "&:focus, &:hover, &$active": {
+    backgroundColor: "#8c4ff8",
+    border: "2px solid #fff",
+    "&:focus, &:hover, &.Mui-active, &.Mui-focusVisible": {
       boxShadow: "inherit",
     },
-  },
-  active: {},
-  valueLabel: {
-    left: "calc(-50% + 4px)",
-    "& *": {
-      background: "white",
-      color: "rgb(140, 79, 248)",
+    "&:before": {
+      display: "none",
     },
   },
-  track: {
-    height: 8,
-    borderRadius: 4,
-    backgroundColor: "rgb(140, 79, 248)",
-  },
-  rail: {
-    height: 8,
-    borderRadius: 4,
-  },
-})(Slider);
-=======
-    backgroundColor: '#8c4ff8',
-    border: '2px solid #fff',
-    '&:focus, &:hover, &.Mui-active, &.Mui-focusVisible': {
-      boxShadow: 'inherit'
-    },
-    '&:before': {
-      display: 'none'
-    }
-  },
-  '& .MuiSlider-valueLabel': {
+  "& .MuiSlider-valueLabel": {
     lineHeight: 1.2,
     fontSize: 12,
-    background: 'unset',
+    background: "unset",
     padding: 0,
     width: 32,
     height: 32,
-    borderRadius: '50% 50% 50% 0',
-    backgroundColor: '#8c4ff8',
-    transformOrigin: 'bottom left',
-    transform: 'translate(50%, -100%) rotate(-45deg) scale(0)',
-    '&:before': { display: 'none' },
-    '&.MuiSlider-valueLabelOpen': {
-      transform: 'translate(50%, -100%) rotate(-45deg) scale(1)'
+    borderRadius: "50% 50% 50% 0",
+    backgroundColor: "#8c4ff8",
+    transformOrigin: "bottom left",
+    transform: "translate(50%, -100%) rotate(-45deg) scale(0)",
+    "&:before": { display: "none" },
+    "&.MuiSlider-valueLabelOpen": {
+      transform: "translate(50%, -100%) rotate(-45deg) scale(1)",
     },
-    '& > *': {
-      transform: 'rotate(45deg)'
-    }
-  }
+    "& > *": {
+      transform: "rotate(45deg)",
+    },
+  },
 });
 
 // const PrettoSlider = withStyles({
@@ -138,7 +89,6 @@
 //     borderRadius: 4
 //   }
 // })(Slider);
->>>>>>> 7cccdc70
 interface MarketProps {}
 
 const Market: React.FC<MarketProps> = ({}) => {
@@ -357,12 +307,8 @@
                       onChange={(e) => {
                         setAge(parseInt(e.target.value));
                       }}
-<<<<<<< HEAD
-                      style={{ color: "#fff" }}
-=======
->>>>>>> 7cccdc70
                       placeholder="Age"
-                      className="w-full h-12 bg-transparent text-white border-none border-solid"
+                      className="w-full h-12 text-white bg-transparent border-solid border-none"
                     ></input>
                   </div>
                 </div>
