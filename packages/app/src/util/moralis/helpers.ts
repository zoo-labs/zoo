import { Moralis, Object, Attributes } from 'moralis'

declare type DefaultQueryAttribute = Moralis.Attributes
declare type Query<Entity extends DefaultQueryAttribute = DefaultQueryAttribute> = Moralis.Query<Moralis.Object<Entity>>
declare type QueryPromise = Promise<Moralis.Object<Moralis.Attributes>[]>

<<<<<<< HEAD
export function queryEggs(): any {
=======
export function queryEggs(): QueryPromise {
>>>>>>> 6d412554
  const Eggs = Moralis.Object.extend('Eggs')
  const query = new Moralis.Query(Eggs)
  query.limit(1000)
  // query.find()
  return query.find()
}

<<<<<<< HEAD
export function queryAnimals(): any {
=======

export function queryAnimals(): QueryPromise {
>>>>>>> 6d412554
  const Animals = Moralis.Object.extend('Animals')
  const query = new Moralis.Query(Animals)
  query.limit(1000)
  return query.find()
}<|MERGE_RESOLUTION|>--- conflicted
+++ resolved
@@ -4,11 +4,7 @@
 declare type Query<Entity extends DefaultQueryAttribute = DefaultQueryAttribute> = Moralis.Query<Moralis.Object<Entity>>
 declare type QueryPromise = Promise<Moralis.Object<Moralis.Attributes>[]>
 
-<<<<<<< HEAD
-export function queryEggs(): any {
-=======
 export function queryEggs(): QueryPromise {
->>>>>>> 6d412554
   const Eggs = Moralis.Object.extend('Eggs')
   const query = new Moralis.Query(Eggs)
   query.limit(1000)
@@ -16,12 +12,7 @@
   return query.find()
 }
 
-<<<<<<< HEAD
-export function queryAnimals(): any {
-=======
-
 export function queryAnimals(): QueryPromise {
->>>>>>> 6d412554
   const Animals = Moralis.Object.extend('Animals')
   const query = new Moralis.Query(Animals)
   query.limit(1000)
