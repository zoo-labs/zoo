import React, {useState} from 'react'
import styled from 'styled-components'
import {
  Flex,
  Text,
  useMatchBreakpoints,
  Heading,
  Card as Existing,
  CardHeader,
  CardBody,
  CardFooter,
  VideoPlayer
} from "components";
import { useModal } from "components/Modal";
import { useWeb3React } from '@web3-react/core'
import HatchModal from "components/ZooModals/HatchModal"
import { Animal } from 'entities/zooentities'
import { EggCardType } from './types'
import {burnEgg, addAnimal} from "state/actions"
import { useDispatch } from 'react-redux'
import { animalMapping } from 'util/animalMapping'
import NewAnimalCard from 'components/NewAnimal/NewAnimalCard';


const InfoBlock = styled.div`
padding: 4px;
text-align: center;
position: relative;
left: 0;
bottom: 0;
width: 100%;
z-index: 999999;
`;

const TextWrapper = styled.div`
text-shadow: 0px 2px rgba(0, 0, 0, 0.2);
font-size: 14px;
color: #ffffff;
font-weight: 550;
line-height: 1.5;
letter-spacing: 3px;
text-transform: uppercase;
`

const TimeoutWrapper = styled.div < { barwidth?: string }>`
  position: relative;
  bottom: 0;
  left: 0;
  right: 0;
  line-height: 1.8;
  // background: white;
  text-align: center;
  color: white;
  padding: 4px;
  text-align: center;
  width: 100%;
  background-color: #A7565E;
  z-index: 999999;
    ::before {
      content: '';
      display: block;
      position: absolute;
      z-index: 1;
      top: 0;
      left: 0;
      height: 100%;
      width: ${({ barwidth }) => barwidth};
      background: grey;
    }
`
const TimeoutDisplay = styled.span`
  position: relative;
  z-index: 2;
`
const Card = styled(Existing) <{ timedOut?: boolean }>`

  cursor: pointer;
  width: 120px;
  backgroundColor: "#000000";
  border-radius: 8px;
  display: block;
  opacity: ${({ timedOut }) => (timedOut ? "0.6" : null)};
`;


const basicEggURL = window.location.origin + '/static/images/basic.png'
const hybridEggURL = window.location.origin + '/static/images/hybrid.jpeg'

export const EggCard: React.FC<EggCardType> = ({egg, hatchEgg})  => {

<<<<<<< HEAD
    const [onHatch] = useModal(
      <HatchModal
  
          confirmation={() => hatchEgg(egg)}
=======
    const hatchEgg = () => {
      setPlayVideo(true)
    }

    const [onHatch] = useModal(
      <HatchModal

          confirmation={hatchEgg}
>>>>>>> 9b520393
          onDismiss={()=>null}
      />
    )

<<<<<<< HEAD
=======
    const onVideoEnd = () => {
        setPlayVideo(false)
        console.log(egg)
        const eggStruct = {
            owner: egg.owner
        }
        console.log("BURNING")
        dispatch(burnEgg(egg))
        let randIdx;
        if(egg.basic){
            randIdx = Math.floor(Math.random() * (5 - 1) + 1);
        }
        else {
            randIdx = Math.floor(Math.random() * (13 - 10) + 10);
        }
        console.log(randIdx)
        const aFromMap = animalMapping[randIdx]
        console.log(aFromMap, randIdx)
        const newAnimal: Animal = {
            tokenId: Math.floor(Math.random() * (999999 - 0) + 0).toString(),
            animalId: aFromMap.animalId,
            name: aFromMap.name,
            description: aFromMap.description,
            yield: aFromMap.yield,
            boost: aFromMap.boost,
            rarity: aFromMap.rarity,
            dob: aFromMap.dob,
            imageUrl: aFromMap.imageUrl,
            startBid: aFromMap.startBid,
            currentBid: aFromMap.currentBid,
            buyNow: aFromMap.buyNow,
            listed: aFromMap.listed,
            bloodline: aFromMap.bloodline,
            owner: account,
            CTAOverride: { barwidth: null, timeRemainingDaysHours: null },
            timeRemaining: 0,
            breedCount: 0,
            lastBred: ""
        }
        dispatch(addAnimal(newAnimal))
    }


    const renderVideo = () => {
        return (
        <VideoPlayer videoPath={egg.basic ? "hatch_mobile_basic.mp4": "hatch_mobile_hybrid.mp4"} onDone={() => onVideoEnd()}/>
        )
    }
    const renderCard = () => {
        return (
            <Card style={{backgroundColor: '#000000'}} timedOut={egg.timeRemaining > 0 ? true : false}>
		    <CardBody style={{backgroundImage: `url("${egg.basic ? basicEggURL : hybridEggURL}")`, backgroundSize: 'contain', backgroundRepeat: 'no-repeat', backgroundPosition: 'center', height: 150, padding: 10}}>
                <TextWrapper>{egg.name}</TextWrapper>
                </CardBody>
                {egg.timeRemaining > 0 ?
                      <TimeoutWrapper barwidth={egg.CTAOverride ? egg.CTAOverride.barwidth : 0}>
                        <TimeoutDisplay >
                          {`${egg.CTAOverride.timeRemainingDaysHours.days}D ${egg.CTAOverride.timeRemainingDaysHours.hours}H`}
                        </TimeoutDisplay>
                      </TimeoutWrapper> :
                      <InfoBlock style={{textAlign: 'center', boxShadow: '#000000 0px 0px 10px 1px', padding: 4}} >
                        <TextWrapper >{`HATCH`}</TextWrapper>
                      </InfoBlock>
                    }
            </Card>
        )
    }

>>>>>>> 9b520393
    return (
      <>
        <Card onClick={() => { egg.timeRemaining > 0 ? null : onHatch()}} style={{backgroundColor: '#000000'}} timedOut={egg.timeRemaining > 0 ? true : false}>
         <CardBody style={{backgroundImage: `url("${egg.basic ? basicEggURL : hybridEggURL}")`, backgroundSize: 'cover', backgroundRepeat: 'no-repeat', backgroundPosition: 'center', height: 150, padding: 10}}>
            <TextWrapper>{egg.name}</TextWrapper>
            </CardBody>
            {egg.timeRemaining > 0 ?
                  <TimeoutWrapper barwidth={egg.CTAOverride ? egg.CTAOverride.barwidth : 0}>
                    <TimeoutDisplay >
                      {`${egg.CTAOverride.timeRemainingDaysHours.days}D ${egg.CTAOverride.timeRemainingDaysHours.hours}H`}
                    </TimeoutDisplay>
                  </TimeoutWrapper> :
                  <InfoBlock style={{textAlign: 'center', boxShadow: '#000000 0px 0px 10px 1px', padding: 4}} >
                    <TextWrapper >{`HATCH`}</TextWrapper>
                  </InfoBlock>
                }
        </Card>
        </>
    )
}

export default EggCard<|MERGE_RESOLUTION|>--- conflicted
+++ resolved
@@ -88,96 +88,14 @@
 
 export const EggCard: React.FC<EggCardType> = ({egg, hatchEgg})  => {
 
-<<<<<<< HEAD
     const [onHatch] = useModal(
       <HatchModal
   
           confirmation={() => hatchEgg(egg)}
-=======
-    const hatchEgg = () => {
-      setPlayVideo(true)
-    }
-
-    const [onHatch] = useModal(
-      <HatchModal
-
-          confirmation={hatchEgg}
->>>>>>> 9b520393
           onDismiss={()=>null}
       />
     )
 
-<<<<<<< HEAD
-=======
-    const onVideoEnd = () => {
-        setPlayVideo(false)
-        console.log(egg)
-        const eggStruct = {
-            owner: egg.owner
-        }
-        console.log("BURNING")
-        dispatch(burnEgg(egg))
-        let randIdx;
-        if(egg.basic){
-            randIdx = Math.floor(Math.random() * (5 - 1) + 1);
-        }
-        else {
-            randIdx = Math.floor(Math.random() * (13 - 10) + 10);
-        }
-        console.log(randIdx)
-        const aFromMap = animalMapping[randIdx]
-        console.log(aFromMap, randIdx)
-        const newAnimal: Animal = {
-            tokenId: Math.floor(Math.random() * (999999 - 0) + 0).toString(),
-            animalId: aFromMap.animalId,
-            name: aFromMap.name,
-            description: aFromMap.description,
-            yield: aFromMap.yield,
-            boost: aFromMap.boost,
-            rarity: aFromMap.rarity,
-            dob: aFromMap.dob,
-            imageUrl: aFromMap.imageUrl,
-            startBid: aFromMap.startBid,
-            currentBid: aFromMap.currentBid,
-            buyNow: aFromMap.buyNow,
-            listed: aFromMap.listed,
-            bloodline: aFromMap.bloodline,
-            owner: account,
-            CTAOverride: { barwidth: null, timeRemainingDaysHours: null },
-            timeRemaining: 0,
-            breedCount: 0,
-            lastBred: ""
-        }
-        dispatch(addAnimal(newAnimal))
-    }
-
-
-    const renderVideo = () => {
-        return (
-        <VideoPlayer videoPath={egg.basic ? "hatch_mobile_basic.mp4": "hatch_mobile_hybrid.mp4"} onDone={() => onVideoEnd()}/>
-        )
-    }
-    const renderCard = () => {
-        return (
-            <Card style={{backgroundColor: '#000000'}} timedOut={egg.timeRemaining > 0 ? true : false}>
-		    <CardBody style={{backgroundImage: `url("${egg.basic ? basicEggURL : hybridEggURL}")`, backgroundSize: 'contain', backgroundRepeat: 'no-repeat', backgroundPosition: 'center', height: 150, padding: 10}}>
-                <TextWrapper>{egg.name}</TextWrapper>
-                </CardBody>
-                {egg.timeRemaining > 0 ?
-                      <TimeoutWrapper barwidth={egg.CTAOverride ? egg.CTAOverride.barwidth : 0}>
-                        <TimeoutDisplay >
-                          {`${egg.CTAOverride.timeRemainingDaysHours.days}D ${egg.CTAOverride.timeRemainingDaysHours.hours}H`}
-                        </TimeoutDisplay>
-                      </TimeoutWrapper> :
-                      <InfoBlock style={{textAlign: 'center', boxShadow: '#000000 0px 0px 10px 1px', padding: 4}} >
-                        <TextWrapper >{`HATCH`}</TextWrapper>
-                      </InfoBlock>
-                    }
-            </Card>
-        )
-    }
-
->>>>>>> 9b520393
     return (
       <>
         <Card onClick={() => { egg.timeRemaining > 0 ? null : onHatch()}} style={{backgroundColor: '#000000'}} timedOut={egg.timeRemaining > 0 ? true : false}>
