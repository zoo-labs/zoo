--- conflicted
+++ resolved
@@ -229,11 +229,7 @@
   return (
     <>
       <Card
-<<<<<<< HEAD
-        style={{ backgroundColor: '#000000' }}
-=======
         style={{ backgroundColor: '#000000', height: '100%', width: 200 }}
->>>>>>> f750cecb
         timedOut={egg.timeRemaining > 0 ? true : false}
         interactive={egg.interactive}
         hatching={hatching}
