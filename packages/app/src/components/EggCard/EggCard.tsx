import React from 'react'
import styled, { keyframes, css } from 'styled-components'
import { Card as Existing, CardBody } from 'components'
import { useModal } from 'components/Modal'
import HatchModal from 'components/ZooModals/HatchModal'
import { EggCardType } from './types'
import { useHistory } from 'react-router'
import { useIsAnimationMode } from 'state/user/hooks'
// import myVideo1 from './media/spinning_egg_animation.mov'
// import myVideo2 from './media/spinning_egg_animation.mov'

const wiggle = keyframes`
  0% {
    transform: rotate(0deg) scale(1);
  }
  25% {
    transform: rotate(4deg) scale(1.05);
  }
  75% {
    transform: rotate(-4deg) scale(1.075);
  }
  100% {
    transform: rotate(0deg) scale(1);;
  }
`
const spin = keyframes`
  0% {
      transform:rotate(0deg);
  }
  100% {
      transform:rotate(360deg);
  }
`
const pulse = keyframes`
  0% {
    opacity: 1;
  }
  50% {
    opacity: 0.5;
  }
  100% {
    opacity: 1;
  }
}
`

const glow = keyframes`
  0% {
    box-shadow: 0px 4px 12px #555555;
  }
  50% {
    box-shadow: 0px 4px 14px #EEEEEE;
  }
  100% {
    box-shadow: 0px 4px 12px #555555;
  }
}
`

const scale = keyframes`
  0% {
	transform: scale(1);
  }
  50% {
	transform: scale(1.05);
  }
  100% {
	transform: scale(1);
  }
}
`
const spinAnimation = () =>
  css`
    ${spin} 1s ease-in-out infinite;
  `
const wiggleAnimation = (props) =>
  css`
    ${wiggle} 1s ease-in-out infinite;
  `

const glowAnimation = (props) =>
  css`
    ${glow} 2.2s ease-in-out infinite;
  `

const pulseAnimation = (props) =>
  css`
    ${pulse} 2.2s ease-in-out infinite;
  `

const scaleAnimation = (props) =>
  css`
    ${scale} 2.2s ease-in-out infinite;
  `

const InfoBlock = styled.div`
  padding: 8px;
  text-align: center;
  position: relative;
  left: 0;
  bottom: 0;
  width: 100%;
  z-index: 999999;
`

const TextWrapper = styled.div`
  text-shadow: 0px 2px rgba(0, 0, 0, 0.2);
  font-size: 14px;
  color: #ffffff;
  font-weight: 550;
  line-height: 1.5;
  letter-spacing: 1.4px;
  text-transform: uppercase;
`

const TimeoutWrapper = styled.div<{ barwidth?: string }>`
  position: relative;
  bottom: 0;
  left: 0;
  right: 0;
  line-height: 1.8;
  text-align: center;
  color: white;
  padding: 4px;
  text-align: center;
  width: 100%;
  background-color: #a7565e;
  z-index: 999999;
  ::before {
    content: '';
    display: block;
    position: absolute;
    z-index: 1;
    top: 0;
    left: 0;
    height: 100%;
    width: ${({ barwidth }) => barwidth};
    background: grey;
  }
`

const TimeoutDisplay = styled.span`
  position: relative;
  z-index: 2;
`

const cardAnimation = (interactive, hatching, hatched) => {
  console.log('')
  if (!interactive && !hatching) return pulseAnimation
  if (hatched) return glowAnimation
  // if (hatching) return spinAnimation
  return null
}

const hashEgg = (egg) => {
  const s = String(egg.tokenID)
  for (var i = 0, h = 9; i < s.length; ) h = Math.imul(h ^ s.charCodeAt(i++), 9 ** 9)
  return h ^ (h >>> 9)
}

const Card = styled(Existing)<{ timedOut?: boolean; interactive?: boolean; hatching?: boolean; hatched?: boolean }>`
  animation: ${({ interactive, hatching, hatched }) => cardAnimation(interactive, hatching, hatched)};
  cursor: pointer;
  width: 100%;
  background-color: ${({ theme }) => theme.colors.background};
  border-radius: 8px;
  display: block;
  height: 100%;
  // opacity: ${({ interactive, hatching }) => (!interactive && !hatching ? '0.8' : null)};
  transition: all 1s ease-in-out;
`

export const EggCard: React.FC<EggCardType> = ({ egg, hatchEgg, hatchEggReady }) => {
  const onHatch = () => hatchEgg(egg)
  const onReveal = () => hatchEggReady(egg)

  const buttonActions = () => {
    if (egg.timeRemaining > 0) return null
    if (!egg.interactive) return null
    if (!egg.hatched) return onHatch()
    if (egg.hatched) return onReveal()
  }

  const hatched = egg.hatched && egg.interactive
  const hatching = egg.hatched && !egg.interactive

  const buttonLabel = (egg) => {
    if (!egg.hatched && !egg.interactive) return 'PENDING'
    if (!egg.hatched && egg.interactive) return 'HATCH'
    if (egg.hatched && !egg.interactive) return 'MINTING'
    if (egg.hatched && egg.interactive) return 'READY'
    return ''
  }
  const history = useHistory()
  const getVideo = (url) => {
    return (
      <div
        onClick={() =>
          history.push(`/feed/${egg.owner}/${egg.tokenID}`, {
            item: egg,
          })
        }
        style={{ margin: 0, position: 'absolute', width: '108%' }}>
        <video
          autoPlay
          loop
          muted
          style={{
            pointerEvents: 'none',
            height: '235%',
            width: '235%',
            alignSelf: 'center',
          }}>
          <source src={url} type='video/mp4'></source>
        </video>
      </div>
    )
  }

  const hue = hashEgg(egg) % 9
  const basicEggURL = window.location.origin + '/static/images/basic.jpg'
  const hybridEggURL = window.location.origin + '/static/images/hybrid.jpg'
  const animatedBasicEggURL = window.location.origin + '/static/video/egg.gif'
  const animatedHybridEggURL = window.location.origin + '/static/video/spinning.gif'
  const transparentEggURL = window.location.origin + '/static/images/transparent.jpg'
  const backgroundImage = !egg.interactive && !hatching ? transparentEggURL : egg.basic ? basicEggURL : hybridEggURL
  const animatedBackgroundImage = !egg.interactive && !hatching ? transparentEggURL : egg.basic ? animatedBasicEggURL : animatedHybridEggURL
  const animationMode = useIsAnimationMode()
  return (
    <>
      <Card
        style={{ borderRadius: 12, backgroundColor: '#000000', height: '85%', width: 111 }}
        timedOut={egg.timeRemaining > 0 ? true : false}
        interactive={egg.interactive}
        hatching={hatching}
        hatched={hatched}>
        <CardBody
          onClick={() =>
            history.push(`/feed/${egg.owner}/${egg.tokenID}`, {
              item: egg,
            })
          }
          className='transform hover:scale-125'
          style={{
            backgroundImage: !animationMode ? `url('${backgroundImage}')` : `url('${animatedBackgroundImage}')`,
            width: '100%',
            backgroundSize: 'cover',
            backgroundRepeat: 'no-repeat',
            backgroundPosition: '0% 77%',
            borderRadius: 16,
            height: '100%',
            transition: 'background-image 1000ms linear',
            display: 'flex',
            justifyContent: 'center',
            alignItems: 'center',
            // filter: (!egg.hatched && !egg.interactive) ? null : `hue-rotate(0.${hue}turn)`,
          }}>
          {/* {!egg.hatched && !egg.interactive ? getVideo('/static/video/spinning.gif') : animationMode ? getVideo('/static/video/egg.gif') : null} */}
          {/* <TextWrapper
            style={{
              position: 'absolute',
              top: 8,
              left: 0,
              width: '100%',
              textAlign: 'center',
              zIndex: 10,
            }}>
<<<<<<< HEAD
          </TextWrapper>
=======
            {egg.name}
          </TextWrapper> */}
>>>>>>> e226d624
          {egg.timeRemaining > 0 ? (
            <TimeoutWrapper barwidth={egg.CTAOverride ? egg.CTAOverride.barwidth : 0}>
              <TimeoutDisplay>{`${egg.CTAOverride.timeRemainingDaysHours.days}D ${egg.CTAOverride.timeRemainingDaysHours.hours}H`}</TimeoutDisplay>
            </TimeoutWrapper>
          ) : (
            <InfoBlock
              onClick={() => buttonActions()}
              style={{
                position: 'absolute',
                textAlign: 'center',
                padding: 8,
                zIndex: 10,
              }}>
<<<<<<< HEAD
=======
              {/* <TextWrapper>{buttonLabel(egg)}</TextWrapper> */}
>>>>>>> e226d624
            </InfoBlock>
          )}
        </CardBody>
      </Card>
    </>
  )
}

export default EggCard<|MERGE_RESOLUTION|>--- conflicted
+++ resolved
@@ -265,12 +265,8 @@
               textAlign: 'center',
               zIndex: 10,
             }}>
-<<<<<<< HEAD
-          </TextWrapper>
-=======
             {egg.name}
           </TextWrapper> */}
->>>>>>> e226d624
           {egg.timeRemaining > 0 ? (
             <TimeoutWrapper barwidth={egg.CTAOverride ? egg.CTAOverride.barwidth : 0}>
               <TimeoutDisplay>{`${egg.CTAOverride.timeRemainingDaysHours.days}D ${egg.CTAOverride.timeRemainingDaysHours.hours}H`}</TimeoutDisplay>
@@ -284,10 +280,7 @@
                 padding: 8,
                 zIndex: 10,
               }}>
-<<<<<<< HEAD
-=======
               {/* <TextWrapper>{buttonLabel(egg)}</TextWrapper> */}
->>>>>>> e226d624
             </InfoBlock>
           )}
         </CardBody>
