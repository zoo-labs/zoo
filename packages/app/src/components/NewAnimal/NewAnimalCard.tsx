--- conflicted
+++ resolved
@@ -103,13 +103,8 @@
    };
    return (
       <>
-<<<<<<< HEAD
          <Card url={animal.imageUrl} isMobile={isXs} onClick={() => isOpen(false)}>
              <CardOverlay>
-=======
-         <Card url={animal.imageUrl} onClick={() => isOpen(false)}>
-            <CardOverlay>
->>>>>>> fcd09f58
                <Flex
                   height={"100vh"}
                   flexDirection="column"
