import Image from "next/image";
import Link from "next/link";
import { ANALYTICS_URL } from "../../constants";
import { ChainId } from "@zoolabs/sdk";
import ExternalLink from "../ExternalLink";
import Polling from "../Polling";
import { t } from "@lingui/macro";
// import useActiveWeb3React from "../../hooks/useActiveWeb3React";
import { useLingui } from "@lingui/react";
import { useActiveWeb3React } from "hooks";
import Web3Status from "../Web3Status";
import { useState } from "react";
import { notify } from "../../components/alertMessage";
import axios from "axios";
const Footer = () => {
  const { account, chainId, library } = useActiveWeb3React();
  const { i18n } = useLingui();
  const [Form, setForm] = useState({
    email: "",
  });
  const [succes, setSucces] = useState(false);
  const [error, seterror] = useState(false);

  const handleSubmit = () => {
<<<<<<< HEAD
=======

>>>>>>> 2f945440
    const { email } = Form;

    //call api to send obj

    axios
      .post("/api/subscribe", {
        email: email,
      })
      .then(function (response) {
        setForm({
          email: "Succes!",
        });
        seterror(false);
        setSucces(true);
      })
      .catch(function (error) {
        console.log(error);
        seterror(true);
        setForm({
          email: "Error!",
        });
      });
  };

  const handleInputChange = (event) => {
    const { name, value } = event.target;
    setForm({
      ...Form,
      [name]: value,
    });
  };

  return (
    // <footer className="absolute bottom-0 flex items-center justify-between w-screen h-20 p-4 mx-auto text-center text-low-emphesis">
    <footer className="flex-shrink-0 w-full bg-black">
      <div className="hidden border-t border-b border-grey lg:block">
        <div className="flex items-start justify-between flex-auto px-4 mx-auto max-w-7xl">
          <div className="flex items-start justify-between px-6 py-16 basis-2/3 ">
            <div>
              <Link href="/" passHref>
                <Image
                  src="/img/logo.svg"
                  width={80}
                  height={24}
                  alt="Zoo"
                  className="hover:cursor-pointer"
                />
              </Link>
            </div>
            <div className="flex flex-col text-grey">
              <div className="mb-2">
                <a
                  href="https://bscscan.com/token/0x09e2b83fe5485a7c8beaa5dffd1d324a2b2d5c13#tokenInfo"
                  target="_blank"
                  rel="noreferrer"
                >
                  BSCscan
                </a>
              </div>
              <div className="mb-2">
                <a
                  href="https://coinmarketcap.com/currencies/zoo-labs/"
                  target="_blank"
                  rel="noreferrer"
                >
                  CoinMarketCap
                </a>
              </div>
              <div className="mb-2">
                <a
                  href="https://www.dextools.io/app/bsc/pair-explorer/0x9f011e700fe3bd7004a8701a64517f2dc23f87dd"
                  target="_blank"
                  rel="noreferrer"
                >
                  DEXtools
                </a>
              </div>
              <div className="mb-2">
                <a
                  href="https://www.coingecko.com/en/coins/zoo-labs"
                  target="_blank"
                  rel="noreferrer"
                >
                  CoinGecko
                </a>
              </div>
            </div>
            <div className="flex flex-col text-grey">
              {/* <div className="mb-2">
                <Link href="/market">Marketplace</Link>
              </div> */}
              <div className="mb-2">
                <Link href="/wallet">
                  <a>Marketplace</a>
                </Link>
              </div>
              <div className="mb-2">
                <Link href="/market">
                  <a>Chart</a>
                </Link>
              </div>
              <div className="mb-2">
                <a
                  href="https://prezi.com/i/view/fWOPqU2eZzcqYyVzb5pz"
                  target="_blank"
                  rel="noreferrer"
                >
                  Buy Guide
                </a>
              </div>
              <div className="mb-2">
                <Link href="/about">
                  <a>About</a>
                </Link>
              </div>
              {/* <div className="mb-2">
                <Link href="/community">Community</Link>
              </div> */}
              {/* <div className="mb-2">
                <Link href="/press">Press</Link>
              </div> */}
              {/* <div className="mb-0">
                <Link href="/learn">Learn</Link>
              </div> */}
            </div>
          </div>
          <div className="flex flex-col h-full p-16 px-6 basis-1/3 text-grey">
            {/* <div className="mb-0">
              {!account ? (
                <a href="#">
                  <Web3Status title={i18n._(t`My Profile`)} className="px-0" />
                </a>
              ) : null}
            </div> */}
            {/* <div className="mb-2">
              {!account ? (
                <a href="#">
                  <Web3Status
                    title={i18n._(t`Connect Wallet`)}
                    className="px-0"
                  />
                </a>
              ) : (
                <Link href="/market">Market place</Link>
              )}
            </div> */}
            <div className="mb-2">
              <Link href="https://zoolabs.gitbook.io/whitepaper/introduction/what-is-zoo">
                <a>Whitepaper</a>
              </Link>
            </div>
            <div className="mb-2">
              <Link href="/blog">
                <a>Blogs</a>
              </Link>
            </div>
            <div className="mb-2">
              <Link href="/faqs">
                <a>FAQs</a>
              </Link>
            </div>
            <div className="mb-2">
              <Link href="/animal-list">
                <a>Our Animals</a>
              </Link>
            </div>
            <div className="mb-2">
              <Link href="/partnerships">
                <a>Partnerships</a>
              </Link>
            </div>
            {/* <div className="mb-0">
              <Link href="/">Connect us</Link>
            </div> */}
          </div>
          <div className="flex flex-col items-start px-6 py-16 basis-2/3">
            <p className="mb-4 font-bold text-white uppercase">Newsletter</p>
            <p className="mb-4 text-white text-opacity-70">
              Subscribe to our newsletter to get the first notice on upgrades,
              new features and events!
            </p>
            <form>
              <div
                className={`border-[2px] border-[#353945] rounded-[90px] w-full flex items-center`}
              >
                <input
                  className="h-full py-3 w-full rounded-[90px] bg-transparent px-2 placeholder:text-[#777E91] placeholder:text-[14px] placeholder:font-[400] outline-none"
                  placeholder="Enter your email"
                  name="email"
                  type="email"
                  value={Form.email}
                  onChange={handleInputChange}
                />
                <button
                  className="mr-2 flex items-center"
                  onClick={(e) => {
                    e.preventDefault();
                    handleSubmit();
                  }}
                >
                  <Image
                    src="/icons/small-circle.svg"
                    width={40}
                    height={40}
                    alt=""
                  />
                </button>
              </div>
            </form>
            {/* <form>
              <div className="flex items-center px-2 py-2 border rounded-full">
                <input
                  placeholder="enter your email"
                  name="email"
                  type="email"
                  value={Form.email}
                  onChange={handleInputChange}
                  className="bg-transparent placeholder:text-center"
                />

                <button
                  onClick={(e) => {
                    e.preventDefault();
                    handleSubmit();
                  }}
                  className="flex"
                >
                  <Image
                    src="/img/small-circle-button.svg"
                    width={20}
                    height={20}
                    alt=""
                  />
                </button>
              </div>
            </form> */}
          </div>
          {/* {chainId && chainId in ANALYTICS_URL && (
          <ExternalLink
            id={`analytics-nav-link`}
            href={ANALYTICS_URL[chainId] || 'https://analytics.sushi.com'}
            className="text-low-emphesis"
          >
            <div className="flex items-center space-x-2">
              <div>{i18n._(t`Analytics`)}</div>
              <svg
                xmlns="http://www.w3.org/2000/svg"
                className="w-6 h-6"
                fill="none"
                viewBox="0 0 24 24"
                stroke="currentColor"
              >
                <path strokeLinecap="round" strokeLinejoin="round" strokeWidth="2" d="M13 7h8m0 0v8m0-8l-8 8-4-4-6 6" />
              </svg>
            </div>
          </ExternalLink>
        )} */}
          {chainId && chainId === ChainId.MATIC && (
            <ExternalLink
              id={`polygon-bridge-link`}
              href="https://wallet.matic.network/bridge/"
              className="text-low-emphesis"
            >
              {i18n._(t`Matic Bridge`)}
            </ExternalLink>
          )}
          {chainId && chainId === ChainId.HARMONY && (
            <ExternalLink
              id={`harmony-bridge-link`}
              href=" https://bridge.harmony.one/tokens"
              className="text-low-emphesis"
            >
              {i18n._(t`Harmony Bridge`)}
            </ExternalLink>
          )}
          {chainId && chainId === ChainId.XDAI && (
            <ExternalLink
              id={`xdai-bridge-link`}
              href=" https://omni.xdaichain.com/"
              className="text-low-emphesis"
            >
              {i18n._(t`xDai Bridge`)}
            </ExternalLink>
          )}

          {chainId && chainId === ChainId.PALM && (
            <ExternalLink
              id={`palm-bridge-link`}
              href=" https://app.palm.io/bridge"
              className="text-low-emphesis"
            >
              {i18n._(t`Palm Bridge`)}
            </ExternalLink>
          )}

          {/* <Polling /> */}
        </div>
      </div>
      <div className="flex flex-col items-center justify-between px-4 py-6 mx-auto iterms-center lg:flex-row max-w-7xl">
        <p className="mb-4 text-center lg:mb-0 lg:text-left text-grey">
          Copyright &copy; {new Date().getFullYear()} ZOO Labs INC. Allrights
          reserved
        </p>
        <div>
          <a
            href="https://mobile.twitter.com/zoo_labs"
            target="_blank"
            rel="noreferrer"
            className="mr-2"
          >
            <Image src="/img/twitter.svg" height={16} width={16} alt="" />{" "}
          </a>
          <a
            href="https://t.me/zooofficial"
            target="_blank"
            rel="noreferrer"
            className="mr-2"
          >
            <Image src="/img/telegram.svg" height={16} width={16} alt="" />{" "}
          </a>
          <a
            href="https://instagram.com/zoolabs.io?utm_medium=copy_link"
            target="_blank"
            rel="noreferrer"
            className="mr-2"
          >
            <Image src="/img/instagram.svg" height={16} width={16} alt="" />{" "}
          </a>
          <a
            href="https://discord.gg/KsXtbu5g"
            target="_blank"
            rel="noreferrer"
          >
            <Image src="/img/discord.svg" height={16} width={16} alt="" />{" "}
          </a>
          <a
            href="https://zoolabsofficial.medium.com/"
            target="_blank"
            rel="noreferrer"
            className="ml-2"
          >
            <Image src="/img/medium-icon.svg" height={16} width={16} alt="" />{" "}
          </a>

          <a
            href="https://www.youtube.com/channel/UCjTd-6h0nbVwz34IihdCUww"
            target="_blank"
            rel="noreferrer"
            className="ml-2"
          >
            <Image src="/img/youtube.svg" height={16} width={16} alt="" />{" "}
          </a>
        </div>
      </div>
    </footer>
  );
};

export default Footer;<|MERGE_RESOLUTION|>--- conflicted
+++ resolved
@@ -22,10 +22,6 @@
   const [error, seterror] = useState(false);
 
   const handleSubmit = () => {
-<<<<<<< HEAD
-=======
-
->>>>>>> 2f945440
     const { email } = Form;
 
     //call api to send obj
@@ -220,7 +216,7 @@
                   onChange={handleInputChange}
                 />
                 <button
-                  className="mr-2 flex items-center"
+                  className="flex items-center mr-2"
                   onClick={(e) => {
                     e.preventDefault();
                     handleSubmit();
