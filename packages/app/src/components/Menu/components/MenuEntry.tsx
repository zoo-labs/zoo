import React from 'react'
import styled, { keyframes, DefaultTheme } from 'styled-components'
import { Text } from '../../../components/Text'
import { Colors } from '../../../theme/types'
import { MENU_ENTRY_HEIGHT } from '../config'

export interface Props {
  secondary?: boolean
  isActive?: boolean
  theme: DefaultTheme
}

const rainbowAnimation = keyframes`
  0%,
  100% {
    background-position: 0 0;
  }
  50% {
    background-position: 100% 0;
  }
`

const LinkLabel = styled.div<{ isPushed: boolean }>`
  color: ${({ isPushed, theme }) => (isPushed ? theme.colors.textSubtle : 'transparent')};
  transition: color 0.4s;
  flex-grow: 1;
`

const MenuEntry = styled.div<Props>`
  cursor: pointer;
  display: flex;
  align-items: center;
  height: ${MENU_ENTRY_HEIGHT}px;
<<<<<<< HEAD
  padding: ${({ secondary }) => (secondary ? '0 64px' : '0 50px')};
  font-size: ${({ secondary }) => (secondary ? '14px' : '16px')};
=======
  padding: ${({ secondary }) => (secondary ? '0 32px' : '0 16px')};
  font-size: ${({ secondary }) => (secondary ? '12px' : '16px')};
>>>>>>> ef560669
  color: ${({ theme }) => theme.colors.textSubtle};
  box-shadow: ${({ isActive, theme }) => (isActive ? `inset 4px 0px 0px ${theme.colors.primary}` : 'none')};

  a {
    display: flex;
    align-items: center;
    width: 100%;
    height: 100%;
  }

  &:hover {
    background-color: ${({ theme }) => theme.colors.tertiary};
  }

  // Safari fix
  flex-shrink: 0;

  &.rainbow {
    background-clip: text;
    animation: ${rainbowAnimation} 3s ease-in-out infinite;
    background: ${({ theme }) => theme.colors.gradients.bubblegum};
    background-size: 400% 100%;
  }
`

// const MenuEntry = styled.div<Props>`
//   cursor: pointer;
//   display: flex;
//   align-items: center;
//   height: ${MENU_ENTRY_HEIGHT}px;
//   padding: ${({ secondary }) => (secondary ? "0 32px" : "0 16px")};
//   font-size: ${({ secondary }) => (secondary ? "14px" : "16px")};
//   background-color: ${({ secondary, theme }) => (secondary ? theme.colors.background : "transparent")};
//   color: ${({ theme }) => theme.colors.textSubtle};
//   box-shadow: ${({ isActive, theme }) => (isActive ? `inset 4px 0px 0px ${theme.colors.primary}` : "none")};

//   a {
//     display: flex;
//     align-items: center;
//     width: 100%;
//     height: 100%;
//   }

//   svg {
//     fill: ${({ theme }) => theme.colors.textSubtle};
//   }

//   &:hover {
//     background-color: ${({ theme }) => theme.colors.tertiary};
//   }

//   // Safari fix
//   flex-shrink: 0;

//   &.rainbow {
//     background-clip: text;
//     animation: ${rainbowAnimation} 3s ease-in-out infinite;
//     background: ${({ theme }) => theme.colors.gradients.bubblegum};
//     background-size: 400% 100%;
//   }
// `;
MenuEntry.defaultProps = {
  secondary: false,
  isActive: false,
  role: 'button',
}

const LinkStatus = styled(Text)<{ color: keyof Colors }>`
  border-radius: ${({ theme }) => theme.radii.default};
  padding: 0 8px;
  border: 2px solid;
  border-color: ${({ theme, color }) => theme.colors[color]};
  box-shadow: none;
  color: ${({ theme, color }) => theme.colors[color]};
`

const LinkLabelMemo = React.memo(LinkLabel, (prev, next) => prev.isPushed === next.isPushed)

export { MenuEntry, LinkStatus, LinkLabelMemo as LinkLabel }<|MERGE_RESOLUTION|>--- conflicted
+++ resolved
@@ -31,13 +31,8 @@
   display: flex;
   align-items: center;
   height: ${MENU_ENTRY_HEIGHT}px;
-<<<<<<< HEAD
-  padding: ${({ secondary }) => (secondary ? '0 64px' : '0 50px')};
-  font-size: ${({ secondary }) => (secondary ? '14px' : '16px')};
-=======
   padding: ${({ secondary }) => (secondary ? '0 32px' : '0 16px')};
   font-size: ${({ secondary }) => (secondary ? '12px' : '16px')};
->>>>>>> ef560669
   color: ${({ theme }) => theme.colors.textSubtle};
   box-shadow: ${({ isActive, theme }) => (isActive ? `inset 4px 0px 0px ${theme.colors.primary}` : 'none')};
 
