import React, { Fragment, useState, useEffect } from 'react'
import { createStyles, makeStyles, Theme } from '@material-ui/core/styles'
import Tooltip from '@material-ui/core/Tooltip'
import Slide from '@material-ui/core/Slide'
import { TransitionProps } from '@material-ui/core/transitions'
import Button from '@material-ui/core/Button'
import IconButton from '@material-ui/core/IconButton'
import Table from '@material-ui/core/Table'
import TableBody from '@material-ui/core/TableBody'
import TableCell from '@material-ui/core/TableCell'
import TableContainer from '@material-ui/core/TableContainer'
import TableHead from '@material-ui/core/TableHead'
import TablePagination from '@material-ui/core/TablePagination'
import TableRow from '@material-ui/core/TableRow'
import TableSortLabel from '@material-ui/core/TableSortLabel'
import Paper from '@material-ui/core/Paper'
import { useMediaQuery } from '@material-ui/core'
import { useTheme } from '@material-ui/core/styles'
import { CheckmarkCircleIcon } from 'components/Svg'
import CopyHelper from 'components/WalletModal/Copy'
interface Data {
  hash: string
  action: string
  blockNumber: string
  tokenID: string
  url: string
  id: string
  createdAt: string
}

function createData(hash: string, action: string, blockNumber: string, tokenID: string, url: string, id: string, createdAt: string): Data {
  return {
    hash,
    action,
    blockNumber,
    tokenID,
    url,
    id,
    createdAt,
  }
}

function descendingComparator<T>(a: T, b: T, orderBy: keyof T) {
  if (b[orderBy] < a[orderBy]) {
    return -1
  }
  if (b[orderBy] > a[orderBy]) {
    return 1
  }
  return 0
}

type Order = 'asc' | 'desc'

function getComparator<Key extends keyof any>(order: Order, orderBy: Key): (a: { [key in Key]: number | string }, b: { [key in Key]: number | string }) => number {
  return order === 'desc' ? (a, b) => descendingComparator(a, b, orderBy) : (a, b) => -descendingComparator(a, b, orderBy)
}

function stableSort<T>(array: T[], comparator: (a: T, b: T) => number) {
  const stabilizedThis = array.map((el, index) => [el, index] as [T, number])
  stabilizedThis.sort((a, b) => {
    const order = comparator(a[0], b[0])
    if (order !== 0) return order
    return a[1] - b[1]
  })
  return stabilizedThis.map((el) => el[0])
}

interface HeadCell {
  disablePadding: boolean
  id: keyof Data
  label: string
  numeric: boolean
}

const headCells: HeadCell[] = [
  {
    id: 'action',
    numeric: false,
    disablePadding: false,
    label: 'Action',
  },

  { id: 'blockNumber', numeric: false, disablePadding: false, label: 'Block' },
  { id: 'tokenID', numeric: false, disablePadding: false, label: 'Token Id' },
  {
    id: 'hash',
    numeric: false,
    disablePadding: true,
    label: 'Hash',
  },
]

interface EnhancedTableHeadProps {
  classes: ReturnType<typeof useStyles>
  onRequestSort: (event: React.MouseEvent<unknown>, property: keyof Data) => void
  order: Order
  orderBy: string
  rowCount: number
}
interface EnhancedTableProps {
  classes: ReturnType<typeof useStyles>
  numSelected: number
  onRequestSort: (event: React.MouseEvent<unknown>, property: keyof Data) => void
  onSelectAllClick: (event: React.ChangeEvent<HTMLInputElement>) => void
  order: Order
  orderBy: string
  rowCount: number
}

function EnhancedTableHead(props: EnhancedTableProps) {
  const { classes, onSelectAllClick, order, orderBy, numSelected, rowCount, onRequestSort } = props
  const createSortHandler = (property: keyof Data) => (event: React.MouseEvent<unknown>) => {
    onRequestSort(event, property)
  }
  const theme = useTheme()
  const sm = useMediaQuery(theme.breakpoints.up('sm'))
  const md = useMediaQuery(theme.breakpoints.up('md'))
  return (
    <div style={{ width: '100%' }}>
      <div className='flex items-center justify-between px-8 py-4'>
        {headCells
          .filter((cell) => {
            if (!sm || !md) {
              return cell.id == 'hash'
            } else {
              return cell
            }
          })
          .map((headCell) => (
            <div
              key={headCell.id}
              className='flex-1'
              // align={headCell.numeric ? "right" : "left"}
              // padding={"normal"}
              // sortDirection={orderBy === headCell.id ? order : false}
            >
              <TableSortLabel active={orderBy === headCell.id} direction={orderBy === headCell.id ? order : 'asc'} onClick={createSortHandler(headCell.id)}>
                <h6 className='text-white text-xs uppercase  md:inline-block font-bold'>{headCell.label}</h6>
                {orderBy === headCell.id ? <span className={classes.visuallyHidden}>{order === 'desc' ? 'sorted descending' : 'sorted ascending'}</span> : null}
              </TableSortLabel>
            </div>
          ))}
      </div>
    </div>
  )
}
const useStyles = makeStyles((theme: Theme) =>
  createStyles({
    root: {
      width: '100%',
    },
    paper: {
      width: '100%',
      boxShadow: 'none',
      backgroundColor: 'transparent',
    },
    table: {
      background: 'transparent',
      justifyContent: 'center',
      display: 'flex',
      alignItems: 'center',
      flexDirection: 'column',
      // minWidth: 750,
    },
    visuallyHidden: {
      border: 0,
      clip: 'rect(0 0 0 0)',
      height: 1,
      margin: -1,
      overflow: 'hidden',
      padding: 0,
      position: 'absolute',
      top: 20,
      width: 1,
    },
    modalPaper: { height: '100%' },
  }),
)

const Transition = React.forwardRef(function Transition(props: TransitionProps & { children?: React.ReactElement<any, any> }, ref: React.Ref<unknown>) {
  return <Slide direction='up' ref={ref} {...props} />
})

export default function TransactionTable(props: { Transactions: any }) {
  const theme = useTheme()
  const sm = useMediaQuery(theme.breakpoints.up('sm'))
  const md = useMediaQuery(theme.breakpoints.up('md'))
  const { Transactions } = props
  const classes = useStyles()
  const [order, setOrder] = React.useState<Order>('desc')
  const [orderBy, setOrderBy] = React.useState<keyof Data>('createdAt')
  const [selected, setSelected] = React.useState<any>({})
  const [page, setPage] = React.useState(0)
  const [dense, setDense] = React.useState(false)
  const [rowsPerPage, setRowsPerPage] = React.useState(10)
  const [hovered, setHovered] = useState('')
  const rows = Transactions.map(
    (
      data: {
        hash: string
        action: string
        blockNumber: string
        tokenID: string
        url: string
        id: string
        createdAt: string
      },
      index: number,
    ) => {
      const { hash, action, blockNumber, tokenID, url, id, createdAt } = data

      return createData(hash, action, blockNumber, tokenID, url, id, createdAt)
    },
  )
  const handleRequestSort = (event: React.MouseEvent<unknown>, property: keyof Data) => {
    const isAsc = orderBy === property && order === 'asc'
    setOrder(isAsc ? 'desc' : 'asc')
    setOrderBy(property)
  }

  const handleChangePage = (event: unknown, newPage: number) => {
    setPage(newPage)
  }

  const handleChangeRowsPerPage = (event: React.ChangeEvent<HTMLInputElement>) => {
    setRowsPerPage(parseInt(event.target.value, 10))
    setPage(0)
  }

  //   const isSelected = (name: string | number) => selected.indexOf(name) !== -1;

  const emptyRows = rowsPerPage - Math.min(rowsPerPage, rows.length - page * rowsPerPage)

  return (
    <Paper className={classes.paper}>
      <TableContainer>
        <Table className={classes.table} aria-labelledby='tableTitle' size={dense ? 'small' : 'medium'} aria-label='enhanced table'>
          <EnhancedTableHead
            classes={classes}
            numSelected={selected.length}
            order={order}
            orderBy={orderBy}
            onSelectAllClick={null}
            onRequestSort={handleRequestSort}
            rowCount={rows.length}
          />
          <div style={{ width: '100%' }}>
            {stableSort(rows, getComparator(order, orderBy))
              .slice(page * rowsPerPage, page * rowsPerPage + rowsPerPage)
              .map((row, index) => {
                const labelId = `enhanced-table-checkbox-${index}`

                return (
                  <div
                    className='flex justify-between hover:shadow my-2 bg-white items-center py-4 px-3 lg:px-8
                  transition duration-200 ease-in-out transform hover:-translate-y-1 hover:scale-102
                  text-grey-500 rounded-xl'
                    style={{ backgroundColor: '#1f2125' }}>
                    <div className='flex items-center' id={labelId} style={{ flex: !sm || !md ? 1 : 1 }}>
                      <CheckmarkCircleIcon fill='white' />
<<<<<<< HEAD
                      <h6 style={{ marginLeft: 10 }} className=' text-xs uppercase hidden md:inline-block font-semibold'>
=======
                      <h6 style={{ marginLeft: 10 }} className=' text-xs uppercase g:inline-block font-semibold'>
>>>>>>> 0962ab9a
                        {row.action}
                      </h6>
                    </div>
                    <div className='flex-1'>
                      <h6 style={{}} className='text-xs uppercase lg:inline-block font-semibold'>
                        {row.blockNumber}
                      </h6>
                    </div>
                    <div className='flex-1'>
<<<<<<< HEAD
                      <h6 style={{}} className=' text-xs uppercase hidden md:inline-block font-semibold'>
                        {row.tokenID}
                      </h6>
                    </div>
                    <div className='flex-1' style={{ flex: !sm ? 8 : 1 }}>
                      <a href={`${row.url.toString()}`} target='_blank' className=' text-xs uppercase  md:inline-block font-semibold'>
=======
                      <h6 style={{}} className=' text-xs uppercase lg:inline-block font-semibold'>
                        {row.tokenID}
                      </h6>
                    </div>
                    <div className='flex-1' style={{ flex: !sm || !md ? 2 : 1 }}>
                      <a href={`${row.url.toString()}`} target='_blank' className=' text-xs uppercase  lg:inline-block font-semibold'>
>>>>>>> 0962ab9a
                        {row.hash.toString().slice(0, 20)} ↗
                      </a>
                    </div>
                    <div>
                      <CopyHelper toCopy={row.hash.toString()} />
                    </div>
                  </div>
                )
              })}
            {emptyRows > 0 && (
              <TableRow style={{ height: (dense ? 33 : 53) * emptyRows }}>
                <TableCell colSpan={6} />
              </TableRow>
            )}
          </div>
        </Table>
      </TableContainer>
      <TablePagination
        rowsPerPageOptions={[5, 10, 25]}
        component='div'
        count={rows.length}
        rowsPerPage={rowsPerPage}
        page={page}
        onPageChange={handleChangePage}
        onRowsPerPageChange={handleChangeRowsPerPage}
      />
    </Paper>
  )
}<|MERGE_RESOLUTION|>--- conflicted
+++ resolved
@@ -259,11 +259,7 @@
                     style={{ backgroundColor: '#1f2125' }}>
                     <div className='flex items-center' id={labelId} style={{ flex: !sm || !md ? 1 : 1 }}>
                       <CheckmarkCircleIcon fill='white' />
-<<<<<<< HEAD
                       <h6 style={{ marginLeft: 10 }} className=' text-xs uppercase hidden md:inline-block font-semibold'>
-=======
-                      <h6 style={{ marginLeft: 10 }} className=' text-xs uppercase g:inline-block font-semibold'>
->>>>>>> 0962ab9a
                         {row.action}
                       </h6>
                     </div>
@@ -273,21 +269,12 @@
                       </h6>
                     </div>
                     <div className='flex-1'>
-<<<<<<< HEAD
                       <h6 style={{}} className=' text-xs uppercase hidden md:inline-block font-semibold'>
                         {row.tokenID}
                       </h6>
                     </div>
                     <div className='flex-1' style={{ flex: !sm ? 8 : 1 }}>
                       <a href={`${row.url.toString()}`} target='_blank' className=' text-xs uppercase  md:inline-block font-semibold'>
-=======
-                      <h6 style={{}} className=' text-xs uppercase lg:inline-block font-semibold'>
-                        {row.tokenID}
-                      </h6>
-                    </div>
-                    <div className='flex-1' style={{ flex: !sm || !md ? 2 : 1 }}>
-                      <a href={`${row.url.toString()}`} target='_blank' className=' text-xs uppercase  lg:inline-block font-semibold'>
->>>>>>> 0962ab9a
                         {row.hash.toString().slice(0, 20)} ↗
                       </a>
                     </div>
