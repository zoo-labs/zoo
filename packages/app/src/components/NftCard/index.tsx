--- conflicted
+++ resolved
@@ -22,45 +22,11 @@
   currency = 'ZOO'
 }: NftCardProps) => {
   return (
-<<<<<<< HEAD
-    <div className="p-px bg-gradient-to-b from-btn1 to-btn2 rounded-xl w-full overflow-hidden mb-6 lg:mb-0 PopularNft_nft">
-      <div className="bg-black overflow-hidden p-1 rounded-xl">
-        <div className="PopularNfts__nft-img text-center object-contain overflow-hidden">
-          {image && image}
-        </div>
-        <div className="PopularNfts__nft-info px-8 py-8">
-          <div className="flex justify-between items-center mb-4">
-            <p>{name}</p>
-            <div className="p-px bg-gradient-to-b from-btn1 to-btn2 ">
-              <p className="text-uppercase bg-black px-2 py-2">
-                {price} {currency}
-              </p>
-            </div>
-          </div>
-          <div className="flex items-center justify-between mb-6">
-            <p className="flex items-center ">
-              <div className="w-3 h-3 bg-red-400 rounded-full mr-2"></div>
-              {address}
-            </p>
-            <p>{days} Days Left</p>
-          </div>
-          <hr className="mb-6" />
-          <div className="flex justify-between items-center mb-4">
-            <p>Highest bid</p>
-            <p className="text-uppercase">{highestBid} Zoo</p>
-          </div>
-          <div className="text-center flex justify-center items-center">
-            <p className="flex items-center">
-              <div className="w-3 h-3 bg-red-400 rounded-full mr-2" />
-              {yields} Yields/Day
-            </p>
-=======
     <div className="flex flex-col flex-1 grow">
       <div className="p-0.5 rounded-lg h-full w-full overflow-hidden mb-6 lg:mb-0 PopularNft_nft bg-nft-gradient">
         <div className="bg-black rounded-lg overflow-hidden">
           <div className="PopularNfts__nft-img flex flex-col justify-end my-8 text-center object-contain overflow-hidden min-h-nftContainer">
             {image && image}
->>>>>>> cd835e12
           </div>
         </div>
       </div>
