import { useMatchBreakpoints } from "hooks";
import styled from "styled-components";
import Button from "./Button";
import { scaleVariants } from "./theme";
import { scales, variants } from "./types";

const BtnContainer = styled.div`
  max-width: 200px;
    * {
     &:hover {
        transition: all 0.2s;
        // border: ${({ theme }) => `2px solid ${theme.colors.primaryDark}`};
        background: ${({ theme }) => theme.colors.secondary};
    }
  }

  button {
<<<<<<< HEAD
     margin-top: -2px;
=======
     align-items: center;
>>>>>>> 8a1c1708
    background: ${({ theme }) => theme.colors.primaryPop};
    text-transform: uppercase;
    border-radius: 4px;
    transition: all 0.2s;
<<<<<<< HEAD
    display: inline-block;
    text-shadow: x-offset y-offset blur color;
    text-decoration: none;
    /* font-weight: bold;
    background-color: #538fbe;
    padding: 20px 70px;
    font-size: 24px; */
    border: 1px solid #2d6898;
    -webkit-box-shadow: 0px 3px 0px #136071, 0px 3px 15px rgba(0,0,0,.4), inset 0px 1px 0px rgba(255,255,255,.3), inset 0px 0px 3px rgba(255,255,255,.5);
    -moz-box-shadow: 0px 3px 0px #136071, 0px 3px 15px rgba(0,0,0,.4), inset 0px 1px 0px rgba(255,255,255,.3), inset 0px 0px 3px rgba(255,255,255,.5);
     box-shadow: 0px 3px 0px #136071, 0px 3px 15px rgba(0,0,0,.4), inset 0px 1px 0px rgba(255,255,255,.3), inset 0px 0px 3px rgba(255,255,255,.5);
     -webkit-transition: all .1s ease-in-out;
     -moz-transition: all .2s ease-in-out;
     transition: all .2s ease-in-out;
  }
  button:active {
      -webkit-box-shadow: 0px 0px 0px #136071, 0px 1px 6px rgba(0,0,0,.4), inset 0px 1px 0px rgba(255,255,255,.3), inset 0px 0px 3px rgba(255,255,255,.5);
      -moz-box-shadow: 0px 0px 0px #136071, 0px 1px 6px rgba(0,0,0,.4), inset 0px 1px 0px rgba(255,255,255,.3), inset 0px 0px 3px rgba(255,255,255,.5);
      box-shadow: 0px 0px 0px #136071, 0px 1px 6px rgba(0,0,0,.4), inset 0px 1px 0px rgba(255,255,255,.3), inset 0px 0px 3px rgba(255,255,255,.5);
      -webkit-transform: translate(0, 3px);
      -moz-transform: translate(0, 3px);
      transform: translate(0, 3px);
=======
    border: 0px;
    color: ${({theme }) => theme.colors.text};
>>>>>>> 8a1c1708
  }
`;

const BorderButton = (props): JSX.Element => {
   const { variant, scale } = props;
   const { isXs, isSm } = useMatchBreakpoints();
   const isMobile = isXs || isSm;

   return (
      <>
         <BtnContainer>
            <Button
               variant={variant === null ? variants.PRIMARY : variant}
               scale={scale === null ? isMobile ? scales.XS : scales.MD : scale}
               {...props}
               // style={{ fontSize: `${isMobile ? "14px" : "16px"}` }}
            />
         </BtnContainer>
      </>
   );
};

BorderButton.defaultProps = {
   scale: scaleVariants,
   variant: variants,
}

export default BorderButton;<|MERGE_RESOLUTION|>--- conflicted
+++ resolved
@@ -15,16 +15,12 @@
   }
 
   button {
-<<<<<<< HEAD
      margin-top: -2px;
-=======
      align-items: center;
->>>>>>> 8a1c1708
     background: ${({ theme }) => theme.colors.primaryPop};
     text-transform: uppercase;
     border-radius: 4px;
     transition: all 0.2s;
-<<<<<<< HEAD
     display: inline-block;
     text-shadow: x-offset y-offset blur color;
     text-decoration: none;
@@ -47,10 +43,6 @@
       -webkit-transform: translate(0, 3px);
       -moz-transform: translate(0, 3px);
       transform: translate(0, 3px);
-=======
-    border: 0px;
-    color: ${({theme }) => theme.colors.text};
->>>>>>> 8a1c1708
   }
 `;
 
