import React, { useEffect, useState } from 'react'
import styled from 'styled-components'
import { useWeb3React } from '@web3-react/core'
import { connectorLocalStorageKey } from '../config'
import useWeb3 from 'hooks/useWeb3'
import { getFaucet, getToken, getZooKeeper, getMarket } from 'util/contracts'
import AltModal from 'components/Modal/AltModal'
import { numberWithCommas } from 'components/Functions'
import HeaderModal from 'components/Modal/HeaderModal'
import { ApplicationModal } from 'state/application/actions'
import { useModalOpen, useAssetModalToggle } from 'state/application/hooks'
import Modal from '../../NewModal'
import useAuth from 'hooks/useAuth'
import { useHistory } from 'react-router'
import CopyHelper from 'components/Copy/Copy'
import { useSelector } from 'react-redux'
import { AppState } from 'state'
import BidModalHeader from 'components/NewModal/BidModalHeader'
import { useIsAnimationMode } from 'state/user/hooks'
import { ImArrowRight2, ImArrowUpRight2 } from 'react-icons/im'
import { useMatchBreakpoints } from 'hooks'
import { FaCompress, FaCompressAlt, FaExpand } from 'react-icons/fa'
import { RiShareFill } from 'react-icons/ri'
import Web3 from 'web3'
import useToast from 'hooks/useToast'
import { formatError } from 'functions'
import { addresses } from 'constants/contracts'
import { ChainId } from 'constants/Chains'
import Moralis from 'moralis'

interface AssetModalProps {
  item: any
}

const AssetModal: React.FC<AssetModalProps> = ({ item }) => {
  const assetModal = useModalOpen(ApplicationModal.ASSET)
  const toggleAssetModal = useAssetModalToggle()
  const [fullView, setFullView] = useState(false)
  const [askItem, setAskItem] = useState(null)
  const [amount, setAmount] = useState(0)
  const { logout } = useAuth()
  const { chainId, account } = useWeb3React()
  const history = useHistory()
  const zooBalance = useSelector<AppState, AppState['zoo']['zooBalance']>((state) => state.zoo.zooBalance)
  const web3 = useWeb3()
  const { chainID, gasPrice } = web3
  const chainAddresses = (addresses[chainID] as any) || (addresses[ChainId.BSC] as any)
  const getNetwork = (chainId: number) => {
    switch (chainId) {
      case 56:
        return 'BSC'
      case 97:
        return 'BSC-TEST'
      case 1:
        return 'ETH'
      case 4:
        return 'ETH-TEST'
      default:
        return ''
    }
  }
  const isAnimated = useIsAnimationMode()
  const getVideo = () => {
    return isAnimated ? (
      <div className=''>
        <video
          className='rounded'
          autoPlay
          playsInline
          loop
          muted
          style={{
            pointerEvents: 'none',
            maxHeight: 600,
            alignSelf: 'center',
          }}>
          <source src={'/static/video/egg.mp4'} type='video/mp4'></source>
        </video>
      </div>
    ) : (
      <img
        style={{ verticalAlign: 'middle' }}
        src={`${item.imageUrl || window.location.origin + '/static/images/basic.jpg'}`}
        className={` transition-transform duration-1000 ${fullView ? ' h-screen' : 'rounded h-full'}`}
      />
    )
  }

  const txHash = item.transactionHash || '0x000000000000000000000000000000000000000'
  const ownerAccount = item.owner || ''
  const txHashEllipsis = `${txHash.substring(0, 10)}...${txHash.substring(txHash.length - 6)}`
  const accountEllipsis = `${ownerAccount.substring(0, 6)}...${ownerAccount.substring(txHash.length - 4)}`
  const { toastSuccess, toastError, toastInfo, clear } = useToast()
  const [disabled, setDisabled] = useState(false)
  const myTransactions = useSelector<AppState, AppState['zoo']['myTransactions']>((state) => state.zoo.myTransactions)
  console.log(item)
  const { isSm } = useMatchBreakpoints()
  const zooKeeper = getZooKeeper(web3)
  const market = getMarket(web3)
  const zooToken = getToken(web3)
  const setAsk = async () => {
    setDisabled(true)
    try {
      await zooKeeper.methods
        .setAsk(item.tokenID, { amount: 200, currency: chainAddresses.ZOO }) //set Ask price for token
        .send({ from: account, gasPrice: gasPrice })
        .then((res) => {
          clear()
          toastInfo('Ask Price Set.')
          console.log('Set Ask Price', res)

          setDisabled(false)
          toggleAssetModal()
        })
        .catch((err) => {
          const message = formatError(err)
          setDisabled(false)
          clear()
          toastError(message)
          console.error(message)
        })
    } catch (err) {
      console.error(err)
      clear()
      setDisabled(false)

      toastError('Unable to purchase eggs. Try again later.')
    }
    // console.log(testEggs)
    // dispatch(addEggs(testEggs))
  }

  useEffect(() => {
<<<<<<< HEAD
    if (item.tokenID) {
      market
        .methods.currentAskForToken(Number(item.tokenID))
        .call()
        .then((res) => {
          // setItemAsk(ask)
        })
    }
  }, [])

=======
    getAskValue()
  }, [item])
  const getAskValue = () => {
    const tokenID = item.tokenID || 0
    console.log('tokenID', tokenID)
    try {
      market &&
        market.methods
          .currentAskForToken(tokenID)
          .call()
          .then(async (res) => {
            console.log('res in getAsk', chainAddresses.ZOO)
            // const price = await Moralis.Web3API.token.getTokenPrice({
            //   address: chainAddresses.ZOO,
            //   chain: '0x61',
            // })
            // console.log('price 1!!', price)
            setAskItem({
              amount: res[0],
              usdAmount: 1,
              currecy: res[1],
            })
          })
          .catch((err) => console.log('error in getAsk', err))
    } catch (error) {
      console.log('error in getAsk 2', error)
    }
  }
>>>>>>> fe481cf0
  return (
    <Modal isOpen={assetModal} onDismiss={() => null} isMax scrollable>
      <BidModalHeader onBack={() => toggleAssetModal()} className={`absolute p-6 w-full z-10 ${fullView && 'hidden'}`} />
      <div className='h-full  flex'>
        <div className={`flex flex-1 flex-wrap ${!fullView && 'self-center'}`}>
          <div className={` w-full  md:flex-1  bg-modal-dark flex   ${fullView ? 'w-screen fixed z-20 h-screen' : ' lg:w-1/2 '}`} style={{ minHeight: isSm ? '80vh' : '100vh' }}>
            <div className={`flex   w-full items-center justify-center ${fullView ? 'fixed h-screen' : 'relative h-full'}`}>
              <div className={`${fullView ? ' h-screen ' : 'w-2/3 lg:w-1/2  p-px'}     bg-gradient-to-b from-btn1  to-btn2  rounded bg-no-repeat`}>
                <div className='bg-cover '>{getVideo()}</div>
              </div>
              {/*

              w-10/12  md:w-2/3
             
            <div className='absolute top-5 xs:left-10 pl-4 lg:pl-0 lg:right-5 '>
              {[0, 1, 2].map((value) => (
                <div className='cursor-pointer rounded-full p-2 bg-dark-800 mb-4 flex justify-center items-center'>
                  {value === 0 ? (
                    <HeartIcon fill='white' style={{ fontSize: 8 }} />
                  ) : value === 1 ? (
                    <RiShareFill fill='white' size={20} />
                  ) : (
                    <CopyIcon fill='white' style={{ fontSize: 8 }} />
                  )}
                </div>
              ))}
            </div>
            */}
              <div
                className='cursor-pointer absolute rounded-full bg-dark-900 shadow-2xl h-12 w-12 bottom-8 right-8 lg:right-20 flex items-center justify-center'
                onClick={() => setFullView(!fullView)}>
                {fullView ? <FaCompressAlt fill='white' /> : <FaExpand fill='white' />}
              </div>
            </div>
          </div>

          <div className={`w:1/2 my-8 mb-16 md:m-0 md:flex-1 flex items-center justify-center lg:min-h-full   overflow-y-scroll ${fullView && 'hidden'}`}>
            <div className='flex '>
              <div className=' flex flex-col items-start px-4 w-full  '>
                <h2 className='text-2xl font-semibold'>Egg #{item.tokenID}</h2>
                {/*
              <div className='flex my-4'>
                <div className='rounded-full p-px h-full bg-gradient-to-b from-btn1  to-btn2 mr-4'>
                  <div className='text-xs font-semibold bg-dark-800 px-6 py-2 rounded-full'>🔥 {'  '}Highest Bid</div>
                </div>
                <div className='rounded-full p-px h-full bg-gradient-to-b from-btn1  to-btn2 mr-4'>
                  <div className='text-xs font-semibold bg-dark-800 px-6 py-2 rounded-full'>{item.basic ? 'BASIC' : 'HYBRID'}</div>
                </div>
              </div>
              */}
                <p className='text-sm text-justify text-gray-500 my-4 font-semibold' style={{ color: '#f2f2f2' }}>
                  Contains 1 of 16 Generation One Base Animals. To hatch or to hold…
                </p>

                <div className='w-full mb-4'>
                  <div className='rounded border-2 border-gray-400 border-solid p-4' style={{ borderWidth: 1 }}>
                    <h2 className='text-sm font-bold mb-2'>Reserve Price</h2>
                    <div className=''>
                      <span className='mr-2 text-xl  font-semibold'>{askItem?.amount} ZOO</span>
                      <span className='font-light'>${askItem?.amount * askItem?.usdAmount} USD</span>
                    </div>
                  </div>
                </div>
                <div className='w-full  grid  mb-8' style={{ gridTemplateColumns: '1fr 54px', gap: '10px' }}>
                  <a
                    style={{ pointerEvents: 'unset', padding: '11px 0px', borderRadius: 4 }}
                    className='rounded bg-white text-black flex items-center justify-center font-bold text-sm transform active:scale-95'
                    onClick={() => setAsk()}>
                    {disabled ? (
                      <span className='pr-2'>
                        <i className={`${disabled && 'animate-spin'} fas fa-circle-notch `}></i>
                      </span>
                    ) : account?.toLowerCase() == ownerAccount?.toString() ? (
                      'Set Ask'
                    ) : (
                      'Place Bid'
                    )}
                  </a>
                  <button style={{ paddingLeft: 0, paddingRight: 0, padding: '11px 20px', backgroundColor: '#f2f2f2', borderRadius: 4 }} className=''>
                    <RiShareFill fill='black' />
                  </button>
                </div>

                <div className='w-full mb-4'>
                  <div className=' rounded border-2 border-gray-400 border-solid p-4' style={{ borderWidth: 1 }}>
                    <h2 className='text-sm font-bold mb-4'>Details</h2>
                    <div className='flex justify-between items-center'>
                      <span className='text-md  font-semibold'>Transaction Hash</span>
                      <span className='font-semibold text-sm primary cursor-pointer' onClick={() => window.open(`https://testnet.bscscan.com/tx/${txHash}`, '_blank')}>
                        {txHashEllipsis}
                      </span>
                    </div>
                    <div className='flex justify-between items-center'>
                      <span className=' text-md  font-semibold'>Token ID</span>
                      <CopyHelper toCopy={item.tokenID ? item.tokenID.toString() : ''}>
                        <div className='text-sm font-medium'>{item.tokenID}</div>
                      </CopyHelper>
                    </div>
                    <div className='flex justify-between items-center'>
                      <span className='text-md  font-semibold'>Token Standard</span>
                      <span className='font-semibold text-sm '>ERC-721</span>
                    </div>
                  </div>
                </div>
                <div className='w-full rounded flex flex-col  border-2 border-gray-400 border-solid mb-6 pt-4' style={{ borderWidth: 1 }}>
                  <div className='my-6 px-4'>
                    <h2 className='text-sm font-bold'>Proof of Authenticity</h2>
                  </div>
                  <div className='flex flex-col'>
                    <a
                      href={`https://testnet.bscscan.com/address/${item.owner || ''}`}
                      target='_blank'
                      className='p-4 justify-between items-center flex border-b-2 border-gray-400 border-solid hover:bg-dark-800'
                      style={{ borderBottomWidth: 1 }}>
                      <div className='text-sm font-medium primary'>Etherscan transaction</div>
                      <div>
                        <ImArrowUpRight2 fill='#f2f2f2' size={12} />
                      </div>
                    </a>
                    <a
                      href='https://ipfs.io/ipfs/bafybeicrjczyjyr35qgtgsfqecumvtr24cnv7j23cfwmiqcmu67px26feu'
                      target='_blank'
                      className='p-4 flex justify-between items-center hover:bg-dark-800 rounded-b-lg'>
                      <div className='text-sm font-medium primary'>View on IPFS</div>
                      <div>
                        <ImArrowUpRight2 fill='#f2f2f2' size={12} />
                      </div>
                    </a>
                  </div>
                </div>

                <div className='w-full rounded flex flex-col  border-2 border-gray-400 border-solid mb-6 px-4 pt-4 ' style={{ borderWidth: 1 }}>
                  <div className='mb-6 mt-2'>
                    <h2 className='text-sm font-bold'>History</h2>
                  </div>
                  <div className='flex flex-col'>
                    {transactions.map((transaction, index) => {
                      const { account, amount, description, date } = transaction
                      return (
                        <div className='flex mb-4 items-center '>
                          <a className='' href='/'>
                            <div className='m-1 relative rounded-full h-10 w-10 bg-gray-500 bg-gradient-to-b from-btn1 to-btn2'></div>
                          </a>
                          <div className='ml-2'>
                            <div className='text-sm'>
                              <a className='font-semibold primary '>
                                {account.substring(0, 6)}...${account.substring(txHash.length - 4)}
                              </a>{' '}
                              {description}
                              <a className='font-bold'> {amount}</a>
                            </div>
                            <span className='text-sm font-semibold text-gray-400'>{date}</span>
                          </div>
                        </div>
                      )
                    })}
                  </div>
                </div>
              </div>
            </div>
          </div>
        </div>
      </div>
    </Modal>
  )
}

export default AssetModal

const transactions = [
  { date: 'September 25, 12:21 AM', description: 'listed this NFT with a reserve price of', amount: '35K ZOO', account: '0x36de990133D36d7E3DF9a820aA3eDE5a2320De71' },
  { date: 'September 25, 12:17 AM', description: 'minted this NFT', amount: '', account: '0x36de990133D36d7E3DF9a820aA3eDE5a2320De71' },
]

// box-sizing: border-box;
// margin: -80px 0px 0px;
// min-width: 0px;
// background-color: var(--theme-ui-colors-black-5);
// position: relative;
// display: flex;
// -moz-box-align: center;
// align-items: center;
// -moz-box-pack: center;
// justify-content: center;
// height: calc(80px + 75vh);
// width: 100%;
// padding: 105px 100px 75px;
// }

// box-sizing: border-box;
// margin: 0px;
// min-width: 0px;
// background-color: var(--theme-ui-colors-black-5);
// position: fixed;
// padding: 50px 100px;
// inset: 0px;
// z-index: 21;
// width: 100vw;
// height: 100vh;
// display: flex;
// flex-direction: column;
// -moz-box-align: center;
// align-items: center;
// -moz-box-pack: center;
// justify-content: center;
// }<|MERGE_RESOLUTION|>--- conflicted
+++ resolved
@@ -131,18 +131,6 @@
   }
 
   useEffect(() => {
-<<<<<<< HEAD
-    if (item.tokenID) {
-      market
-        .methods.currentAskForToken(Number(item.tokenID))
-        .call()
-        .then((res) => {
-          // setItemAsk(ask)
-        })
-    }
-  }, [])
-
-=======
     getAskValue()
   }, [item])
   const getAskValue = () => {
@@ -171,7 +159,6 @@
       console.log('error in getAsk 2', error)
     }
   }
->>>>>>> fe481cf0
   return (
     <Modal isOpen={assetModal} onDismiss={() => null} isMax scrollable>
       <BidModalHeader onBack={() => toggleAssetModal()} className={`absolute p-6 w-full z-10 ${fullView && 'hidden'}`} />
@@ -185,7 +172,7 @@
               {/*
 
               w-10/12  md:w-2/3
-             
+
             <div className='absolute top-5 xs:left-10 pl-4 lg:pl-0 lg:right-5 '>
               {[0, 1, 2].map((value) => (
                 <div className='cursor-pointer rounded-full p-2 bg-dark-800 mb-4 flex justify-center items-center'>
