import React from "react";
import styled from "styled-components";
import Flex from "../Box/Flex";
import { Box } from "../Box";
import { ArrowBackIcon, CloseIcon } from "../Svg";
import { IconButton } from "../Button";
import { ModalProps } from "./types";

export const ModalHeader = styled.div<{ background?: string }>`
   align-items: center;
   background: ${({ background }) => background || "transparent"};
   border-bottom: 1px solid ${({ theme }) => theme.colors.borderColor};
   display: flex;
   padding: 12px 24px;
`;

export const ModalTitle = styled(Flex)`
   align-items: center;
   flex: 1;
`;

export const ModalBody = styled(Flex)`
   flex-direction: column;
`;

<<<<<<< HEAD
export const ModalCloseButton: React.FC<{ onDismiss: ModalProps["onDismiss"] }> = ({ onDismiss }) => {
  return (
    <IconButton variant="text" onClick={onDismiss} aria-label="Close the dialog">
      <CloseIcon color="tertiary" />
    </IconButton>
  );
};

export const ModalBackButton: React.FC<{ onBack: ModalProps["onBack"] }> = ({ onBack }) => {
  return (
    <IconButton variant="text" onClick={onBack} area-label="go back" mr="8px">
      <ArrowBackIcon color="secondary" />
    </IconButton>
  );
};

export const ModalContainer = styled(Box)<{ minWidth: string, borderRadius: string }>`
  background: black; 
  box-shadow: 0px 20px 36px -8px rgba(14, 14, 44, 0.1), 0px 1px 1px rgba(0, 0, 0, 0.05);
  border: 2px solid ${({ theme }) => theme.colors.borderColor};
  border-radius: 1px;
  width: 100%;
  z-index: ${({ theme }) => theme.zIndices.modal};
=======
export const ModalCloseButton: React.FC<{
   onDismiss: ModalProps["onDismiss"];
}> = ({ onDismiss }) => {
   return (
      <IconButton
         variant="text"
         onClick={onDismiss}
         aria-label="Close the dialog">
         <CloseIcon color="white" />
      </IconButton>
   );
};

export const ModalBackButton: React.FC<{ onBack: ModalProps["onBack"] }> = ({
   onBack,
}) => {
   return (
      <IconButton variant="text" onClick={onBack} area-label="go back" mr="8px">
         <ArrowBackIcon color="primary" />
      </IconButton>
   );
};

export const ModalContainer = styled(Box)<{
   minWidth: string;
   borderRadius: string;
}>`
   background: ${({ theme }) => theme.modal.background};
   box-shadow: 0px 20px 36px -8px rgba(14, 14, 44, 0.1),
      0px 1px 1px rgba(0, 0, 0, 0.05);
   border: 1px solid ${({ theme }) => theme.colors.borderColor};
   border-radius: ${({ borderRadius }) => borderRadius};
   width: 100%;
   z-index: ${({ theme }) => theme.zIndices.modal};
>>>>>>> 42a0ed6e

   ${({ theme }) => theme.mediaQueries.xs} {
      width: auto;
      min-width: ${({ minWidth }) => minWidth};
      max-width: 100%;
   }
`;<|MERGE_RESOLUTION|>--- conflicted
+++ resolved
@@ -23,7 +23,6 @@
    flex-direction: column;
 `;
 
-<<<<<<< HEAD
 export const ModalCloseButton: React.FC<{ onDismiss: ModalProps["onDismiss"] }> = ({ onDismiss }) => {
   return (
     <IconButton variant="text" onClick={onDismiss} aria-label="Close the dialog">
@@ -47,42 +46,6 @@
   border-radius: 1px;
   width: 100%;
   z-index: ${({ theme }) => theme.zIndices.modal};
-=======
-export const ModalCloseButton: React.FC<{
-   onDismiss: ModalProps["onDismiss"];
-}> = ({ onDismiss }) => {
-   return (
-      <IconButton
-         variant="text"
-         onClick={onDismiss}
-         aria-label="Close the dialog">
-         <CloseIcon color="white" />
-      </IconButton>
-   );
-};
-
-export const ModalBackButton: React.FC<{ onBack: ModalProps["onBack"] }> = ({
-   onBack,
-}) => {
-   return (
-      <IconButton variant="text" onClick={onBack} area-label="go back" mr="8px">
-         <ArrowBackIcon color="primary" />
-      </IconButton>
-   );
-};
-
-export const ModalContainer = styled(Box)<{
-   minWidth: string;
-   borderRadius: string;
-}>`
-   background: ${({ theme }) => theme.modal.background};
-   box-shadow: 0px 20px 36px -8px rgba(14, 14, 44, 0.1),
-      0px 1px 1px rgba(0, 0, 0, 0.05);
-   border: 1px solid ${({ theme }) => theme.colors.borderColor};
-   border-radius: ${({ borderRadius }) => borderRadius};
-   width: 100%;
-   z-index: ${({ theme }) => theme.zIndices.modal};
->>>>>>> 42a0ed6e
 
    ${({ theme }) => theme.mediaQueries.xs} {
       width: auto;
