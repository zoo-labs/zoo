--- conflicted
+++ resolved
@@ -17,13 +17,8 @@
         return (
             <>
                 <Sheet isOpen={isOpen} onClose={onDismiss} >
-<<<<<<< HEAD
-                    <Sheet.Container style={{height: height ? height : "300px", background: "#B1DCFF"}}>
-                        <Sheet.Header />
-=======
                     <Sheet.Container style={{height: "300px", background: "black"}}>
                         {/* <Sheet.Header /> */}
->>>>>>> 2fa80e26
                            <Sheet.Header>
                              <Label  mt="24px" mb="4px" textTransform="uppercase" textAlign="center" fontSize="22px" fontWeight="600" style={{color: "rgb(195 0 168)"}}>
                                 {header}
