--- conflicted
+++ resolved
@@ -229,11 +229,7 @@
   useEffect(() => {
     if (!account) return;
     getBalance()
-<<<<<<< HEAD
-  }, [account, chainID])
-=======
   }, [account])
->>>>>>> 58ee534e
 
   const newAnimalModalOpen = useModalOpen(ApplicationModal.NEWANIMAL)
   const videoPlayerModalOpen = useModalOpen(ApplicationModal.VIDEOPLAYER)
@@ -270,7 +266,6 @@
       </div>
 
       <HeaderControls>
-<<<<<<< HEAD
         <>
           <Tooltip title='Add ZOO to your MetaMask wallet' placement='bottom'>
             <div className='flex items-center rounded-xl whitespace-nowrap text-sm font-medium cursor-pointer select-none pointer-events-auto bg-secondary mr-2 hover:bg-gray-800'>
@@ -310,50 +305,6 @@
                   } catch (error) {}
                 }}>
                 <img src={require('../../assets/img/hybrid1.png').default} alt='ZOO' className='rounded-md' style={{ width: 30, height: 30 }} />
-=======
-        {/* */}
-
-        {chainID && !isNaN(chainID) && library && library.isMetaMask && !isSm && (
-          <>
-            <Tooltip title='Add ZOO to your MetaMask wallet' placement='bottom'>
-              <div className='flex items-center rounded-xl whitespace-nowrap text-sm font-medium cursor-pointer select-none pointer-events-auto bg-secondary mr-2 hover:bg-gray-800'>
-                <div
-                  className='grid items-center grid-flow-col p-1 space-x-1 text-sm rounded-lg pointer-events-auto auto-cols-max bg-transparent text-secondary'
-                  onClick={() => {
-                    const tokenAddress = '0x34f3F270B85532f32c6F8039B960c569816Fc67a'
-                    const tokenSymbol = 'ZOO'
-                    const tokenDecimals = 18
-                    const tokenImage = window.location.origin + '/static/images/token.png'
-                    const params: any = {
-                      type: 'ERC20',
-                      options: {
-                        address: tokenAddress,
-                        symbol: tokenSymbol,
-                        decimals: tokenDecimals,
-                        image: tokenImage,
-                      },
-                    }
-                    try {
-                      if (library && library.isMetaMask && library.request) {
-                        library
-                          .request({
-                            method: 'wallet_watchAsset',
-                            params,
-                          })
-                          .then((success) => {
-                            if (success) {
-                              console.log('Successfully added ZOO to MetaMask')
-                            } else {
-                              throw new Error('Something went wrong.')
-                            }
-                          })
-                          .catch(console.error)
-                      }
-                    } catch (error) {}
-                  }}>
-                  <img src={require('../../assets/img/hybrid1.png').default} alt='ZOO' className='rounded-md' style={{ width: 32, height: 32 }} />
-                </div>
->>>>>>> 58ee534e
               </div>
             </div>
           </Tooltip>
@@ -362,21 +313,12 @@
         </>
         {/* )} */}
         <HeaderElement>
-<<<<<<< HEAD
           <AccountElement active={!!account} style={{ padding: '3px', pointerEvents: 'auto' }} className='rounded-xl  hover:bg-gray-800 bg-secondary'>
             {account ? (
               <>
                 {/* <QuestionHelper text='Buy ZOO' show={show} /> */}
                 <BalanceText onMouseEnter={open} style={{ fontSize: '14px', flexShrink: 0 }} pl='0.5rem' pr='0.5rem' fontWeight={500}>
                   {numberWithCommas(balance) || 0} { NETWORK_SYMBOL[chainID] }
-=======
-          <AccountElement active={!!account} style={{ padding: '4px', pointerEvents: 'auto' }} className='rounded-xl'>
-            {account ? (
-              <>
-                {/* <QuestionHelper text='Buy ZOO' show={show} /> */}
-                <BalanceText onMouseEnter={open} style={{ flexShrink: 0 }} pl='0.5rem' pr='0.5rem' fontWeight={500}>
-                  {numberWithCommas(balance) || 0} BNB
->>>>>>> 58ee534e
                 </BalanceText>
               </>
             ) : null}
