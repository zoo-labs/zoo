import useScrollPosition from '@react-hook/window-scroll'
import { useMatchBreakpoints } from 'hooks'
import { useCallback, useEffect, useState } from 'react'
import { NavLink, useHistory, useLocation } from 'react-router-dom'
import styled from 'styled-components'
import Menu from '../Menu'
import { Label, Text } from 'components/Text'
import { getDrop, getFaucet, getMedia, getToken, getZooKeeper } from 'util/contracts'
import Tooltip from '@material-ui/core/Tooltip'
// import Modal from '../Modal'
import useTheme from 'hooks/useTheme'
import useAuth from 'hooks/useAuth'
import { useWeb3React } from '@web3-react/core'
import UserBlock from 'components/SideMenu/components/UserBlock'
import useToast from 'hooks/useToast'
import ThemeSwitcher from 'components/SideMenu/components/ThemeSwitcher'
import { MENU_ENTRY_HEIGHT } from 'components/SideMenu/config'
import useWeb3 from 'hooks/useWeb3'
// import { MoreIcon } from 'components/SideMenu/icons'
import More from './More'
import QuestionHelper from './QuestionHelper'
import { numberWithCommas } from 'components/Functions'
import NetworkCard from './NetworkCard'
import { useModalOpen } from 'state/application/hooks'
import { ApplicationModal } from 'state/application/actions'
import { NETWORK_SYMBOL } from 'constants/networks'

const logoURL = window.location.origin + '/static/images/logo-white.png'

const HeaderFrame = styled.div<{ showBackground: boolean; isMobile: boolean; isFeed?: boolean; modalOpen: boolean }>`
  grid-template-columns: 120px 1fr 120px;
  -moz-box-pack: justify;
  -moz-box-align: center;
  flex-direction: row;
  top: 0px;
  padding: 1rem;
  z-index: 21;
  position: relative;
  background-image: linear-gradient(transparent 50%, rgb(25, 27, 31) 50%);
  background-position: 0px 0px;
  background-size: 100% 200%;
  box-shadow: transparent 0px 0px 0px 1px;
  transition: background-position 0.1s ease 0s, box-shadow 0.1s ease 0s;
  background-blend-mode: hard-light;
  width: 100%;
  ${({ isMobile }) => (isMobile ? 'grid-template-columns: 80px 1fr; padding: 1rem' : '')};
  ${({ isFeed, modalOpen }) => (isFeed || modalOpen ? 'display: none' : 'display: grid')};
`

const HeaderLinks = styled.div`
  justify-self: center;
  width: fit-content;
  padding: 4px;
  border-radius: 16px;
  display: grid;
  grid-auto-flow: column;
  grid-gap: 10px;
  overflow: auto;
  align-items: center;
`

const HeaderControls = styled.div`
  -moz-box-align: center;
  align-items: center;
  justify-self: flex-end;
  flex-direction: row;
  display: flex;
`

const HeaderElement = styled.div`
  display: flex;
  align-items: center;
  /* addresses safari's lack of support for "gap" */
  & > *:not(:first-child) {
    margin-left: 8px;
  }
`

const AccountElement = styled.div<{ active: boolean }>`
  font-size: 14px;
  display: flex;
  flex-direction: row;
  align-items: center;
  white-space: nowrap;
  width: 100%;
  cursor: pointer;

  :focus {
    border: 1px solid blue;
  }
`

const Title = styled.a`
  display: flex;
  align-items: center;
  pointer-events: auto;
  justify-self: flex-start;
  margin-right: 12px;

  :hover {
    cursor: pointer;
  }
`

const LogoIcon = styled.div`
  margin-left: 8px;
  width: 64px;
  transition: transform 0.3s ease;
  :hover {
    transform: rotate(-5deg);
  }
`

const activeClassName = 'ACTIVE'

// const StyledExternalLink = styled().attrs({
//   activeClassName,
// })<{ isActive?: boolean }>`
//   ${({ theme }) => theme.flexRowNoWrap}
//   align-items: left;
//   border-radius: 3rem;
//   outline: none;
//   cursor: pointer;
//   text-decoration: none;
//   font-size: 1rem;
//   width: fit-content;
//   margin: 0 12px;
//   font-weight: 500;

//   &.${activeClassName} {
//     border-radius: 12px;
//     font-weight: 600;
//   }

//   :hover,
//   :focus {
//     text-decoration: none;
//   }
// `
const StyledNavLink = styled(NavLink).attrs({
  activeClassName,
})`
  align-items: left;
  border-radius: 3rem;
  outline: none;
  cursor: pointer;
  text-decoration: none;
  font-size: 1rem;
  font-weight: 500;
  padding: 8px 12px;
  word-break: break-word;
  overflow: hidden;
  white-space: nowrap;
  &.${activeClassName} {
    border-radius: 12px;
    font-weight: 600;
    justify-content: center;
  }

  :hover,
  :focus {
  }
`
const BalanceText = styled(Text)``

export default function Header() {
  const { toastSuccess, toastError, toastInfo, clear } = useToast()
  const history = useHistory()
  const toastClear = () => {
    clear()
  }
  const [balance, setBalance] = useState(0.0)
  const [show, setShow] = useState<boolean>(false)

  const open = useCallback(() => setShow(true), [setShow])

  const [active, setActive] = useState('home')
  const { isXl, isXs, isSm, isMd, isLg } = useMatchBreakpoints()
  const { isDark, toggleTheme } = useTheme()
  const web3 = useWeb3()
<<<<<<< HEAD
  const { account, chainID, gasPrice, library } = web3
  const { chainId } = useWeb3React()
=======
  const { chainID, gasPrice, library } = web3
  const { account, chainId } = useWeb3React()
>>>>>>> 0a0779df
  const { login, logout } = useAuth()
  const isMobile = isXl === false
  const [isPushed, setIsPushed] = useState(!isMobile)
  const [showMenu, setShowMenu] = useState(true)
  const [wait, setWait] = useState(false)

  let location = useLocation()
  useEffect(() => {
    setActive(location.pathname.split('/')[1])
  }, [location])

  const scrollY = useScrollPosition()
  const urlClick = (url) => {
    history.push(`${url}`)
    toastClear()
  }
  const zooToken = getToken(web3)

  const getBalance = async () => {
    try {
      // const decimals = await zooToken.methods.decimals().call()
      await web3.eth.getBalance(account).then((val) => {
        const divisor = parseFloat(Math.pow(10, 18).toString())
        const balance = parseFloat(val) / divisor
        setBalance(parseFloat(balance.toFixed(4)))
      })
    } catch (e) {
      console.error('ISSUE LOADING ZOO BALANCE \n', e)
      toastClear()
      toastError('Failed to load ZOO balance')
    }
  }

  useEffect(() => {
    if (!account) return;
    getBalance()
  }, [account, chainID])
  console.log('chainID', chainID)
  const newAnimalModalOpen = useModalOpen(ApplicationModal.NEWANIMAL)
  const videoPlayerModalOpen = useModalOpen(ApplicationModal.VIDEOPLAYER)

  const route_to_homepage = () => {
    history.push('/home')
  }

  return (
    <HeaderFrame showBackground={scrollY > 45} isMobile={isMobile} isFeed={active == 'feed'} modalOpen={newAnimalModalOpen || videoPlayerModalOpen}>
      <Title>
        <LogoIcon>
          <img src={logoURL} alt='logo' onClick={() => route_to_homepage()} />
        </LogoIcon>
      </Title>
      <div
        className={`self-center items-center grid grid-flow-col w-max rounded-xl p-1 justify-self-center ${
          isMobile ? 'justify-between z-10 fixed -bottom-0 right-2/4 transform translate-x-2/4 -translate-y-1/2 gap-0' : 'gap-6'
        }`}
        style={{ backgroundColor: 'rgb(25, 27, 31)' }}>
        {['Home', 'Bridge'].map((path: string) => {
          const selected = path == 'Bridge' ? active == 'bridge' || active == 'limit-order' : active === path.toLowerCase()
          return (
            <a
              key={path}
              onClick={() => urlClick(path.toLowerCase())}
              id={`${path}-nav-link`}
              className={`items-left rounded-xl cursor-pointer text-md font-normal flex text-gray-300 ${selected && 'font-semibold rounded-xl text-white'}`}
              style={{ backgroundColor: selected ? 'rgb(44, 47, 54)' : 'transparent', padding: '8px 14px' }}>
              <h6>{path}</h6>
            </a>
          )
        })}
      </div>

      <HeaderControls>
        <>
          <Tooltip title='Add ZOO to your MetaMask wallet' placement='bottom'>
            <div className='flex items-center mr-2 rounded-xl whitespace-nowrap text-sm font-medium cursor-pointer select-none pointer-events-auto bg-secondary mr-2 hover:bg-gray-800'>
              <div
                // style={{ width: 40, height: 40 }}
                className='grid items-center grid-flow-col p-1 space-x-1 text-sm rounded-lg pointer-events-auto auto-cols-max bg-transparent text-secondary'
                onClick={() => {
                  const tokenAddress = '0x34f3F270B85532f32c6F8039B960c569816Fc67a'
                  const tokenSymbol = 'ZOO'
                  const tokenDecimals = 18
                  const tokenImage = window.location.origin + '/static/images/token.png'
                  const params: any = {
                    type: 'ERC20',
                    options: {
                      address: tokenAddress,
                      symbol: tokenSymbol,
                      decimals: tokenDecimals,
                      image: tokenImage,
                    },
                  }
                  try {
                    if (library && library.isMetaMask && library.request) {
                      library
                        .request({
                          method: 'wallet_watchAsset',
                          params,
                        })
                        .then((success) => {
                          if (success) {
                            console.log('Successfully added ZOO to MetaMask')
                          } else {
                            throw new Error('Something went wrong.')
                          }
                        })
                        .catch(console.error)
                    }
                  } catch (error) {}
                }}>
                <img src={require('../../assets/img/hybrid1.png').default} alt='ZOO' className='rounded-lg' style={{ width: 32, height: 32 }} />
              </div>
            </div>
          </Tooltip>
          <NetworkCard />
        </>

        <HeaderElement>
          <AccountElement active={!!account} style={{ pointerEvents: 'auto' }} className='p-1 rounded-xl  hover:bg-gray-800 bg-secondary'>
            {account ? (
<<<<<<< HEAD
              <>
                {/* <QuestionHelper text='Buy ZOO' show={show} /> */}
                <BalanceText onMouseEnter={open} style={{ fontSize: '14px', flexShrink: 0 }} pl='0.5rem' pr='0.5rem' fontWeight={500}>
                  {numberWithCommas(balance) || 0} {NETWORK_SYMBOL[chainId]}
=======
                <BalanceText onMouseEnter={open} style={{ fontSize: '14px', flexShrink: 0 }} ml='0.25rem' mr='0.25rem' pl='0.5rem' pr='0.5rem' fontWeight={500}>
                  {numberWithCommas(balance) || 0} {NETWORK_SYMBOL[chainID]}
>>>>>>> 0a0779df
                </BalanceText>
            ) : null }
            <UserBlock account={account} login={login} logout={logout} />
          </AccountElement>
          <More />
        </HeaderElement>
      </HeaderControls>
    </HeaderFrame>
  )
}<|MERGE_RESOLUTION|>--- conflicted
+++ resolved
@@ -11,7 +11,6 @@
 import useTheme from 'hooks/useTheme'
 import useAuth from 'hooks/useAuth'
 import { useWeb3React } from '@web3-react/core'
-import UserBlock from 'components/SideMenu/components/UserBlock'
 import useToast from 'hooks/useToast'
 import ThemeSwitcher from 'components/SideMenu/components/ThemeSwitcher'
 import { MENU_ENTRY_HEIGHT } from 'components/SideMenu/config'
@@ -24,6 +23,7 @@
 import { useModalOpen } from 'state/application/hooks'
 import { ApplicationModal } from 'state/application/actions'
 import { NETWORK_SYMBOL } from 'constants/networks'
+import UserBlock from 'components/SideMenu/components/UserBlock'
 
 const logoURL = window.location.origin + '/static/images/logo-white.png'
 
@@ -178,13 +178,8 @@
   const { isXl, isXs, isSm, isMd, isLg } = useMatchBreakpoints()
   const { isDark, toggleTheme } = useTheme()
   const web3 = useWeb3()
-<<<<<<< HEAD
-  const { account, chainID, gasPrice, library } = web3
-  const { chainId } = useWeb3React()
-=======
   const { chainID, gasPrice, library } = web3
   const { account, chainId } = useWeb3React()
->>>>>>> 0a0779df
   const { login, logout } = useAuth()
   const isMobile = isXl === false
   const [isPushed, setIsPushed] = useState(!isMobile)
@@ -219,7 +214,7 @@
   }
 
   useEffect(() => {
-    if (!account) return;
+    if (!account) return
     getBalance()
   }, [account, chainID])
   console.log('chainID', chainID)
@@ -306,17 +301,10 @@
         <HeaderElement>
           <AccountElement active={!!account} style={{ pointerEvents: 'auto' }} className='p-1 rounded-xl  hover:bg-gray-800 bg-secondary'>
             {account ? (
-<<<<<<< HEAD
-              <>
-                {/* <QuestionHelper text='Buy ZOO' show={show} /> */}
-                <BalanceText onMouseEnter={open} style={{ fontSize: '14px', flexShrink: 0 }} pl='0.5rem' pr='0.5rem' fontWeight={500}>
-                  {numberWithCommas(balance) || 0} {NETWORK_SYMBOL[chainId]}
-=======
-                <BalanceText onMouseEnter={open} style={{ fontSize: '14px', flexShrink: 0 }} ml='0.25rem' mr='0.25rem' pl='0.5rem' pr='0.5rem' fontWeight={500}>
-                  {numberWithCommas(balance) || 0} {NETWORK_SYMBOL[chainID]}
->>>>>>> 0a0779df
-                </BalanceText>
-            ) : null }
+              <BalanceText onMouseEnter={open} style={{ fontSize: '14px', flexShrink: 0 }} ml='0.25rem' mr='0.25rem' pl='0.5rem' pr='0.5rem' fontWeight={500}>
+                {numberWithCommas(balance) || 0} {NETWORK_SYMBOL[chainID]}
+              </BalanceText>
+            ) : null}
             <UserBlock account={account} login={login} logout={logout} />
           </AccountElement>
           <More />
