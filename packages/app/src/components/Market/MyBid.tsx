import React from 'react'
import { StopCircle } from 'react-feather'
import { FaArrowLeft, FaArrowRight, FaMoneyBill } from 'react-icons/fa'
import Countdown from 'react-countdown'
import { useBidModalToggle } from 'state/application/hooks'
import { useHistory } from 'react-router'
import { accountEllipsis, getEmoji } from 'functions'
import Moralis from 'moralis'

interface MyBidProps {
  bidRef: any
  showArrow: boolean
  showLeftArrow: boolean
  showRightArrow: boolean
  datum: any
  placeBid: () => void
  viewItem: () => void
}

<<<<<<< HEAD
const MyBid: React.FC<MyBidProps> = ({ bidRef, showArrow, showLeftArrow, showRightArrow, datum, placeBid }) => {
  const [data, setdata] = React.useState<any>({})
=======
const MyBid: React.FC<MyBidProps> = ({ bidRef, showArrow, showLeftArrow, showRightArrow, datum, placeBid, viewItem }) => {
>>>>>>> 49e8ff1e
  const history = useHistory()
  React.useEffect(() => {
    async function findPrice(){
      try {
        const options = {
          address: datum.owner
        };
        console.log("Price0======================")
        const price = await Moralis.Web3API.token.getTokenPrice(options);
        setdata(price)
        console.log("Price======================",price)
      } catch (error) {
        console.log("ërror=========================",error)
      }

    }
    findPrice()
  }, [datum])
  console.log("data =====================================", data)
  return (
    <div className='flex flex-start flex-wrap jusrify-center items-center px-4 w-full lg:w-2/3 md:w-full '>
      <div className='hidden md:inline-flex relative md:w-1/3 lg:w-1/2 flex justify-center'>
        <div className=' p-px lg:w-3/4 w-full  h-full bg-gradient-to-b from-btn1  to-btn2 rounded-lg flex relative'>
          <div className='h-full w-full bg-cover rounded bg-no-repeat parent'>
            <img src='/static/video/egg.gif' className='w-full rounded-lg h-full transition-transform duration-1000' style={{ verticalAlign: 'middle' }} />
          </div>
        </div>
      </div>
      <div className=' md:ml-20 flex-shrink-0 pb-24 w-full lg:w-1/3 md:w-1/3 py-4'>
        <h1 className='mb-4 font-bold text-5xl'>
          {datum.name || 'Egg'} <span className='text-lg'>{datum.tokenID}</span>
        </h1>
        <div className='flex -mx-4 mb-4 lg:mb-8 flex-wrap'>
          <div className='flex flex-1 items-center mx-4 my-1'>
            <div className='h-8 lg:h-10 w-8 lg:w-10 rounded-full bg-gradient-to-b from-btn1 to-btn2 mr-2'></div>
            {/* <Avatar alt='Remy Sharp' src='/static/images/avatar.jpg' className='mr-2' style={{ width: 40, height: 40 }} /> */}
            <div className='flex-grow'>
              <div className='text-sm text-gray-500'>Owner</div>
              <div className='font-semibold'>{accountEllipsis(datum.owner || '')}</div>
            </div>
          </div>
          <div className='flex  flex-1 items-center mx-4 my-1'>
            <div className='flex items-center justify-center rounded-full h-8 lg:h-10 w-8 lg:w-10 mr-2 bg-pink'>
              <StopCircle />
            </div>
            <div className='flex-grow'>
              <div className='text-sm text-gray-500'>Reserve Price</div>
              <div className='font-semibold'>
                3.5 ETH <span className='text-xs text-gray-500'>$6800</span>
              </div>
            </div>
          </div>
        </div>
        <div
          className=' bg-dark-800 mb-5 lg:mb-10 py-10 px-4 rounded-xl text-center'
          style={{ boxShadow: '0px 64px 64px -48px rgba(31, 47, 70, 0.12)', border: '2px solid #E6E8EC', borderColor: '#23262F' }}>
          <div className='flex'>
            <div className='flex flex-1 items-center flex-col'>
              <div className='font-semibold text-sm leading-normal'>Current Bid</div>
              <div className='text-xl lg:text-3xl font-bold leading-tight'>1.00 ETH</div>
              <div className='mb-4 text-md lg:text-lg font-semibold text-gray-500 leading-snug'>$3,618.36</div>
            </div>
            <div className='flex flex-1 items-center flex-col'>
              <div className='font-semibold text-sm leading-normal'>My Bid</div>
              <div className='text-xl lg:text-3xl font-bold leading-tight'>0.56 ETH</div>
              <div className='mb-4 text-md lg:text-lg font-semibold text-gray-500 leading-snug'>$1,618.36</div>
            </div>
          </div>
          <div className='font-semibold text-sm leading-snug'>Auction ending in</div>
          <div className='flex mt-2 justify-center'>
            <Countdown
              zeroPadTime={6}
              date={Date.now() + 5000000}
              renderer={({ hours, minutes, seconds, completed }) => {
                if (completed) {
                  return <h2></h2>
                } else {
                  return (
                    <>
                      <span className='mr-2 lg:mr-4 flex flex-col items-center flex-shrink w-8 lg:w-16'>
                        <span className='text-2xl lg:text-4xl tracking-tight leading-tight font-bold'>
                          {hours < 10 ? '0' : ''}
                          {hours}
                        </span>
                        <span className='text-gray-500 font-semibold leading-normal'>Hrs</span>
                      </span>
                      <span className='mr-2 lg:mr-4 flex flex-col items-center flex-shrink w-8 lg:w-16'>
                        <span className='text-2xl lg:text-4xl tracking-tight leading-tight font-bold'>
                          {minutes < 10 ? '0' : ''}
                          {minutes}
                        </span>
                        <span className='text-gray-500 font-semibold leading-normal'>Min</span>
                      </span>
                      <span className='mr-2 lg:mr-4 flex flex-col items-center flex-shrink w-8 lg:w-16'>
                        <span className='text-2xl lg:text-4xl tracking-tight leading-tight font-bold'>
                          {seconds < 10 ? '0' : ''}
                          {seconds}
                        </span>
                        <span className='text-gray-500 font-semibold leading-normal'>Sec</span>
                      </span>
                    </>
                  )
                }
              }}
            />
          </div>
        </div>
        <div className='flex flex-col '>
          <a
            onClick={() => placeBid()}
            className='text-white mb-4 w-full inline-flex justify-center items-center h-10 px-6 bg-primary-light hover:bg-primary rounded-lg font-bold text-lg leading-none  '
            style={{ transition: 'all .2s' }}>
            Place a bid
          </a>
          <a
            onClick={() => viewItem()}
            className='text-white mb-4 w-full inline-flex justify-center hover:bg-primary-light items-center h-10 px-6 border border-solid border-gray-300 rounded-lg font-bold text-lg leading-none  '
            style={{ transition: 'all .2s', borderColor: '#353945' }}>
            View Item
          </a>
        </div>
        <div className='absolute bottom-6'>
          {showArrow && (
            <div className='flex'>
              {showLeftArrow && (
                <div
                  onClick={() => bidRef.current.splide.go('<')}
                  style={{ borderColor: 'rgb(94, 98, 111)' }}
                  className='h-10 mr-2 w-10 rounded-full  border-solid hover:border-2 flex items-center justify-center cursor-pointer'>
                  <FaArrowLeft fill='rgb(94, 98, 111)' />
                </div>
              )}
              {showRightArrow && (
                <div
                  onClick={() => bidRef.current.splide.go('>')}
                  style={{ borderColor: 'rgb(94, 98, 111)' }}
                  className='h-10 ml-2 w-10 rounded-full  border-solid hover:border-2 flex items-center justify-center cursor-pointer'>
                  <FaArrowRight fill='rgb(94, 98, 111)' />
                </div>
              )}
            </div>
          )}
        </div>
      </div>
    </div>
  )
}

export default MyBid<|MERGE_RESOLUTION|>--- conflicted
+++ resolved
@@ -17,12 +17,8 @@
   viewItem: () => void
 }
 
-<<<<<<< HEAD
-const MyBid: React.FC<MyBidProps> = ({ bidRef, showArrow, showLeftArrow, showRightArrow, datum, placeBid }) => {
+const MyBid: React.FC<MyBidProps> = ({ bidRef, showArrow, showLeftArrow, showRightArrow, datum, placeBid, viewItem }) => {
   const [data, setdata] = React.useState<any>({})
-=======
-const MyBid: React.FC<MyBidProps> = ({ bidRef, showArrow, showLeftArrow, showRightArrow, datum, placeBid, viewItem }) => {
->>>>>>> 49e8ff1e
   const history = useHistory()
   React.useEffect(() => {
     async function findPrice(){
