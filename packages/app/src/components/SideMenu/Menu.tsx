--- conflicted
+++ resolved
@@ -157,7 +157,6 @@
       } else {
          setNetwork("");
       }
-<<<<<<< HEAD
    }, [pathname, account, chainId, isSm, isXs]);
 
    useEffect(() => {
@@ -184,11 +183,6 @@
          document.addEventListener("click", handleClickOutside, true);
       };
    }, [isPushed]);
-
-   // useEffect(() => {
-   //    window.addEventListener("click", handleClickOutside, true);
-
-   // }, [])
 
    // Find the home link if provided
    const homeLink = links.find((link) => link.label === "Token Raise");
@@ -244,77 +238,6 @@
          </BodyWrapper>
       </Wrapper>
    );
-=======
-      refPrevOffset.current = currentOffset;
-    };
-    const throttledHandleScroll = throttle(handleScroll, 200);
-
-    window.addEventListener("scroll", throttledHandleScroll);
-    // document.addEventListener("click", handleClickOutside, true);
-    return () => {
-      window.removeEventListener("scroll", throttledHandleScroll);
-      // document.addEventListener("click", handleClickOutside, true);
-    };
-  }, [isPushed]);
-
-  // useEffect(() => {
-  //    window.addEventListener("click", handleClickOutside, true);
-
-  // }, [])
-
-  // Find the home link if provided
-  const homeLink = links.find((link) => link.label === "Token Raise");
-  const handleClick = () => {
-    history.push("/feed");
-  };
-
-  return (
-    <Wrapper>
-      <StyledNav showMenu={showMenu} isPushed={isPushed}>
-        <Logo
-          isPushed={isPushed}
-          togglePush={() => setIsPushed((prevState: boolean) => !prevState)}
-          isDark={isDark}
-          href={homeLink?.href ?? "/feed"}
-        />
-        <LogoContainer>
-          <MaxHeightLogo
-            src={logo}
-            alt="zoo-logo"
-            onClick={() => handleClick()}
-          />
-        </LogoContainer>
-        <Flex alignItems="center">
-          <UserBlock account={account} login={login} logout={logout} />
-          {!isXs && !isSm && account && (
-            <StyledProviderTitle>{providerTitle}</StyledProviderTitle>
-          )}
-          {/* {profile && <Avatar profile={profile} />} */}
-        </Flex>
-      </StyledNav>
-      <BodyWrapper>
-        <Panel
-          isPushed={isPushed}
-          isMobile={isMobile}
-          showMenu={showMenu}
-          isDark={isDark}
-          toggleTheme={toggleTheme}
-          pushNav={setIsPushed}
-          links={links}
-        />
-        <Inner isPushed={isPushed} showMenu={showMenu}>
-          {children}
-        </Inner>
-        <MobileOnlyOverlay
-          show={isPushed}
-          onClick={() => setIsPushed(false)}
-          role="presentation"
-          ref={containerRef}
-        />
-      </BodyWrapper>
-    </Wrapper>
-  );
->>>>>>> 783113e5
 };
 
 export default Menu;