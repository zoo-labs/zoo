--- conflicted
+++ resolved
@@ -551,52 +551,31 @@
         } = (await axios.get(tokenMetadataURI)).data;
         const {
           tokenID,
-<<<<<<< HEAD
           auctionId,
-=======
           addresses,
->>>>>>> a5abd53b
           reservePrice,
           firstBidTime,
           duration,
           curatorFeePercentage,
           amount,
-<<<<<<< HEAD
-          addresses: {
-            auctionCurrency,
-            bidder,
-            curator,
-            tokenContract,
-            tokenOwner,
-          },
-=======
           kind,
->>>>>>> a5abd53b
         } = auction;
         const finalNft = {
           index,
           kind: deet?.kind,
           tokenID: Number(tokenID),
-<<<<<<< HEAD
-          auctionId: Number(auctionId),
-          tokenOwner,
-=======
           tokenOwner: addresses.tokenOwner,
->>>>>>> a5abd53b
           reservePrice: Number(reservePrice),
           firstBidTime: Number(firstBidTime),
           duration: Number(duration),
           curatorFeePercentage,
-          curator,
-          auctionCurrency,
+          // curator,
+          // auctionCurrency,
           amount: Number(amount),
-<<<<<<< HEAD
-          bidder,
-          tokenContract,
-=======
           tokenUri,
           name,
           attributes,
+          auctionId,
           image: image
             ? `https://zoolabs.mypinata.cloud/ipfs/${image.slice(7)}`
             : usdz_animation_url
@@ -621,16 +600,15 @@
                 7
               )}`
             : "",
->>>>>>> a5abd53b
         };
 
         console.log("finalNft", finalNft, auction);
-        dispatch(addAuctionNft(finalNft));
+        dispatch(addAuctionNft(finalNft as any));
       });
     } catch (error) {
       console.error("error_In_UseGetAllAuctions", error);
     }
-  }, [dispatch, auctionContract]);
+  }, [auctionContract, media, zooKeeper, dispatch]);
 }
 
 export function useRemoveAuction(): (
