import { useActiveWeb3React, useFaucet, useZooToken } from "hooks";
import { useCallback } from "react";
import { useAppDispatch } from "state/hooks";
import { Auction, AuctionHistory, AvailableEgg, Egg } from "types";

import { useMoralisWeb3Api } from "react-moralis";
import {
  useMedia,
  useZooKeeper,
  useDrop,
  useBnbToken,
  useAuction,
} from "hooks/useContract";
import { useDispatch } from "react-redux";
import {
  getZooBalance,
  getEggs,
  eggsCount,
  animalsCount,
  breedsCount,
  updateMyNfts,
  loading,
  addAuctionNft,
  createBid,
  getBNBBalance,
  addNftTTransfers,
  addEgg,
} from "./actions";
import { useAddPopup } from "state/application/hooks";
import { MaxUint256 } from "@ethersproject/constants";
import { formatError } from "functions";
import { useTransactionAdder } from "state/transactions/hooks";
import { addresses } from "../../constants";
import { ChainId } from "constants/chainIds";
import { addDays, differenceInSeconds } from "date-fns";
import { SUPPORTED_NETWORKS } from "config/networks";
import { MyNFT } from "./types";
import axios from "axios";
import { ethers } from "ethers";
import { getMetaData } from "state/drop/hooks";
import { convertIpfsUrl } from "entities";

// helper that can take a ethers library transaction response and add it to the list of transactions
export function useZoobalance(): () => void {
  const { chainId, account } = useActiveWeb3React();
  const zooToken = useZooToken();

  const dispatch = useAppDispatch();

  return useCallback(async () => {
    try {
      if (!account) return;
      if (!chainId) return;
      const decimals = await zooToken.decimals();
      const rawBalance = await zooToken.balanceOf(account);
      const divisor = parseFloat(Math.pow(10, decimals).toString());
      const balance = rawBalance / divisor;
      dispatch(getZooBalance({ balance }));
    } catch (error) {
      console.log("error in get zoo balance", error);
    }
  }, [account, chainId, zooToken, dispatch]);
}

export function useBuyZoo(): () => void {
  const { chainId, account } = useActiveWeb3React();
  const faucet = useFaucet();

  const dispatch = useAppDispatch();
  const zooToken = useZooToken();
  const getZooBalance = useZoobalance();
  return useCallback(async () => {
    if (!account) return;
    if (!chainId) return;

    try {
      faucet
        ?.fund(account)
        ?.send({ from: account })
        .then(async () => {
          getZooBalance();
          return 2;
        })
        .catch((e) => {
          console.error("ISSUE USING FAUCET \n", e);
        });
    } catch (e) {
      console.error("ISSUE USING FAUCET \n", e);
    }
  }, [account, chainId, faucet, getZooBalance]);
}

export function useGetEggs(): (eggs) => void {
  const dispatch = useAppDispatch();
  return useCallback(
    (eggs: Egg[]) => {
      for (let i = 0; i < eggs.length; i += 1) {
        const curr = eggs[i];
        if (curr.owner === "0x0770ACd6CF3Fc622148b1514066dD5A9147E08cb") {
          console.log("exists");
        }

        dispatch(getEggs({ curr }));
      }
    },
    [dispatch]
  );
}

export function useHatch(): (
  dropEggId: number,
  eggId: number,
  success?: () => void
) => void {
  const addPopup = useAddPopup();
  const zooKeeper = useZooKeeper();
  const media = useMedia();
  const { account } = useActiveWeb3React();
  const zoo = useZooToken();
  const dropId = process.env.NEXT_PUBLIC_DROP_ID || 1;
  const dispatch = useAppDispatch();
  const getZooBalance = useZoobalance();
  return useCallback(
    async (dropEggId, eggId, success) => {
      if (!zooKeeper) return;

      try {
        dispatch(loading(true));
        const approval = await zoo?.allowance(account, zooKeeper.address);

        if (Number(approval) <= 0) {
          await zoo
            ?.approve(zooKeeper.address, MaxUint256, {
              gasLimit: 4000000,
            })
            .then((tx) => {
              tx.wait();
            })
            .catch((err) => {
              console.error("ISSUE APPROVING MEDIA \n", err);
              dispatch(loading(false));
              addPopup({
                txn: {
                  hash: null,
                  summary: formatError(err),
                  success: false,
                },
              });
              return;
            });
        }
        // // const
        // const mA = await media.approve(zooKeeper.address, Number(eggId));
        // mA.wait();
        // const aA = await media.isApprovedForAll(account, zooKeeper.address);
        // console.log("isApprovedForAllInHatch", aA);
        const tx = await zooKeeper?.hatchEgg(Number(dropId), Number(eggId), {
          gasLimit: 4000000,
        });
        await tx.wait();
        getZooBalance();
        success && success();
        dispatch(loading(false));
        addPopup({
          txn: {
            hash: null,
            summary: `Successfully hatched egg ${eggId}`,
            success: true,
          },
        });
      } catch (error) {
        console.error("error hatching egg", error);
        dispatch(loading(false));
        getZooBalance();
        addPopup({
          txn: {
            hash: null,
            summary: formatError(error),
            success: false,
          },
        });
      }
    },
    [account, addPopup, dispatch, dropId, getZooBalance, zoo, zooKeeper]
  );
}

export function useFetchMyNFTs(): () => Promise<any> {
  const dispatch = useDispatch();

  const Web3Api = useMoralisWeb3Api();

  const { account, chainId } = useActiveWeb3React();
  const media = useMedia();
  const zooKeeper = useZooKeeper();

  return useCallback(async () => {
    // get NFTs for current user on Mainnet
    // bsc nfts
    try {
      // bsc testnet nfts
      const options: { chain?: any; address: string; token_address: string } = {
        chain: "bsc testnet",
        address: account,
        token_address: media?.address,
      };

      let returnNFTs = [];

      const nfts = await Web3Api.account.getNFTsForContract(options);
      const structuredNft = nfts.result;
      let newStruct = [];
      let _eggsCount = 0;
      let _animalsCount = 0;
      let _breedCount = 0;
      structuredNft.forEach(async (nft, index) => {
        const id = nft.token_id;

        const deet = await zooKeeper?.tokens(Number(id));

        const data = await getMetaData(
          deet.data.metadataURI,
          "dataa_IN__useFetchMyNFTs"
        );
        const {
          name,
          attributes,
          image,
          animation_url,
          glb_animation_url,
          usdz_animation_url,
          description,
        } = data;
        if (deet?.kind === 0) _eggsCount++;
        else if (deet?.kind === 1) _animalsCount++;
        else if (deet?.kind === 2) _eggsCount++;
        else if (deet?.kind === 3) _animalsCount++;
        dispatch(eggsCount(_eggsCount));
        dispatch(animalsCount(_animalsCount));
        dispatch(breedsCount(_breedCount));
        const newNft: MyNFT = {
          index,
          description,
          customName: deet?.customName,
          name,
          kind: deet?.kind,
          id: Number(deet?.id),
          timestamp: Number(deet?.birthValues?.timestamp),
          birthday: Number(deet?.birthValues?.birthday),
          dropId: Number(deet?.meta?.dropID),
          eggId: Number(deet?.meta?.eggID),
          dropEgg: Number(deet?.dropEgg),
          swapped: deet?.meta?.swapped,
          burned: deet?.meta?.burned,
          parents: {
            animalA: deet?.birthValues?.parents?.animalB,
            animalB: deet?.birthValues?.parents?.animalB,
            tokenA: Number(deet?.birthValues?.parents?.tokenA),
            tokenB: Number(deet?.birthValues?.parents?.tokenB),
          },
          // data: deet?.data,
          breed: {
            count: Number(deet?.breed?.count),
            timestamp: Number(deet?.breed?.timestamp),
          },
          stage: deet?.stage,
          meta: {
            eggID: Number(deet?.meta?.eggID),
            dropID: Number(deet?.meta?.dropID),
            swapped: deet?.meta?.swapped,
            burned: deet?.meta?.burned,
            metaUri: deet?.data.metadataURI,
          },
          rarity: deet?.rarity?.name,
          token_uri: animation_url
            ? `https://zoolabs.mypinata.cloud/ipfs/${animation_url.slice(7)}`
            : "",
          attributes: attributes || "",
          image: image || "",
          animation_url: animation_url || "",
          glb_animation_url: glb_animation_url
            ? `https://zoolabs.mypinata.cloud/ipfs/${glb_animation_url.slice(
                7
              )}`
            : "",
          usdz_animation_url: usdz_animation_url
            ? `https://zoolabs.mypinata.cloud/ipfs/${usdz_animation_url.slice(
                7
              )}`
            : "",
        };

        dispatch(updateMyNfts(newNft));
        returnNFTs = [newNft, ...returnNFTs];
      });

      return returnNFTs;
    } catch (error) {
      console.error("error_in_fetch_nfts_func", error);
    }
  }, [chainId, dispatch]);
}

export function useGetNftTransfers(): () => void {
  const Web3Api = useMoralisWeb3Api();
  const { account, chainId } = useActiveWeb3React();
  const media = useMedia();
  const dispatch = useDispatch();
  return useCallback(async () => {
    // get NFTs for current user on Mainnet
    // bsc nfts
    const options: { chain?: any; address: string; token_address: string } = {
      chain: SUPPORTED_NETWORKS[chainId].chainId,
      address: account,
      token_address: media?.address,
    };

    const bscNFTs = await Web3Api.account.getNFTTransfers(options);
    dispatch(addNftTTransfers(bscNFTs.result.slice(0, 10)));
  }, [chainId, account, media?.address, Web3Api.account, dispatch]);
}

export function useGetAvailableEggs(): (
  setLoading?: (val: boolean) => void
) => void {
  const dispatch = useAppDispatch();
  const dropContract = useDrop(true);
  const { account } = useActiveWeb3React();

<<<<<<< HEAD
  return useCallback(

    async (setLoading) => {
      try {
        setLoading && setLoading(true);
        const eggs: Array<any> = await dropContract?.getAllEggs();
        if (!eggs) return;
        const structureEgg = async (egg: any) => {
          return getMetaData(egg.data.metadataURI).then(
            ({ name, description, attributes, image, animation_url }) => {
              const finalEgg: AvailableEgg = {
                bidShares: {
                  creator: Number(egg?.bidShares?.creator),
                  owner: Number(egg?.bidShares?.owner),
                  prevOwner: Number(egg?.bidShares?.prevOwner),
                },
                birthday: Number(egg.birthday),
                exist: true,
                id: Number(egg.id),
                kind: egg.kind,
                minted: Number(egg.minted),
                name: egg.name,
                description,
                price: Number(egg.price),
                supply: Number(egg.supply),
                timestamp: Number(egg.timestamp),
                image: `https://zoolabs.mypinata.cloud/ipfs/${image?.slice(7)}`,
                animation_url: `https://zoolabs.mypinata.cloud/ipfs/${animation_url?.slice(
                  7
                )}`,
                attributes,
              };
              dispatch(addEgg(finalEgg));
            }
          );
        };
        const eggsPromise = await eggs.map((egg) => {
          return structureEgg(egg);
        });
=======
  return useCallback(async () => {
    try {
      const eggs: Array<any> = await dropContract?.getAllEggs();
      if (!eggs) return;
      const structureEgg = async (egg: any) => {
        return getMetaData(egg.data.metadataURI).then(
          ({ name, description, attributes, image, animation_url }) => {
            const finalEgg: AvailableEgg = {
              bidShares: {
                creator: Number(egg?.bidShares?.creator),
                owner: Number(egg?.bidShares?.owner),
                prevOwner: Number(egg?.bidShares?.prevOwner),
              },
              birthday: Number(egg.birthday),
              exist: true,
              id: Number(egg.id),
              kind: egg.kind,
              minted: Number(egg.minted),
              name: egg.name,
              description,
              price: Number(egg.price),
              supply: Number(egg.supply),
              timestamp: Number(egg.timestamp),
              image: `https://zoolabs.mypinata.cloud/ipfs/${image?.slice(7)}`,
              animation_url: `https://zoolabs.mypinata.cloud/ipfs/${animation_url?.slice(
                7
              )}`,
              attributes,
            };
            dispatch(addEgg(finalEgg));
          }
        );
      };
      const eggsPromise = eggs.map((egg) => {
        return structureEgg(egg);
      });
>>>>>>> 2f945440

        await Promise.all(eggsPromise)
          .then(() => {})
          .catch((err) => console.error("mi_egg_promiseerror", err));

        setLoading && setLoading(false);
      } catch (error) {
        console.log("error_in_useGetAvailableEggs", error);
        setLoading && setLoading(false);
      }
    },
    [dispatch, dropContract]
  );
}

export function useBuyEgg(): (
  eggId: string | number,
  quantity: number,
  success?: () => void
) => void {
  const addPopup = useAddPopup();
  const zooKeeper = useZooKeeper();
  const { account } = useActiveWeb3React();
  const zoo = useZooToken();
  const dropId = process.env.NEXT_PUBLIC_DROP_ID || 1;
  const dispatch = useDispatch();
  const getZooBalance = useZoobalance();
  return useCallback(
    async (eggId, quantity, success) => {
      if (!zooKeeper) return;
      try {
        dispatch(loading(true));
        const approval = await zoo?.allowance(account, zooKeeper.address);
        if (Number(approval) <= 0) {
          await zoo
            ?.approve(zooKeeper.address, MaxUint256, {
              gasLimit: 4000000,
            })
            .then((tx) => {
              tx.wait();
            });
        }

        const tx = await zooKeeper.buyEggs(eggId, dropId, quantity, {
          gasLimit: 4000000,
        });
        await tx.wait();
        getZooBalance();
        addPopup({
          txn: {
            hash: null,
            summary: `Successfully bought ${quantity} egg${
              quantity !== 1 ? "s" : ""
            }`,
            success: true,
          },
        });
        dispatch(loading(false));
        success && success();
      } catch (e) {
        console.error("ISSUE BUYING EGG \n", e);
        dispatch(loading(false));
        getZooBalance();
        addPopup({
          txn: {
            hash: null,
            summary: formatError(e),
            success: false,
          },
        });
      }
    },
    [account, addPopup, dispatch, dropId, getZooBalance, zoo, zooKeeper]
  );
}

export function useBuyEggWithBnB(): (
  eggId: string | number,
  quantity: number,
  success?: () => void
) => void {
  const addPopup = useAddPopup();
  const { account } = useActiveWeb3React();
  const zoo = useZooToken();
  const bnb = useBnbToken();
  const zooKeeper = useZooKeeper();
  const dropId = process.env.NEXT_PUBLIC_DROP_ID || 1;
  const dispatch = useDispatch();
  const getZooBalance = useZoobalance();
  return useCallback(
    async (eggId, quantity, success) => {
      if (!zooKeeper) return;
      try {
        dispatch(loading(true));
        const approval = await bnb?.allowance(account, zooKeeper.address);

        if (Number(approval) <= 0 || isNaN(Number(approval))) {
          const approving = await bnb?.approve(zooKeeper.address, MaxUint256, {
            gasLimit: 4000000,
          });
          approving?.wait();
        }
        const tx = await zooKeeper.buyEggsWithBNB(eggId, dropId, quantity, {
          gasLimit: 4000000,
        });
        await tx.wait();
        getZooBalance();
        addPopup({
          txn: {
            hash: null,
            summary: `Successfully bought ${quantity} eggs`,
            success: true,
          },
        });
        dispatch(loading(false));
        success && success();
      } catch (e) {
        console.error("ISSUE BUYING EGG \n", e);
        dispatch(loading(false));
        getZooBalance();
        addPopup({
          txn: {
            hash: null,
            summary: formatError(e),
            success: false,
          },
        });
      }
    },
    [account, addPopup, bnb, dispatch, dropId, getZooBalance, zooKeeper]
  );
}

export function useTransferZoo(): (
  recipient: string,
  amount: number | string
) => void {
  const addPopup = useAddPopup();
  const zoo = useZooToken();
  const getBalance = useZoobalance();
  const dispatch = useDispatch();
  return useCallback(
    async (recipient, amount) => {
      if (!zoo) return;
      try {
        // const toWei = amount * Math.pow(10, 18)
        const tx = await zoo?.transfer(recipient, amount, {
          gasLimit: 4000000,
        });
        await tx.wait();
        getBalance();
        addPopup({
          txn: {
            hash: null,
            summary: `Successfully transferred ${amount} $zoo to ${recipient}`,
            success: true,
          },
        });
      } catch (e) {
        console.error("ISSUE TRANSFERRING ZOO \n", e);
        addPopup({
          txn: {
            hash: null,
            summary: formatError(e),
            success: false,
          },
        });
      }
    },
    [addPopup, dispatch, getBalance, zoo]
  );
}

export function useGetAllAuctions(): (
  setLoading?: (val: boolean) => void
) => Promise<void> {
  const auctionContract = useAuction(true);
  const dispatch = useDispatch();
  const media = useMedia(true);
  const zooKeeper = useZooKeeper(true);
  const { library } = useActiveWeb3React();
<<<<<<< HEAD
  return useCallback(
    async (setLoading) => {
      const na = +new Date();
      try {
        setLoading && setLoading(true);
        const auctions = await auctionContract?.getAllAuctions();
        await auctions?.map(async (auction, index: number) => {
          if (Number(auction.reservePrice) === 0) return false;
          const tokenUri = await media?.tokenURI(Number(auction.tokenID));
          const tokenMetadataURI = await media?.tokenURI(
            Number(auction.tokenID)
          );
          const deet = await zooKeeper?.tokens(Number(auction.tokenID));
          // const { data } = await axios.get(tokenMetadataURI);
          const data = await getMetaData(tokenMetadataURI, "useGetAllAuctions");
          const {
            name,
            attributes,
            description,
            image,
            animation_url,
            glb_animation_url,
            usdz_animation_url,
          } = data;

          const {
            tokenID,
            auctionId,
            addresses,
            reservePrice,
            firstBidTime,
            duration,
            curatorFeePercentage,
            amount,
            kind,
            auctionHistory,
          } = auction;
          const auctionHistoryMap = await auctionHistory.map(
            async (history) => {
              const hash = await library.getBlock(history.blockNumber);
              return {
                value: Number(history.amount),
                from_address: history.bidder,
                blockNumber: history.blockNumber,
                block_timestamp: new Date(history.time * 1000),
                transaction_hash: hash.hash,
              };
            }
          );
          const auctionHistoryPromise = await Promise.all(auctionHistoryMap)
            .then((auctionHistory: AuctionHistory[]) => {
              return auctionHistory;
            })
            .catch((err) => console.error("mi_egg_promiseerror", err));
          const endDate = new Date(firstBidTime * 1000 + duration * 1000);
          const difference = +new Date(endDate) - +new Date();

          if (difference <= 0 && Number(firstBidTime)) return;
          const finalAuction: Auction = {
            index,
            description,
            kind: deet?.kind,
            tokenID: Number(tokenID),
            auctionHistory: auctionHistoryPromise || [],
            tokenOwner: addresses.tokenOwner,
            reservePrice: Number(reservePrice),
            firstBidTime: Number(firstBidTime),
            duration: Number(duration),
            curatorFeePercentage,
            // curator,
            // auctionCurrency,
            amount: Number(amount),
            tokenUri,
            name,
            attributes,
            auctionId,
            image: image
              ? `https://zoolabs.mypinata.cloud/ipfs/${image.slice(7)}`
              : usdz_animation_url
              ? `https://zoolabs.mypinata.cloud/ipfs/${usdz_animation_url.slice(
                  7
                )}`
              : "",
            animation_url: animation_url
              ? `https://zoolabs.mypinata.cloud/ipfs/${animation_url.slice(7)}`
              : usdz_animation_url
              ? `https://zoolabs.mypinata.cloud/ipfs/${usdz_animation_url.slice(
                  7
                )}`
              : "",
            glb_animation_url: glb_animation_url
              ? `https://zoolabs.mypinata.cloud/ipfs/${glb_animation_url.slice(
                  7
                )}`
              : "",
            usdz_animation_url: usdz_animation_url
              ? `https://zoolabs.mypinata.cloud/ipfs/${usdz_animation_url.slice(
                  7
                )}`
              : "",
=======
  return useCallback(async () => {
    const na = +new Date();
    try {
      const auctions = await auctionContract?.getAllAuctions();
      await auctions?.map(async (auction, index: number) => {
        if (Number(auction.reservePrice) === 0) return false;
        const tokenUri = await media?.tokenURI(Number(auction.tokenID));
        const tokenMetadataURI = await media?.tokenURI(Number(auction.tokenID));
        const deet = await zooKeeper?.tokens(Number(auction.tokenID));
        // const { data } = await axios.get(tokenMetadataURI);
        const data = await getMetaData(tokenMetadataURI, "useGetAllAuctions");
        const {
          name,
          attributes,
          description,
          image,
          animation_url,
          glb_animation_url,
          usdz_animation_url,
        } = data;

        const {
          tokenID,
          auctionId,
          addresses,
          reservePrice,
          firstBidTime,
          duration,
          curatorFeePercentage,
          amount,
          kind,
          auctionHistory,
        } = auction;
        const auctionHistoryMap = await auctionHistory.map(async (history) => {
          const hash = await library.getBlock(history.blockNumber);
          return {
            value: Number(history.amount),
            from_address: history.bidder,
            blockNumber: history.blockNumber,
            block_timestamp: new Date(history.time * 1000),
            transaction_hash: hash.hash,
>>>>>>> 2f945440
          };

<<<<<<< HEAD
          await dispatch(addAuctionNft(finalAuction as any));
          setLoading && setLoading(false);
        });
      } catch (error) {
        setLoading && setLoading(false);
        console.error("error_In_UseGetAllAuctions", error);
      }
    },
    [auctionContract, media, zooKeeper, dispatch, library]
  );
=======
        if (difference <= 0 && Number(firstBidTime)) return;
        const finalAuction: Auction = {
          index,
          description,
          kind: deet?.kind,
          tokenID: Number(tokenID),
          auctionHistory: auctionHistoryPromise || [],
          tokenOwner: addresses.tokenOwner,
          reservePrice: Number(reservePrice),
          firstBidTime: Number(firstBidTime),
          duration: Number(duration),
          curatorFeePercentage,
          // curator,
          // auctionCurrency,
          amount: Number(amount),
          tokenUri,
          name,
          attributes,
          auctionId,
          image: image
            ? `https://zoolabs.mypinata.cloud/ipfs/${image.slice(7)}`
            : usdz_animation_url
            ? `https://zoolabs.mypinata.cloud/ipfs/${usdz_animation_url.slice(
                7
              )}`
            : "",
          animation_url: animation_url
            ? `https://zoolabs.mypinata.cloud/ipfs/${animation_url.slice(7)}`
            : usdz_animation_url
            ? `https://zoolabs.mypinata.cloud/ipfs/${usdz_animation_url.slice(
                7
              )}`
            : "",
          glb_animation_url: glb_animation_url
            ? `https://zoolabs.mypinata.cloud/ipfs/${glb_animation_url.slice(
                7
              )}`
            : "",
          usdz_animation_url: usdz_animation_url
            ? `https://zoolabs.mypinata.cloud/ipfs/${usdz_animation_url.slice(
                7
              )}`
            : "",
        };

        dispatch(addAuctionNft(finalAuction as any));
      });
    } catch (error) {
      console.error("error_In_UseGetAllAuctions", error);
    }
  }, [auctionContract, media, zooKeeper, dispatch, library]);
>>>>>>> 2f945440
}

export function useRemoveAuction(): (
  id: string | number,
  success?: () => void
) => void {
  const auctionContract = useAuction();
  const getAllAuctions = useGetAllAuctions();
  const addPopup = useAddPopup();
  const getZooBalance = useZoobalance();
  return useCallback(
    async (id, success) => {
      try {
        const tx = await auctionContract?.cancelAuction(id, {
          gasLimit: 4000000,
        });
        await tx.wait();
        console.log(tx);
        getZooBalance();
        addPopup({
          txn: {
            hash: null,
            summary: `Successfully cancelled auction ${id}`,
            success: true,
          },
        });
        getAllAuctions().then(() => {
          success && success();
        });
      } catch (e) {
        console.error("ISSUE REMOVING AUCTION \n", e);
        getZooBalance();
        addPopup({
          txn: {
            hash: null,
            summary: formatError(e),
            success: false,
          },
        });
      }
    },
    [addPopup, auctionContract, getAllAuctions, getZooBalance]
  );
}

export function useApproveTokenWithMedia(): (
  tokenId?: number,
  spender?: string
) => Promise<any> {
  const { chainId } = useActiveWeb3React();
  const media = useMedia();
  const dispatch = useAppDispatch();
  const addTransaction = useTransactionAdder();
  return useCallback(
    async (tokenId?: number, spender?: string) => {
      const chainAddresses =
        (addresses[chainId] as any) || (addresses[ChainId.BSC] as any);
      if (!chainId) return;
      if (!media) return;

      try {
        const trx = await media?.setApprovalForAll(spender, true, {
          gasLimit: 4000000,
        });

        await trx.wait();

        addTransaction(trx, {
          summary: "Approve " + tokenId,
          approval: { tokenAddress: chainAddresses.media, spender: spender },
        });

        return trx;
      } catch (error) {
        console.error("error approving token", error);
      }
    },
    [chainId, media, addTransaction]
  );
}

// Putting animal on market (Creating Auction)
export function useCreateAuction(): (
  tokenID: number,
  duration: number,
  reservePrice: number,
  curatorFeePercentage: number,
  success?: () => void
) => void {
  const addPopup = useAddPopup();
  const auction = useAuction();
  const zoo = useZooToken();
  const { account } = useActiveWeb3React();
  const tokenContract = useMedia();
  const approveTokenWithMedia = useApproveTokenWithMedia();
  const auctionCurrency = zoo?.address;
  const dispatch = useDispatch();
  const getZooBalance = useZoobalance();
  return useCallback(
    async (tokenID, duration, reservePrice, curatorFeePercentage, success) => {
      if (!auction) return;
      dispatch(loading(true));
      try {
        const isApproved = await tokenContract?.isApprovedForAll(
          account,
          auction?.address
        );
        if (!isApproved) {
          const approval = await approveTokenWithMedia(
            Number(tokenID),
            auction?.address
          );
          if (!approval) {
            dispatch(loading(false));
            return;
          }
        }

        const now = new Date();
        const auctionEndDate = addDays(now, duration);

        const duration_ = differenceInSeconds(new Date(auctionEndDate), now);

        const tx = await auction?.createAuction(
          tokenID,
          tokenContract.address,
          duration_,
          reservePrice,
          account,
          curatorFeePercentage,
          auctionCurrency,
          { gasLimit: 4000000 }
        );
        await tx.wait();
        getZooBalance();
        addPopup({
          txn: {
            hash: null,
            summary: `Successfully listed item ${tokenID}`,
            success: true,
          },
        });
        dispatch(loading(false));
        success && success();
      } catch (error) {
        console.error("error creating auction", error);
        dispatch(loading(false));
        getZooBalance();
        addPopup({
          txn: {
            hash: null,
            summary: formatError(error),
            success: false,
          },
        });
      }
    },
    [
      auction,
      dispatch,
      auctionCurrency,
      tokenContract,
      account,
      getZooBalance,
      addPopup,
      approveTokenWithMedia,
    ]
  );
}

// export function useCreateAuction(): (
//   tokenId,
//   tokenContract,
//   duration,
//   reservedPrice,
//   curatorFeePercentage,
//   auctionCurrency
// ) => void {
//   const auction = useAuction();
//   const dispatch = useDispatch();
//   const account = useActiveWeb3React();

//   return useCallback(
//     async (
//       tokenId,
//       tokenContract,
//       duration,
//       reservedPrice,
//       curatorFeePercentage,
//       auctionCurrency
//     ) => {
//       try {
//         const auctionId = await auction.createAuction(
//           tokenId,
//           tokenContract,
//           duration,
//           account.account,
//           reservedPrice,
//           curatorFeePercentage,
//           auctionCurrency
//         );

//         console.log("ACUTION ID", auctionId);
//       } catch (error) {
//         console.log("CREATE AUCTION", error);
//       }
//     },
//     [auction]
//   );
// }

export function useCreateBid(): (
  id: string | number,
  amount: number,
  success?: () => void
) => void {
  const auction = useAuction();
  const dispatch = useDispatch();
  const addPopup = useAddPopup();
  const zoo = useZooToken();
  const { account } = useActiveWeb3React();
  const getZooBalance = useZoobalance();
  return useCallback(
    async (id, amount, success) => {
      const weiAmount = ethers.utils.formatUnits(amount, "wei");
      try {
        dispatch(loading(true));
        const approved = await zoo?.allowance(account, auction?.address);
        if (!approved || Number(approved) <= 0) {
          const approval = await zoo?.approve(auction?.address, MaxUint256, {
            gasLimit: 4000000,
          });
          await approval.wait();
        }
        const tx = await auction?.createBid(id, weiAmount, {
          gasLimit: 4000000,
        });
        await tx.wait();
        getZooBalance();
        dispatch(createBid(id));
        dispatch(loading(false));
        success && success();
        addPopup({
          txn: {
            hash: null,
            summary: `Successfully bid ${amount} on ${id}`,
            success: true,
          },
        });
      } catch (error) {
        console.log("CREATE_BID_ERROR", error);
        dispatch(loading(false));
        getZooBalance();
        addPopup({
          txn: {
            hash: null,
            summary: formatError(error),
            success: false,
          },
        });
      }
    },
    [account, addPopup, auction, dispatch, getZooBalance, zoo]
  );
}

// export function getZooBalance(account, zooToken) {
//   return async (dispatch) => {
//     if (!account) return
//     try {
//       const decimals = await zooToken.decimals()
//       const rawBalance = await zooToken.balanceOf(account)
//       const divisor = parseFloat(Math.pow(10, decimals).toString())
//       const balance = rawBalance / divisor
//       dispatch(updatZooBalnce(balance))
//     } catch (e) {
//       console.error('ISSUE LOADING ZOO BALANCE \n', e)
//     }
//   }
// }

export function useFeed(): (animalID: number) => void {
  const dropId = process.env.NEXT_PUBLIC_DROP_ID || 1;
  const addPopup = useAddPopup();
  const zoo = useZooToken();
  const zooKeeper = useZooKeeper();
  const media = useMedia();
  const { account } = useActiveWeb3React();
  const dispatch = useDispatch();
  const fetchMyNfts = useFetchMyNFTs();
  const getZooBalance = useZoobalance();
  return useCallback(
    async (animalId) => {
      if (!zooKeeper) return;
      try {
        dispatch(loading(true));
        const approval = await zoo?.allowance(account, zooKeeper.address);
        if (Number(approval) <= 0) {
          await zoo
            ?.approve(zooKeeper.address, MaxUint256, {
              gasLimit: 4000000,
            })
            .then((tx) => {
              tx.wait();
            });
        }
        const mediaApproval = await zoo?.allowance(account, media.address);
        if (Number(mediaApproval) <= 0) {
          await media
            ?.setApprovalForAll(zooKeeper.address, true, {
              gasLimit: 4000000,
            })
            .then((tx) => {
              tx.wait();
            });
        }
        const tx = await zooKeeper?.feedAnimal(animalId, dropId, {
          gasLimit: 4000000,
        });
        await tx.wait();
        getZooBalance();
        fetchMyNfts()
          .then(() => {
            dispatch(loading(false));
            addPopup({
              txn: {
                hash: null,
                summary: `Successfully fed animal`,
                success: true,
              },
            });
          })
          .catch((e) => {
            dispatch(loading(false));
            addPopup({
              txn: {
                hash: null,
                summary: formatError(e),
                success: false,
              },
            });
          });
      } catch (e) {
        console.error("ISSUE FEEDING EGG \n", e);
        dispatch(loading(false));
        getZooBalance();
        addPopup({
          txn: {
            hash: null,
            summary: formatError(e),
            success: false,
          },
        });
      }
    },
    [
      account,
      addPopup,
      dispatch,
      dropId,
      fetchMyNfts,
      getZooBalance,
      media,
      zoo,
      zooKeeper,
    ]
  );
}

export function useFeedCount(): (
  animalID: number
) => Promise<{ count: number; lastTimeFed: number }> {
  const zooKeeper = useZooKeeper();
  const getZooBalance = useZoobalance();

  return useCallback(
    async (animalId) => {
      if (!zooKeeper) return;
      try {
        const tx = await zooKeeper?.feededTimes(animalId);
        getZooBalance();
        return {
          count: Number(tx.count),
          lastTimeFed: tx.lastTimeFed,
        };
      } catch (e) {
        console.error("ISSUE GET FEED COUNT \n", e);
        getZooBalance();
      }
    },
    [getZooBalance, zooKeeper]
  );
}

export function useEditAuction(): (
  auctionId: number | string,
  reservePrice: number,
  success?: () => void
) => void {
  const auction = useAuction();
  const getAllAuctions = useGetAllAuctions();
  const addPopup = useAddPopup();
  const getZooBalance = useZoobalance();
  return useCallback(
    async (auctionId, reservePrice, success) => {
      try {
        const tx = await auction?.setAuctionReservePrice(
          auctionId,
          reservePrice
        );
        await tx?.wait();
        getZooBalance();
        await getAllAuctions();
        success?.();
        addPopup({
          txn: {
            hash: null,
            summary: `Successfully edited auction`,
            success: true,
          },
        });
      } catch (error) {
        getZooBalance();
        addPopup({
          txn: {
            hash: null,
            summary: formatError(error),
            success: false,
          },
        });
      }
    },
    [addPopup, auction, getAllAuctions, getZooBalance]
  );
}

export function useGetTokenOwner(): (
  tokenId: number | string
) => Promise<string> {
  const media = useMedia();

  return useCallback(
    async (id) => {
      const owner: string = await media.tokenCreators(id);
      return owner;
    },
    [media]
  );
}

// Bread animals
export function useBreed(): (
  tokenA: number,
  tokenB: number,
  successCallback?: () => void
) => void {
  const addPopup = useAddPopup();
  const zooKeeper = useZooKeeper();
  const dropId = process.env.NEXT_PUBLIC_DROP_ID;
  const dispatch = useDispatch();
  const getZooBalance = useZoobalance();
  const fetchNFTs = useFetchMyNFTs();
  return useCallback(
    async (tokenA, tokenB, successCallback) => {
      if (!zooKeeper) return;
      try {
        dispatch(loading(true));
        const tx = await zooKeeper?.breedAnimals(
          Number(dropId),
          Number(tokenA),
          Number(tokenB),
          {
            gasLimit: 4000000,
          }
        );
        await tx.wait();
        console.log(tx);
        fetchNFTs()
          .then(() => {
            dispatch(loading(false));
            getZooBalance();
            addPopup({
              txn: {
                hash: null,
                summary: `Successfully bred ${tokenA} and ${tokenB}`,
                success: true,
              },
            });
            successCallback && successCallback();
          })
          .catch((e) => {
            dispatch(loading(false));
            getZooBalance();
            addPopup({
              txn: {
                hash: null,
                summary: formatError(e),
                success: false,
              },
            });
          });
      } catch (e) {
        console.error("ISSUE BREEDING EGG \n", e);
        dispatch(loading(false));
        getZooBalance();
        addPopup({
          txn: {
            hash: null,
            summary: formatError(e),
            success: false,
          },
        });
      }
    },
    [addPopup, dispatch, dropId, fetchNFTs, getZooBalance, zooKeeper]
  );
}

export function useFreeNFT(): (tokenId: number, success?: () => void) => void {
  const addPopup = useAddPopup();
  const zooKeeper = useZooKeeper();
  const fetchMyNfts = useFetchMyNFTs();
  const dispatch = useDispatch();
  const getZooBalance = useZoobalance();
  return useCallback(
    async (id, success) => {
      try {
        dispatch(loading(true));
        const tx = await zooKeeper?.freeAnimal(id);
        await tx.wait();
        getZooBalance();
        await fetchMyNfts()
          .then(() => {
            dispatch(loading(false));
            success && success();
            addPopup({
              txn: {
                hash: null,
                summary: `SUCCESSFULLY FREED THE ITEM ${id}`,
                success: true,
              },
            });
          })
          .catch((e) => {
            dispatch(loading(false));
          });
      } catch (error) {
        console.log("ERROR FREEING THE ITEM e", id);
        dispatch(loading(false));
        getZooBalance();
        addPopup({
          txn: {
            hash: null,
            summary: formatError(error),
            success: false,
          },
        });
      }
    },
    [addPopup, dispatch, fetchMyNfts, getZooBalance, zooKeeper]
  );
}

export function useRefreshMetadata(): (
  tokenId: number,
  tokenUri: string,
  metadataURI: string
) => void {
  const dropId = process.env.NEXT_PUBLIC_DROP_ID;
  const media = useMedia();
  const zooKeeper = useZooKeeper();
  const addPopup = useAddPopup();
  const fetchMyNfts = useFetchMyNFTs();
  const dispatch = useDispatch();
  return useCallback(
    async (tokenId, tokenUri, metadataURI) => {
      try {
        dispatch(loading(true));
        // await media?.setApprovalForAll(zooKeeper.address, true, {
        //   gasLimit: 4000000,
        // });
        // const tx = await zooKeeper?.updateTokenUris(tokenId, dropId);
        // await tx.wait();
        await media?.setApprovalForAll(zooKeeper.address, true, {
          gasLimit: 4000000,
        });
        const updateMetadata = await media.updateTokenMetadataURI(
          tokenId,
          metadataURI,
          { gasLimit: 400000 }
        );
        await updateMetadata.wait();
        const updateTokenUri = await media.updateTokenURI(tokenId, tokenUri, {
          gasLimit: 400000,
        });
        await updateTokenUri.wait();
        fetchMyNfts();
        addPopup({
          txn: {
            hash: null,
            summary: `Successfully refreshed metadata`,
            success: true,
          },
        });
        dispatch(loading(false));
      } catch (error) {
        console.error("ERROR_GETTING_REFRESH_METADATA", error);
        addPopup({
          txn: {
            hash: null,
            summary: formatError(error),
            success: true,
          },
        });
        dispatch(loading(false));
      }
    },
    [addPopup, dispatch, dropId, fetchMyNfts, media, zooKeeper]
  );
}<|MERGE_RESOLUTION|>--- conflicted
+++ resolved
@@ -327,9 +327,7 @@
   const dropContract = useDrop(true);
   const { account } = useActiveWeb3React();
 
-<<<<<<< HEAD
-  return useCallback(
-
+  return useCallback(
     async (setLoading) => {
       try {
         setLoading && setLoading(true);
@@ -367,44 +365,6 @@
         const eggsPromise = await eggs.map((egg) => {
           return structureEgg(egg);
         });
-=======
-  return useCallback(async () => {
-    try {
-      const eggs: Array<any> = await dropContract?.getAllEggs();
-      if (!eggs) return;
-      const structureEgg = async (egg: any) => {
-        return getMetaData(egg.data.metadataURI).then(
-          ({ name, description, attributes, image, animation_url }) => {
-            const finalEgg: AvailableEgg = {
-              bidShares: {
-                creator: Number(egg?.bidShares?.creator),
-                owner: Number(egg?.bidShares?.owner),
-                prevOwner: Number(egg?.bidShares?.prevOwner),
-              },
-              birthday: Number(egg.birthday),
-              exist: true,
-              id: Number(egg.id),
-              kind: egg.kind,
-              minted: Number(egg.minted),
-              name: egg.name,
-              description,
-              price: Number(egg.price),
-              supply: Number(egg.supply),
-              timestamp: Number(egg.timestamp),
-              image: `https://zoolabs.mypinata.cloud/ipfs/${image?.slice(7)}`,
-              animation_url: `https://zoolabs.mypinata.cloud/ipfs/${animation_url?.slice(
-                7
-              )}`,
-              attributes,
-            };
-            dispatch(addEgg(finalEgg));
-          }
-        );
-      };
-      const eggsPromise = eggs.map((egg) => {
-        return structureEgg(egg);
-      });
->>>>>>> 2f945440
 
         await Promise.all(eggsPromise)
           .then(() => {})
@@ -586,7 +546,6 @@
   const media = useMedia(true);
   const zooKeeper = useZooKeeper(true);
   const { library } = useActiveWeb3React();
-<<<<<<< HEAD
   return useCallback(
     async (setLoading) => {
       const na = +new Date();
@@ -687,52 +646,8 @@
                   7
                 )}`
               : "",
-=======
-  return useCallback(async () => {
-    const na = +new Date();
-    try {
-      const auctions = await auctionContract?.getAllAuctions();
-      await auctions?.map(async (auction, index: number) => {
-        if (Number(auction.reservePrice) === 0) return false;
-        const tokenUri = await media?.tokenURI(Number(auction.tokenID));
-        const tokenMetadataURI = await media?.tokenURI(Number(auction.tokenID));
-        const deet = await zooKeeper?.tokens(Number(auction.tokenID));
-        // const { data } = await axios.get(tokenMetadataURI);
-        const data = await getMetaData(tokenMetadataURI, "useGetAllAuctions");
-        const {
-          name,
-          attributes,
-          description,
-          image,
-          animation_url,
-          glb_animation_url,
-          usdz_animation_url,
-        } = data;
-
-        const {
-          tokenID,
-          auctionId,
-          addresses,
-          reservePrice,
-          firstBidTime,
-          duration,
-          curatorFeePercentage,
-          amount,
-          kind,
-          auctionHistory,
-        } = auction;
-        const auctionHistoryMap = await auctionHistory.map(async (history) => {
-          const hash = await library.getBlock(history.blockNumber);
-          return {
-            value: Number(history.amount),
-            from_address: history.bidder,
-            blockNumber: history.blockNumber,
-            block_timestamp: new Date(history.time * 1000),
-            transaction_hash: hash.hash,
->>>>>>> 2f945440
           };
 
-<<<<<<< HEAD
           await dispatch(addAuctionNft(finalAuction as any));
           setLoading && setLoading(false);
         });
@@ -743,59 +658,6 @@
     },
     [auctionContract, media, zooKeeper, dispatch, library]
   );
-=======
-        if (difference <= 0 && Number(firstBidTime)) return;
-        const finalAuction: Auction = {
-          index,
-          description,
-          kind: deet?.kind,
-          tokenID: Number(tokenID),
-          auctionHistory: auctionHistoryPromise || [],
-          tokenOwner: addresses.tokenOwner,
-          reservePrice: Number(reservePrice),
-          firstBidTime: Number(firstBidTime),
-          duration: Number(duration),
-          curatorFeePercentage,
-          // curator,
-          // auctionCurrency,
-          amount: Number(amount),
-          tokenUri,
-          name,
-          attributes,
-          auctionId,
-          image: image
-            ? `https://zoolabs.mypinata.cloud/ipfs/${image.slice(7)}`
-            : usdz_animation_url
-            ? `https://zoolabs.mypinata.cloud/ipfs/${usdz_animation_url.slice(
-                7
-              )}`
-            : "",
-          animation_url: animation_url
-            ? `https://zoolabs.mypinata.cloud/ipfs/${animation_url.slice(7)}`
-            : usdz_animation_url
-            ? `https://zoolabs.mypinata.cloud/ipfs/${usdz_animation_url.slice(
-                7
-              )}`
-            : "",
-          glb_animation_url: glb_animation_url
-            ? `https://zoolabs.mypinata.cloud/ipfs/${glb_animation_url.slice(
-                7
-              )}`
-            : "",
-          usdz_animation_url: usdz_animation_url
-            ? `https://zoolabs.mypinata.cloud/ipfs/${usdz_animation_url.slice(
-                7
-              )}`
-            : "",
-        };
-
-        dispatch(addAuctionNft(finalAuction as any));
-      });
-    } catch (error) {
-      console.error("error_In_UseGetAllAuctions", error);
-    }
-  }, [auctionContract, media, zooKeeper, dispatch, library]);
->>>>>>> 2f945440
 }
 
 export function useRemoveAuction(): (
