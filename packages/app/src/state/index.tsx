import { configureStore, createSerializableStateInvariantMiddleware, isPlain } from '@reduxjs/toolkit'
import { useDispatch } from 'react-redux'
import toastsReducer from './toasts'
import zooReducer from './zoo'
import swapReducer from './swap/reducer'
import listsReducer from './lists/reducer'
import multicallReducer from './multicall/reducer'
import applicationReducer from './application/reducer'
import userReducer from './user/reducer'
import transactionsReducer from './transactions/reducer'
<<<<<<< HEAD
import { Iterable } from 'immutable/dist/immutable.es.js'
import thunkMiddleware from "redux-thunk";

=======
// import { Iterable } from 'immutable'
import { Iterable } from 'immutable/dist/immutable.es.js'
>>>>>>> f032fcad

// Augment middleware to consider Immutable.JS iterables serializable
const isSerializable = (value: any) => Iterable.isIterable(value) || isPlain(value) || value instanceof Date
const getEntries = (value: any) => (Iterable.isIterable(value) ? value.entries() : Object.entries(value))
const serializableMiddleware = createSerializableStateInvariantMiddleware({ isSerializable, getEntries })

const store = configureStore({
  devTools: process.env.NODE_ENV !== 'production',
  reducer: {
    toasts: toastsReducer,
    zoo: zooReducer,
    swap: swapReducer,
    lists: listsReducer,
    multicall: multicallReducer,
    application: applicationReducer,
    user: userReducer,
    transactions: transactionsReducer,
  },
  middleware: [thunkMiddleware,serializableMiddleware],
})

export type AppDispatch = typeof store.dispatch
export type AppState = ReturnType<typeof store.getState>
export const useAppDispatch = () => useDispatch<AppDispatch>()

export default store<|MERGE_RESOLUTION|>--- conflicted
+++ resolved
@@ -8,14 +8,8 @@
 import applicationReducer from './application/reducer'
 import userReducer from './user/reducer'
 import transactionsReducer from './transactions/reducer'
-<<<<<<< HEAD
 import { Iterable } from 'immutable/dist/immutable.es.js'
-import thunkMiddleware from "redux-thunk";
-
-=======
-// import { Iterable } from 'immutable'
-import { Iterable } from 'immutable/dist/immutable.es.js'
->>>>>>> f032fcad
+import thunkMiddleware from 'redux-thunk'
 
 // Augment middleware to consider Immutable.JS iterables serializable
 const isSerializable = (value: any) => Iterable.isIterable(value) || isPlain(value) || value instanceof Date
@@ -34,7 +28,7 @@
     user: userReducer,
     transactions: transactionsReducer,
   },
-  middleware: [thunkMiddleware,serializableMiddleware],
+  middleware: [thunkMiddleware, serializableMiddleware],
 })
 
 export type AppDispatch = typeof store.dispatch
