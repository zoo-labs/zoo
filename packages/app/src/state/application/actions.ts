--- conflicted
+++ resolved
@@ -3,20 +3,20 @@
 
 export type PopupContent =
   | {
-    txn: {
-      hash: string;
-      success: boolean;
-      summary?: string;
+      txn: {
+        hash: string;
+        success: boolean;
+        summary?: string;
+      };
+    }
+  | {
+      listUpdate: {
+        listUrl: string;
+        oldList: TokenList;
+        newList: TokenList;
+        auto: boolean;
+      };
     };
-  }
-  | {
-    listUpdate: {
-      listUrl: string;
-      oldList: TokenList;
-      newList: TokenList;
-      auto: boolean;
-    };
-  };
 
 export enum ApplicationModal {
   WALLET,
@@ -37,11 +37,8 @@
   MY_NFT,
   AUCTION,
   HATCH_EGG_ANIMATION,
-<<<<<<< HEAD
   FREE_NFT,
-=======
-  CAST_VOTE
->>>>>>> b4772608
+  CAST_VOTE,
 }
 
 export const updateBlockNumber = createAction<{
