--- conflicted
+++ resolved
@@ -35,11 +35,7 @@
   data: "#314F81",
   headerTitle: "#20DFDA", // "#ddeafd",99dae4
   headerSubtitle: "#d3f5f3", // b4e5ff
-<<<<<<< HEAD
-  borderColor: "#ffffff",
-=======
   borderColor: "#FFFFFF",
->>>>>>> 42a0ed6e
   secondaryDark: "#20DFDA",
   card: "#282c34",
   tableHeader: "#FFFFFF", // "#A7C8FB",
