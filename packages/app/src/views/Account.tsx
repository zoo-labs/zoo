--- conflicted
+++ resolved
@@ -70,7 +70,6 @@
       history.push("/bank");
    };
 
-<<<<<<< HEAD
    const pageHeading = (
       <HeadingContainer>
          <Heading>My Account</Heading>
@@ -109,45 +108,6 @@
          </Page>
       </>
    );
-=======
-  const pageHeading = (
-    <HeadingContainer>
-      <Heading>My Account</Heading>
-      <StyledButton
-        style={{
-          background: "transparent",
-          border: "none",
-          color: "white",
-          marginLeft: "8px",
-        }}
-        onClick={()=>handleClick()}
-      >
-        View Bank
-      </StyledButton>
-    </HeadingContainer>
-  );
-  return (
-    <>
-      <Page>
-        {pageHeading}
-        <Body>
-          <LabelWrapper>
-            <Label>Wallet Balance</Label>
-            <BorderButton>Add Funds</BorderButton>
-          </LabelWrapper>
-          <RowWrapper>
-            <ValueWrapper>Balance</ValueWrapper>
-          </RowWrapper>
-          <LabelWrapper>
-            <Label>{currentEggsOwned} Eggs Owned</Label>
-            <BorderButton onClick={() => onBuyEggs()}>Buy Eggs</BorderButton>
-                  </LabelWrapper>
-            <MyZooAccount />
-        </Body>
-      </Page>
-    </>
-  );
->>>>>>> 1f1699c2
 };
 
 export default Account;