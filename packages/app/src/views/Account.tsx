--- conflicted
+++ resolved
@@ -71,44 +71,6 @@
       history.push("/bank");
    };
 
-<<<<<<< HEAD
-  const pageHeading = (
-    <HeadingContainer>
-      <Heading>My Account</Heading>
-      <StyledButton
-        style={{
-          background: "transparent",
-          border: "none",
-          color: "white",
-          marginLeft: "8px",
-        }}
-        onClick={()=>handleClick()}
-      >
-        View Bank
-      </StyledButton>
-    </HeadingContainer>
-  );
-
-  const toLink = () => {
-    location.href = "https://pancakeswap.info/token/0x8e7788ee2b1d3e5451e182035d6b2b566c2fe997"
-  }
-  return (
-    <>
-      <Page>
-        {pageHeading}
-        <Body>
-          <LabelWrapper>
-            <Label>Wallet Balance</Label>
-            <BorderButton onClick={toLink}>Add Funds</BorderButton>
-          </LabelWrapper>
-          <RowWrapper>
-            <ValueWrapper>Balance</ValueWrapper>
-          </RowWrapper>
-          <LabelWrapper>
-            <Label>{currentEggsOwned} Eggs Owned</Label>
-            <BorderButton onClick={() => onBuyEggs()}>Buy Eggs</BorderButton>
-                  </LabelWrapper>
-=======
    const pageHeading = (
       <HeadingContainer>
          <Heading>My Account</Heading>
@@ -124,6 +86,10 @@
          </StyledButton>
       </HeadingContainer>
    );
+
+   const toLink = () => {
+    location.href = "https://pancakeswap.info/token/0x8e7788ee2b1d3e5451e182035d6b2b566c2fe997"
+  }
    return (
       <>
          <Page>
@@ -131,7 +97,7 @@
             <Body>
                <LabelWrapper>
                   <Label small>Wallet Balance</Label>
-                  <BorderButton scale="md">Add Funds</BorderButton>
+                  <BorderButton scale="md" onClick={toLink}>Add Funds</BorderButton>
                </LabelWrapper>
                <RowWrapper>
                   <ValueWrapper>Balance</ValueWrapper>
@@ -143,7 +109,6 @@
                   </BorderButton>
                </LabelWrapper>
             </Body>
->>>>>>> addb5d87
             <MyZooAccount />
          </Page>
       </>
