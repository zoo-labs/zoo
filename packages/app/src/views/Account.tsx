--- conflicted
+++ resolved
@@ -244,13 +244,8 @@
          console.log(error);
       }
 
-<<<<<<< HEAD
-      onBuyEggs()
-   }
-=======
       // onBuyEggs()
    };
->>>>>>> 89814779
 
    const handleRedirect = () => {
       history.push("/feed");
