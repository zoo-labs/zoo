import React from "react";
import styled from "styled-components";
<<<<<<< HEAD
import { FaChevronCircleLeft } from "react-icons/fa";
import { Flex, Heading, Text } from "components";
import Page from "components/layout/Page";
=======
import { Text } from "components";
>>>>>>> 5576369d
import { ButtonMenu, ButtonMenuItem } from "components/ButtonMenu";
import { Swiper, SwiperSlide } from "swiper/react";
import { useRouteMatch, Link, useLocation, useHistory } from "react-router-dom";
import { useWeb3React } from "@web3-react/core";
import "swiper/swiper.min.css";
import { useSelector } from "react-redux";
import { useMatchBreakpoints } from "hooks";
import Moralis from "moralis";
import { AppState } from "state/index";
import FeedCard from "./FeedCard";
import BorderButton from "components/Button/BorderButton";

const Container = styled.div<{ isMobile?: boolean }>`
  height: ${({ isMobile }) => (isMobile ? `100vh` : null)};
  display: ${({ isMobile }) => (isMobile ? null : "flex")};
  flex-direction: ${({ isMobile }) => (isMobile ? `column` : "row")};
  flex-wrap: wrap;
  & .swiper-container {
    height: 100vh;
<<<<<<< HEAD
  } 
`;
const Card = styled.div<{ url?: string }>`
  width: 100vw;
  display: flex;
  // flex-direction: column;
  // background-image: url(${({ url }) => `${url}`});
  // background-position: center;
  // background-repeat: no-repeat;
  // background-size: cover;
  // display: flex;
  // justify-content: center;
  // align-items: center;
  // color: white;
  height: 80vh;
  // max-height: 773px;
  max-width: 425px;
  ${({ theme }) => theme.mediaQueries.sm} {
  }
`;
const FirstThird = styled.div`
  height: 35vh;
  width: 100%;
  // max-height: 256px;
`;
const SecondThird = styled.div`
  height: 35vh;
  width: 100%;
  display: flex;
  flex-direction: column;
  align-items: flex-end;
  // max-height: 256px;
`;
const FinalThird = styled.div`
  height: 35vh;
  width: 100%;
  padding-left: 15px;
  display: flex;
  flex-direction: column;
  justify-content: center;
  // max-height: 256px;
`;
const IconButton = styled.button`
  display: flex;
  flex-direction: column;
  position: relative;
  z-index: 9999999;
  align-items: center;
  background: none;
  border: none;
  outline: none;
  width: 80px;
  & span {
    text-align: center;
    font-weight: bold;
    width: 100%;
    color: black;
    -webkit-text-fill-color: white;
    -webkit-text-stroke-width: 1px;
    -webkit-text-stroke-color: black;
  }
  & svg {
    height: 24px;
    width: 24px;
    fill: white;
    stroke: black;
    stroke-width: 15px;
  }
`;
const MainHeading = styled(Text)`
  font-size: 20px;
  width: 100%;
  color: black;
  font-weight: 900;
  -webkit-text-fill-color: white;
  -webkit-text-stroke-width: 1px;
  -webkit-text-stroke-color: black;
`;
const Subheading = styled(Text)`
  width: 100%;
  color: black;
  font-weight: 800;
  font-size: 18px;
  -webkit-text-fill-color: white;
  -webkit-text-stroke-width: 1px;
  -webkit-text-stroke-color: black;
  :nth-child(3) {
    font-size: 16px;
    font-weight: 600;
  }
`;
const ViewControls = styled.div`
  flex-wrap: wrap;
  justify-content: space-between;
  display: flex;
  align-items: center;
  width: 100%;

  > div {
    padding: 8px 0px;
  }

  ${({ theme }) => theme.mediaQueries.sm} {
    justify-content: flex-start;
    width: auto;

    > div {
      padding: 0;
    }
=======
>>>>>>> 5576369d
  }
`;

const ToggleContainer = styled.div`
  div {
    width: 100%;
    justify-content: center;
    z-index: 1000;
    position: absolute;
    margin-top: 15px;
  }
  a {
    border: none;
    background-color: transparent;
    font-size: 20px;
    box-shadow: none;
    cursor: pointer;
  }
`;

const EmptyZoo = styled.div`
  display: flex;
  align-items: center;
  flex-direction: column;
  justify-content: center;
  padding: 80px 0;
  width: 100%;
  height: 100%;

  button {
    margin-top: 24px;
  }
`;

Moralis.initialize("16weSJXK4RD3aYAuwiP46Cgzjm4Bng1Torxz5qiy");

Moralis.serverURL = "https://dblpeaqbqk32.usemoralis.com:2053/server";

export default function Feed() {
  const animalsState = useSelector<AppState, AppState["zoo"]["animals"]>(
    (state) => state.zoo.animals
  );
  const { isXl } = useMatchBreakpoints();
  const isMobile = !isXl;
  const [animals, setAnimals] = React.useState([]);
  const [subUrl, setSubUrl] = React.useState("");
  let filter = "";

  const history = useHistory();
  const { account } = useWeb3React();
  const { url } = useRouteMatch();
  const { pathname } = useLocation();

  React.useEffect(() => {
    getAnimals();
  }, [animalsState]);
  React.useEffect(() => {
    return history.listen((location) => {
      setSubUrl(location.pathname);
    });
  }, [history]);

  const HomeClick = () => {
    history.push("/account");
  };

  const getAnimals = () => {
    setAnimals(Object.values(animalsState));
  };

  let activeIndex = 0;
  switch (true) {
    case pathname.includes("myzoo"):
      activeIndex = 0;
      break;
    case pathname.includes("marketplace"):
      activeIndex = 1;
      break;
    default:
      activeIndex = 1;
      break;
  }
  switch (true) {
    case subUrl.includes("myzoo"):
      filter = "myZoo";
      break;
    case subUrl.includes("marketplace"):
      filter = "marketplace";
      break;
    default:
      filter = "";
      break;
  }
  const isZoo = filter === "myZoo";
  const animalsFiltered = animals.filter((animal) => {
    return animal.owner
      ? isZoo
        ? animal.owner.toLowerCase() === account.toLowerCase()
<<<<<<< HEAD
        : false;
    });
  } else {
    animalsFiltered = animals.filter((animal) => {
      return animal.owner
        ? animal.owner.toLowerCase() !== account.toLowerCase()
        : true;
    });
  }

  // useMoralisSubscription("Animals", q => q, [], {
  //     onUpdate: data => getAnimals(),
  //   });</ToggleContainer>
=======
        : animal.owner.toLowerCase() !== account.toLowerCase()
      : !isZoo;
  });

>>>>>>> 5576369d
  return (
    <Container isMobile={isMobile}>
      <ToggleContainer>
        <IconButton color="white"><FaChevronCircleLeft /></IconButton>
        <ButtonMenu activeIndex={activeIndex} scale="sm">
          <ButtonMenuItem
            as={Link}
            to={`${url}/myzoo`}
            onClick={() => getAnimals()}
          >
           My Zoo
          </ButtonMenuItem>
          <ButtonMenuItem
            as={Link}
            to={`${url}/marketplace`}
            onClick={() => getAnimals()}
          >
            Marketplace
          </ButtonMenuItem>
        </ButtonMenu>
      </ToggleContainer>
<<<<<<< HEAD
      <Swiper
        // spaceBetween={30}
        slidesPerView={isMobile ? 1 : 3}
        // onSlideChange={() => console.log("slide change")}
        // onSwiper={(swiper) => console.log(swiper)}
        direction={isMobile ? "vertical" : "horizontal"}
      >
        {animalsFiltered.map((data) => {
          return data.listed ? (
            <SwiperSlide key={data.tokenId}>
              <FeedCard item={data} />
            </SwiperSlide>
          ) : (
            <></>
          );
        })}
        </Swiper>
=======
      {!isZoo || animalsFiltered.length ? (
        <Swiper
          spaceBetween={30}
          slidesPerView={isMobile ? 1 : 3}
          direction={isMobile ? "vertical" : "horizontal"}
        >
          {animalsFiltered.map((data) => {
            return data.listed ? (
              <SwiperSlide key={data.tokenId}>
                <FeedCard item={data} />
              </SwiperSlide>
            ) : (
              <></>
            );
          })}
        </Swiper>
      ) : (
        <EmptyZoo>
          <Text textAlign="center">You do not currently own any animals</Text>
          <BorderButton scale="md" onClick={HomeClick}>
            Home
          </BorderButton>
        </EmptyZoo>
      )}
>>>>>>> 5576369d
    </Container>
  );
}<|MERGE_RESOLUTION|>--- conflicted
+++ resolved
@@ -1,12 +1,6 @@
 import React from "react";
 import styled from "styled-components";
-<<<<<<< HEAD
-import { FaChevronCircleLeft } from "react-icons/fa";
-import { Flex, Heading, Text } from "components";
-import Page from "components/layout/Page";
-=======
 import { Text } from "components";
->>>>>>> 5576369d
 import { ButtonMenu, ButtonMenuItem } from "components/ButtonMenu";
 import { Swiper, SwiperSlide } from "swiper/react";
 import { useRouteMatch, Link, useLocation, useHistory } from "react-router-dom";
@@ -26,118 +20,6 @@
   flex-wrap: wrap;
   & .swiper-container {
     height: 100vh;
-<<<<<<< HEAD
-  } 
-`;
-const Card = styled.div<{ url?: string }>`
-  width: 100vw;
-  display: flex;
-  // flex-direction: column;
-  // background-image: url(${({ url }) => `${url}`});
-  // background-position: center;
-  // background-repeat: no-repeat;
-  // background-size: cover;
-  // display: flex;
-  // justify-content: center;
-  // align-items: center;
-  // color: white;
-  height: 80vh;
-  // max-height: 773px;
-  max-width: 425px;
-  ${({ theme }) => theme.mediaQueries.sm} {
-  }
-`;
-const FirstThird = styled.div`
-  height: 35vh;
-  width: 100%;
-  // max-height: 256px;
-`;
-const SecondThird = styled.div`
-  height: 35vh;
-  width: 100%;
-  display: flex;
-  flex-direction: column;
-  align-items: flex-end;
-  // max-height: 256px;
-`;
-const FinalThird = styled.div`
-  height: 35vh;
-  width: 100%;
-  padding-left: 15px;
-  display: flex;
-  flex-direction: column;
-  justify-content: center;
-  // max-height: 256px;
-`;
-const IconButton = styled.button`
-  display: flex;
-  flex-direction: column;
-  position: relative;
-  z-index: 9999999;
-  align-items: center;
-  background: none;
-  border: none;
-  outline: none;
-  width: 80px;
-  & span {
-    text-align: center;
-    font-weight: bold;
-    width: 100%;
-    color: black;
-    -webkit-text-fill-color: white;
-    -webkit-text-stroke-width: 1px;
-    -webkit-text-stroke-color: black;
-  }
-  & svg {
-    height: 24px;
-    width: 24px;
-    fill: white;
-    stroke: black;
-    stroke-width: 15px;
-  }
-`;
-const MainHeading = styled(Text)`
-  font-size: 20px;
-  width: 100%;
-  color: black;
-  font-weight: 900;
-  -webkit-text-fill-color: white;
-  -webkit-text-stroke-width: 1px;
-  -webkit-text-stroke-color: black;
-`;
-const Subheading = styled(Text)`
-  width: 100%;
-  color: black;
-  font-weight: 800;
-  font-size: 18px;
-  -webkit-text-fill-color: white;
-  -webkit-text-stroke-width: 1px;
-  -webkit-text-stroke-color: black;
-  :nth-child(3) {
-    font-size: 16px;
-    font-weight: 600;
-  }
-`;
-const ViewControls = styled.div`
-  flex-wrap: wrap;
-  justify-content: space-between;
-  display: flex;
-  align-items: center;
-  width: 100%;
-
-  > div {
-    padding: 8px 0px;
-  }
-
-  ${({ theme }) => theme.mediaQueries.sm} {
-    justify-content: flex-start;
-    width: auto;
-
-    > div {
-      padding: 0;
-    }
-=======
->>>>>>> 5576369d
   }
 `;
 
@@ -236,30 +118,13 @@
     return animal.owner
       ? isZoo
         ? animal.owner.toLowerCase() === account.toLowerCase()
-<<<<<<< HEAD
-        : false;
-    });
-  } else {
-    animalsFiltered = animals.filter((animal) => {
-      return animal.owner
-        ? animal.owner.toLowerCase() !== account.toLowerCase()
-        : true;
-    });
-  }
-
-  // useMoralisSubscription("Animals", q => q, [], {
-  //     onUpdate: data => getAnimals(),
-  //   });</ToggleContainer>
-=======
         : animal.owner.toLowerCase() !== account.toLowerCase()
       : !isZoo;
   });
 
->>>>>>> 5576369d
   return (
     <Container isMobile={isMobile}>
       <ToggleContainer>
-        <IconButton color="white"><FaChevronCircleLeft /></IconButton>
         <ButtonMenu activeIndex={activeIndex} scale="sm">
           <ButtonMenuItem
             as={Link}
@@ -277,25 +142,6 @@
           </ButtonMenuItem>
         </ButtonMenu>
       </ToggleContainer>
-<<<<<<< HEAD
-      <Swiper
-        // spaceBetween={30}
-        slidesPerView={isMobile ? 1 : 3}
-        // onSlideChange={() => console.log("slide change")}
-        // onSwiper={(swiper) => console.log(swiper)}
-        direction={isMobile ? "vertical" : "horizontal"}
-      >
-        {animalsFiltered.map((data) => {
-          return data.listed ? (
-            <SwiperSlide key={data.tokenId}>
-              <FeedCard item={data} />
-            </SwiperSlide>
-          ) : (
-            <></>
-          );
-        })}
-        </Swiper>
-=======
       {!isZoo || animalsFiltered.length ? (
         <Swiper
           spaceBetween={30}
@@ -320,7 +166,6 @@
           </BorderButton>
         </EmptyZoo>
       )}
->>>>>>> 5576369d
     </Container>
   );
 }