import React, { useEffect, useState } from 'react'
import styled from 'styled-components'
import { Flex, Text } from 'components'
import { ButtonMenu, ButtonMenuItem, ButtonMenuItemProps } from 'components/ButtonMenu'

import { Swiper } from 'swiper/react'
import { SwiperSlide as Slide } from 'swiper/react'
import { useRouteMatch, Link, useLocation, useHistory, RouteComponentProps, withRouter } from 'react-router-dom'

import { useWeb3 } from 'hooks/useWeb3'
import 'swiper/swiper.min.css'
import { useSelector } from 'react-redux'
import { useMatchBreakpoints } from 'hooks'
import Moralis from 'moralis'
import { AppState } from 'state/index'
import { FeedCard } from 'components/FeedCard'
import BorderButton from 'components/Button/BorderButton'
import { ChevronLeftIcon } from 'components/Svg'
import './styles.css'

interface ButtonProp extends ButtonMenuItemProps {
  activeIndex: number
}

const Container = styled.div<{ isMobile?: boolean }>`
  height: ${({ isMobile }) => (isMobile ? `100vh` : null)};
  display: ${({ isMobile }) => (isMobile ? null : 'flex')};
  flex-direction: ${({ isMobile }) => (isMobile ? `column` : 'row')};
  flex-wrap: wrap;
  & .swiper-container {
    height: 100vh;
  }
`

const StyledMenuButton = styled.button`
  position: relative;
  top: -8px;
  left: -12px;
  border: none;
  background: white;
  box-shadow: none;
  color: transparant;
`

const ToggleContainer = styled.div`
  div {
    width: 100%;
    border-radius: 0;
    justify-content: center;
    z-index: 1000;
    position: absolute;
    padding-top: 15px;
    // background: linear-gradient(#3d3d3d, transparent);
  }
  a {
    border: none;

    font-size: 20px;
    box-shadow: none;
    cursor: pointer;
  }
`

const EmptyZoo = styled.div`
  display: flex;
  align-items: center;
  flex-direction: column;
  justify-content: center;
  padding: 80px 0;
  width: 100%;
  height: 100%;
  background: ${({ theme }) => theme.colors.background};

  button {
    margin-top: 24px;
  }
  * {
    color: ${({ theme }) => theme.colors.text};
  }
`

const MaxHeightLogo = styled.img`
  height: ${32 / 1.6}px;
  position: absolute;
  bottom: 20px;
  right: 10px;
  z-index: 100;
`

const LogoContainer = styled.div`
  height: 100%;
  ${({ theme }) => theme.mediaQueries.md || theme.mediaQueries.lg || theme.mediaQueries.xl} {
    left: 50%;
  }
`

interface RouteProps extends RouteComponentProps<{ key?: string }> {}

function Feed<RouteProps>({ match }) {
  const animalsState = useSelector<AppState, AppState['zoo']['animals']>((state) => state.zoo.animals)
  const { isXl } = useMatchBreakpoints()
  const isMobile = !isXl
  const history = useHistory()
  const { account } = useWeb3()
  const [swiperRef, setSwiperRef] = useState(undefined)

  // Current set of view, either MyZoo or Marketplace
  const [activeIndex, setActiveIndex] = useState(0)

  const { pathname } = useLocation()

  //  Reroute to homes
  const homeClick = () => {
    history.push('/account')
  }

<<<<<<< HEAD
  const onItemClick = (index) => {
    setActiveIndex(index)
    swiperRef.slideTo(index, 200)
  }

  const onActiveIndexChange = (obj) => {
    onItemClick(obj.activeIndex)
=======
  const handleClick = (newIndex) => {
    console.log('new Index ' + newIndex)
    setActiveIndex(newIndex)
    swiperRef.slideTo(newIndex + 1, 200)
  }

  const handleIndexChange = (obj) => {
    console.log('handleIndexChange')
    console.log(obj)
    setActiveIndex(obj.activeIndex)
>>>>>>> c3c1453b
  }

  //  Settings for Zoo vs Market
  const isMyZoo = pathname.includes('myzoo') ? true : false

<<<<<<< HEAD
  let animals = Object.values(animalsState)
  if (isMyZoo) {
    animals =  animals.filter((a) => a.owner.toLowerCase() == account.toLowerCase()) // only user animals
  } else {
    animals = animals.filter((a) => a.owner.toLowerCase() != account.toLowerCase())
=======
  //  Filter if in the Zoo or Market
  const isMyZoo = filter === 'myZoo'

  let totalAnimalsFiltered = animals.filter((animal) => {
    return (animal.owner || '').toLowerCase() !== account.toLowerCase() && !animal.freed
  })
  console.log('Total Animals Filtered:')
  console.log(totalAnimalsFiltered)

  let myZooAnimalsFiltered = animals.filter((animal) => {
    return animal.owner.toLowerCase() === account.toLowerCase()
    // && !animal.freed
  })
  console.log('My Zoo Animals Filtered')
  console.log(myZooAnimalsFiltered)

  if (myZooAnimalsFiltered[0] === undefined) {
    myZooAnimalsFiltered.shift()
    myZooAnimalsFiltered.pop()
>>>>>>> c3c1453b
  }

  // If viewing specific NFT, sort NFTs to that index
  if (match) {
<<<<<<< HEAD
    console.log('match', match.params)
    const index = animals.findIndex((a) => a.tokenID === match.params.key)
    animals = animals.slice(0,index).concat(animals.slice(index))
=======
    const index1 = myZooAnimalsFiltered.findIndex((a) => a.tokenID === match.params.key)
    const index = index1 + 1
    console.log('Indexer ' + index)
    const toMove = myZooAnimalsFiltered[index]
    console.log(toMove)
    myZooAnimalsFiltered[index] = myZooAnimalsFiltered[index]
    myZooAnimalsFiltered[index] = toMove
>>>>>>> c3c1453b
  }

  return (
    <Container isMobile={isMobile}>

      <ToggleContainer>
        <ButtonMenu activeIndex={activeIndex} onItemClick={onItemClick} scale='sm'>
          <ButtonMenuItem as='a'>My Zoo</ButtonMenuItem>
          <ButtonMenuItem as='a'>Marketplace</ButtonMenuItem>
        </ButtonMenu>
      </ToggleContainer>

      <Swiper onSwiper={setSwiperRef} onActiveIndexChange={onActiveIndexChange} centeredSlides={isMobile ? true : false} spaceBetween={30} slidesPerView={1} direction='horizontal'>

        // MyZoo slides
        <Slide key={'myzoo-slides'}>

          {animals.length ? (
            // Animals found, show animal slides
            <Swiper spaceBetween={30} slidesPerView={1} direction='vertical'>
<<<<<<< HEAD
              // Render animals
              {animals.map((nft) => {
=======
              {myZooAnimalsFiltered.map((data) => {
                console.log('DATA')
                console.log(data)
>>>>>>> c3c1453b
                return (
                  <Slide key={nft.tokenID + 'slide'}>
                    <FeedCard nft={nft} key={nft.tokenID + 'card'} showBid={false} />
                  </Slide>
                )
              })}
            </Swiper>
          ):(
            // Not found, sad Zoo
            <EmptyZoo>
              <Text textAlign='center'>You do not currently own any animals</Text>
              <BorderButton scale='md' onClick={homeClick}>
                Buy Egg
              </BorderButton>
            </EmptyZoo>
          )}
        </Slide>

        // Market slides
        <Slide key={'market-slides'}>
          <EmptyZoo>
            <Text textAlign='center'>There are currently no animals up for auction</Text>
            <BorderButton scale='md' onClick={homeClick}>
              Home
            </BorderButton>
          </EmptyZoo>
        </Slide>
      </Swiper>
    </Container>
  )
}

export default withRouter(Feed)<|MERGE_RESOLUTION|>--- conflicted
+++ resolved
@@ -3,8 +3,7 @@
 import { Flex, Text } from 'components'
 import { ButtonMenu, ButtonMenuItem, ButtonMenuItemProps } from 'components/ButtonMenu'
 
-import { Swiper } from 'swiper/react'
-import { SwiperSlide as Slide } from 'swiper/react'
+import { Swiper, SwiperSlide } from 'swiper/react'
 import { useRouteMatch, Link, useLocation, useHistory, RouteComponentProps, withRouter } from 'react-router-dom'
 
 import { useWeb3 } from 'hooks/useWeb3'
@@ -13,7 +12,7 @@
 import { useMatchBreakpoints } from 'hooks'
 import Moralis from 'moralis'
 import { AppState } from 'state/index'
-import { FeedCard } from 'components/FeedCard'
+import FeedCard from './FeedCard'
 import BorderButton from 'components/Button/BorderButton'
 import { ChevronLeftIcon } from 'components/Svg'
 import './styles.css'
@@ -31,6 +30,13 @@
     height: 100vh;
   }
 `
+
+// const StyledChevron = styled(ChevronLeftIcon)`
+//   height: 40px;
+//   width: 40px;
+//   z-index: 101;
+//   fill: white;
+// `
 
 const StyledMenuButton = styled.button`
   position: relative;
@@ -94,35 +100,25 @@
   }
 `
 
-interface RouteProps extends RouteComponentProps<{ key?: string }> {}
-
-function Feed<RouteProps>({ match }) {
+export interface FeedPagePops extends RouteComponentProps<{ key?: string }> {}
+
+function Feed<FeedPagePops>({ match }) {
   const animalsState = useSelector<AppState, AppState['zoo']['animals']>((state) => state.zoo.animals)
   const { isXl } = useMatchBreakpoints()
   const isMobile = !isXl
   const history = useHistory()
   const { account } = useWeb3()
   const [swiperRef, setSwiperRef] = useState(undefined)
-
-  // Current set of view, either MyZoo or Marketplace
   const [activeIndex, setActiveIndex] = useState(0)
 
+  let animals = Object.values(animalsState)
   const { pathname } = useLocation()
 
   //  Reroute to homes
-  const homeClick = () => {
+  const HomeClick = () => {
     history.push('/account')
   }
 
-<<<<<<< HEAD
-  const onItemClick = (index) => {
-    setActiveIndex(index)
-    swiperRef.slideTo(index, 200)
-  }
-
-  const onActiveIndexChange = (obj) => {
-    onItemClick(obj.activeIndex)
-=======
   const handleClick = (newIndex) => {
     console.log('new Index ' + newIndex)
     setActiveIndex(newIndex)
@@ -133,19 +129,22 @@
     console.log('handleIndexChange')
     console.log(obj)
     setActiveIndex(obj.activeIndex)
->>>>>>> c3c1453b
   }
 
   //  Settings for Zoo vs Market
-  const isMyZoo = pathname.includes('myzoo') ? true : false
-
-<<<<<<< HEAD
-  let animals = Object.values(animalsState)
-  if (isMyZoo) {
-    animals =  animals.filter((a) => a.owner.toLowerCase() == account.toLowerCase()) // only user animals
-  } else {
-    animals = animals.filter((a) => a.owner.toLowerCase() != account.toLowerCase())
-=======
+  let filter = ''
+  switch (true) {
+    case pathname.includes('myzoo'):
+      filter = 'myZoo'
+      break
+    case pathname.includes('marketplace'):
+      filter = 'marketplace'
+      break
+    default:
+      filter = ''
+      break
+  }
+
   //  Filter if in the Zoo or Market
   const isMyZoo = filter === 'myZoo'
 
@@ -165,16 +164,9 @@
   if (myZooAnimalsFiltered[0] === undefined) {
     myZooAnimalsFiltered.shift()
     myZooAnimalsFiltered.pop()
->>>>>>> c3c1453b
-  }
-
-  // If viewing specific NFT, sort NFTs to that index
+  }
+
   if (match) {
-<<<<<<< HEAD
-    console.log('match', match.params)
-    const index = animals.findIndex((a) => a.tokenID === match.params.key)
-    animals = animals.slice(0,index).concat(animals.slice(index))
-=======
     const index1 = myZooAnimalsFiltered.findIndex((a) => a.tokenID === match.params.key)
     const index = index1 + 1
     console.log('Indexer ' + index)
@@ -182,62 +174,76 @@
     console.log(toMove)
     myZooAnimalsFiltered[index] = myZooAnimalsFiltered[index]
     myZooAnimalsFiltered[index] = toMove
->>>>>>> c3c1453b
-  }
+  }
+
+  // const index = myZooAnimalsFiltered.findIndex((a) => a.tokenID === match.params.key)
+
+  const animalGroup = {}
+  let myZooAnimalData = []
+  let totalAnimalData = []
+
+  myZooAnimalsFiltered.forEach((animal) => {
+    if (myZooAnimalData.find((a) => a.name === animal.name)) {
+      console.log(animal.name)
+    } else if (animal) {
+      console.log(animal)
+      myZooAnimalData.push(animal)
+    }
+  })
+
+  totalAnimalData = totalAnimalsFiltered
+  console.log('myZooAnimalsFiltered', myZooAnimalsFiltered)
+  console.log(myZooAnimalData.length)
 
   return (
     <Container isMobile={isMobile}>
-
       <ToggleContainer>
-        <ButtonMenu activeIndex={activeIndex} onItemClick={onItemClick} scale='sm'>
+        <ButtonMenu activeIndex={activeIndex} onItemClick={handleClick} scale='sm'>
           <ButtonMenuItem as='a'>My Zoo</ButtonMenuItem>
           <ButtonMenuItem as='a'>Marketplace</ButtonMenuItem>
         </ButtonMenu>
       </ToggleContainer>
-
-      <Swiper onSwiper={setSwiperRef} onActiveIndexChange={onActiveIndexChange} centeredSlides={isMobile ? true : false} spaceBetween={30} slidesPerView={1} direction='horizontal'>
-
-        // MyZoo slides
-        <Slide key={'myzoo-slides'}>
-
-          {animals.length ? (
-            // Animals found, show animal slides
+      <Swiper onSwiper={setSwiperRef} onActiveIndexChange={handleIndexChange} centeredSlides={isMobile ? true : false} spaceBetween={30} slidesPerView={1} direction='horizontal'>
+        <SwiperSlide key={0}>
+          {myZooAnimalData.length ? (
             <Swiper spaceBetween={30} slidesPerView={1} direction='vertical'>
-<<<<<<< HEAD
-              // Render animals
-              {animals.map((nft) => {
-=======
               {myZooAnimalsFiltered.map((data) => {
                 console.log('DATA')
                 console.log(data)
->>>>>>> c3c1453b
                 return (
-                  <Slide key={nft.tokenID + 'slide'}>
-                    <FeedCard nft={nft} key={nft.tokenID + 'card'} showBid={false} />
-                  </Slide>
+                  <SwiperSlide key={data.tokenID + 'slide'}>
+                    <FeedCard item={data} key={data.tokenID + 'card'} animalGroup={animalGroup} hideBid={activeIndex === 0} />
+                  </SwiperSlide>
                 )
               })}
             </Swiper>
-          ):(
-            // Not found, sad Zoo
+          ) : (
             <EmptyZoo>
               <Text textAlign='center'>You do not currently own any animals</Text>
-              <BorderButton scale='md' onClick={homeClick}>
+              <BorderButton scale='md' onClick={HomeClick}>
                 Buy Egg
               </BorderButton>
             </EmptyZoo>
           )}
-        </Slide>
-
-        // Market slides
-        <Slide key={'market-slides'}>
-          <EmptyZoo>
-            <Text textAlign='center'>There are currently no animals up for auction</Text>
-            <BorderButton scale='md' onClick={homeClick}>
-              Home
-            </BorderButton>
-          </EmptyZoo>
-        </Slide>
+        </SwiperSlide>
+        <SwiperSlide key={1}>
+          <Swiper spaceBetween={30} slidesPerView={1} direction='vertical'>
+            {totalAnimalData.map((data, index) => {
+              return data.listed ? (
+                <SwiperSlide key={data.tokenID + 'slide'}>
+                  <FeedCard item={data} key={data.tokenID + 'card'} animalGroup={{}} />
+                </SwiperSlide>
+              ) : (
+                <EmptyZoo>
+                  <Text textAlign='center'>There are currently no animals up for auction</Text>
+                  <BorderButton scale='md' onClick={HomeClick}>
+                    Home
+                  </BorderButton>
+                </EmptyZoo>
+              )
+            })}
+          </Swiper>
+        </SwiperSlide>
       </Swiper>
     </Container>
   )
