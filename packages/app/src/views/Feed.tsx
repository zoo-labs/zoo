--- conflicted
+++ resolved
@@ -84,132 +84,6 @@
 
 Moralis.serverURL = "https://dblpeaqbqk32.usemoralis.com:2053/server";
 
-<<<<<<< HEAD
-export default function Feed() {
-  const animalsState = useSelector<AppState, AppState["zoo"]["animals"]>(
-    (state) => state.zoo.animals
-  );
-  const { isXl } = useMatchBreakpoints();
-  const isMobile = !isXl;
-  const [animals, setAnimals] = React.useState([]);
-  const [subUrl, setSubUrl] = React.useState("");
-  let filter = "";
-
-  const history = useHistory();
-  const { account } = useWeb3React();
-  const { url } = useRouteMatch();
-  const { pathname } = useLocation();
-
-  React.useEffect(() => {
-    getAnimals();
-  }, [animalsState]);
-  React.useEffect(() => {
-    return history.listen((location) => {
-      setSubUrl(location.pathname);
-    });
-  }, [history]);
-
-  const HomeClick = () => {
-    history.push("/account");
-  };
-
-  const getAnimals = () => {
-    setAnimals(Object.values(animalsState));
-  };
-
-  let activeIndex = 0;
-  switch (true) {
-    case pathname.includes("myzoo"):
-      activeIndex = 0;
-      filter = "myZoo";
-      break;
-    case pathname.includes("marketplace"):
-      activeIndex = 1;
-      filter = "marketplace";
-      break;
-    default:
-      activeIndex = 1;
-      filter = "";
-      break;
-  }
-  
-  const isMyZoo = filter === "myZoo";
-  const animalsFiltered = animals.filter((animal) => {
-    return animal.owner
-      ? isMyZoo
-        ? animal.owner.toLowerCase() === account.toLowerCase()
-        : animal.owner.toLowerCase() !== account.toLowerCase()
-      : !isMyZoo;
-  });
-
-  const animalGroup = {}
-  let animalData = []
-  if (isMyZoo) {
-    animalsFiltered.forEach(animal => { // AF[1,2,3,2,1] //AD[1,2,3]
-      if (animalData.find(a => a.animalId === animal.animalId)) {
-        animalGroup[animal.animalId] = animalGroup[animal.animalId] + 1 || 2
-      } else {
-        animalData.push(animal)
-      }
-        // return animalGroup[animal.animalId] === 1 ? true : false
-    })
-  } else {
-    animalData = animalsFiltered
-  }
-
-  console.log(animalData)
-
-  return (
-    <Container isMobile={isMobile}>
-      <ToggleContainer>
-        <ButtonMenu activeIndex={activeIndex + 1} scale="sm">
-          <StyledMenuButton onClick={()=> console.log('asda')}>
-            <StyledChevron onClick={HomeClick}/>
-          </StyledMenuButton>
-          <ButtonMenuItem
-            as={Link}
-            to={`${url}/myzoo`}
-            onClick={() => getAnimals()}
-          >
-            My Zoo
-          </ButtonMenuItem>
-          <ButtonMenuItem
-            as={Link}
-            to={`${url}/marketplace`}
-            onClick={() => getAnimals()}
-          >
-            Marketplace
-          </ButtonMenuItem>
-        </ButtonMenu>
-      </ToggleContainer>
-      {animalData.length ? (
-        <Swiper
-          spaceBetween={30}
-          slidesPerView={isMobile ? 1 : 3}
-          direction={isMobile ? "vertical" : "horizontal"}
-        >
-          {animalData.map((data) => {
-            return data.listed ? (
-              <SwiperSlide key={data.tokenId + "slide"}>
-                <FeedCard item={data} key={data.tokenId + "card"} animalGroup={animalGroup}/>
-              </SwiperSlide>
-            ) : (
-              <></>
-            );
-          })}
-        </Swiper>
-      ) : (
-        <EmptyZoo>
-          <Text textAlign="center">You do not currently own any animals</Text>
-          <BorderButton scale="md" onClick={() => HomeClick()}>
-            Home
-          </BorderButton>
-        </EmptyZoo>
-      )}
-    </Container>
-  );
-}
-=======
 export interface FeedPagePops extends RouteComponentProps<{ key?: string }> {}
 
 function Feed<FeedPagePops>({ match }) {
@@ -219,7 +93,8 @@
    const { isXl } = useMatchBreakpoints();
    const isMobile = !isXl;
    const history = useHistory();
-   const { account } = useWeb3React();
+  const { account } = useWeb3React();
+  
    let animals = Object.values(animalsState);
    const { pathname } = useLocation();
 
@@ -255,23 +130,38 @@
    }
 
    //  Filter if in the Zoo or Market
-   const isZoo = filter === "myZoo";
+   const isMyZoo = filter === "myZoo";
    let animalsFiltered = animals.filter((animal) => {
       return animal.owner
-         ? isZoo
+         ? isMyZoo
             ? animal.owner.toLowerCase() === account.toLowerCase()
             : animal.owner.toLowerCase() !== account.toLowerCase()
-         : !isZoo;
+         : !isMyZoo;
    });
 
-   if (toFind && isZoo) {
+   if (toFind && isMyZoo) {
       const ogIndex = animalsFiltered.findIndex((a) => a.tokenId === toFind);
       const toMove = animalsFiltered[0];
       animalsFiltered[0] = animalsFiltered[ogIndex];
       animalsFiltered[ogIndex] = toMove;
    }
 
-   console.log(toFind, animalsFiltered);
+  console.log(toFind, animalsFiltered);
+  
+  const animalGroup = {}
+  let animalData = []
+  if (isMyZoo) {
+    animalsFiltered.forEach(animal => { // AF[1,2,3,2,1] //AD[1,2,3]
+      if (animalData.find(a => a.animalId === animal.animalId)) {
+        animalGroup[animal.animalId] = animalGroup[animal.animalId] + 1 || 2
+      } else {
+        animalData.push(animal)
+      }
+        // return animalGroup[animal.animalId] === 1 ? true : false
+    })
+  } else {
+    animalData = animalsFiltered
+  }
 
    return (
       <Container isMobile={isMobile}>
@@ -288,7 +178,7 @@
                </ButtonMenuItem>
             </ButtonMenu>
          </ToggleContainer>
-         {!isZoo || animalsFiltered.length ? (
+         {animalsFiltered.length ? (
             <Swiper
                spaceBetween={30}
                slidesPerView={1}
@@ -296,7 +186,7 @@
                {animalsFiltered.map((data) => {
                   return data.listed ? (
                      <SwiperSlide key={data.tokenId + "slide"}>
-                        <FeedCard item={data} key={data.tokenId + "card"} />
+                        <FeedCard item={data} key={data.tokenId + "card"} animalGroup={animalGroup}/>
                      </SwiperSlide>
                   ) : (
                      <></>
@@ -317,5 +207,4 @@
    );
 }
 
-export default withRouter(Feed);
->>>>>>> 2aee088a
+export default withRouter(Feed);