--- conflicted
+++ resolved
@@ -169,7 +169,6 @@
       animalsFiltered[ogIndex] = toMove;
    }
 
-<<<<<<< HEAD
    console.log(toFind, animalsFiltered);
 
    const animalGroup = {};
@@ -188,26 +187,6 @@
    } else {
       animalData = animalsFiltered;
    }
-=======
-  console.log(toFind, animalsFiltered);
-  
-  const animalGroup = {}
-  let animalData = []
-  if (isMyZoo) {
-    animalsFiltered.forEach(animal => { // AF[1,2,3,2,1] //AD[1,2,3]
-      if (animalData.find(a => a.animalId === animal.animalId)) {
-        animalGroup[animal.animalId] = animalGroup[animal.animalId] + 1 || 2
-      } else {
-
-        animalData.push(animal)
-      }
-        // return animalGroup[animal.animalId] === 1 ? true : false
-    })
-  } else {
-    animalData = animalsFiltered
-  }
->>>>>>> 783113e5
-
 
    return (
       <Container isMobile={isMobile}>
