--- conflicted
+++ resolved
@@ -92,11 +92,6 @@
    text-transform: uppercase;
 `;
 
-const DisabledBreedWrapper = styled(BreedWrapper)`
-  color: #888;
-  font-weight: 100;
-`
-
 const RowTitle = styled.div`
    color: white;
    font-size: 20px;
@@ -345,69 +340,6 @@
             name: animal.name.replace(/\u0000/g, ""),
          });
       });
-<<<<<<< HEAD
-    });
-    empty = animalData.length === 0 && Object.keys(allAnimals).length !== 0;
-    const oneEgg = animalData.length === 1;
-    // Object.values(updatedTokens)
-    //   .filter((tkn) => tkn.isToken)
-    //   .forEach((token, ind) => {
-    //     if (token.curve === undefined) {
-    //       return
-    //     }
-    //     updatedData.push({ id: ind, ...token })
-    //   })
-
-    return (
-      <RowLayout>
-        <Route exact path={`${path}`}>
-          <Swiper slidesPerView={2.2} spaceBetween={10}>
-          {(animalData).filter((item)=>item.bloodline === hybrid).filter((item)=>item.owner === account).map((animal) => (
-            <SwiperSlide>
-              <CardWrapper>
-                <Card key={animal.id} selected={animal.selected? true : false} timedOut={animal.timeRemaining > 0 ? true : false}>
-                  <CardBody style={{backgroundImage: `url("${animal.imageUrl}")`, backgroundSize: 'cover', backgroundPosition: 'center', height: 250, width: 'calc(100vw/2.2 - 13px)', padding: 10}}>
-                    <TextWrapper style={{ textShadow: '0px 2px 6px rgb(0, 0, 0)', textAlign: 'center', fontSize: 20, letterSpacing: 0 }}>{animal.name}</TextWrapper>
-                    {animal.timeRemaining > 0 ?
-                      <TimeoutWrapper barwidth={animal.CTAOverride ? animal.CTAOverride.barwidth : 0}>
-                        <TimeoutDisplay >
-                          {`${animal.CTAOverride.timeRemainingDaysHours.days}D ${animal.CTAOverride.timeRemainingDaysHours.hours}H`}
-                        </TimeoutDisplay>
-                      </TimeoutWrapper> :
-                      <InfoBlock onClick={()=>hybrid === "pure" ? breedClick(animal) : list(animal)}>
-			      {oneEgg ? <BreedWrapper>{hybrid === "pure" ? `BREED` : `SELL`}</BreedWrapper> : <DisabledBreedWrapper>Breed</DisabledBreedWrapper>}
-                      </InfoBlock>
-                    }
-                  </CardBody>
-                    
-                  </Card>
-              </CardWrapper>  
-            </SwiperSlide>
-              // <SwiperSlide>Slide 1</SwiperSlide>
-          ))}
-          </Swiper>
-        </Route>
-        <Route exact path={`${path}/history`}>
-          {/* {shownData(animalData).map((animal) => ( */}
-          {(animalData).map((animal) => (
-            <Card key={animal.id}
-            // key={JSON.stringify(token)}
-            />
-          ))}
-        </Route>
-      </RowLayout>
-    );
-  };
-
-  const renderEggs = (): JSX.Element => {
-    const eggData = [];
-    // const updatedData = [])
-    Object.values(allEggs).forEach((egg, index) => {
-      eggData.push({
-        id: index,
-        ...egg,
-        name: egg.basic ? "BASIC" : "HYBRID"
-=======
       empty = animalData.length === 0 && Object.keys(allAnimals).length !== 0;
       // Object.values(updatedTokens)
       //   .filter((tkn) => tkn.isToken)
@@ -508,7 +440,6 @@
             ...egg,
             name: egg.basic ? "BASIC" : "HYBRID",
          });
->>>>>>> 65ccf0b8
       });
       console.log(eggData);
       empty = eggData.length === 0 && Object.keys(allEggs).length !== 0;
