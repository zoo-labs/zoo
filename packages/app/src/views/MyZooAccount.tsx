--- conflicted
+++ resolved
@@ -396,240 +396,6 @@
     }, 5000);
   }, [elapsedTimeOnPage]);
 
-<<<<<<< HEAD
-  const renderAnimals = (hybrid): JSX.Element => {
-    const animalData = [];
-    const now = new Date().getTime();
-
-    Object.values(allAnimalsSorted).forEach((animal, index) => {
-      const lastBred = animal.lastBred
-        ? new Date(Number(animal.lastBred)).getTime()
-        : new Date().getTime();
-      const now = new Date().getTime();
-      const breedTimeoutKey =
-        animal.breedCount > 5 ? 5 : animal.breedCount || 1;
-      const breedTimeout = getMilliseconds(breedTimeouts[breedTimeoutKey]);
-      const elapsedTime = now - lastBred;
-      const timeRemaining = breedTimeout - elapsedTime;
-      const timeRemainingDaysHours = getDaysHours(timeRemaining);
-      const barwidth = [100 * (elapsedTime / breedTimeout), "%"].join("");
-
-      animalData.push({
-        id: index,
-        ...animal,
-        name: animal.name.replace(/\u0000/g, ""),
-        timeRemaining:
-          animal.bloodline === "pure"
-            ? animal.breedCount > 0
-              ? timeRemaining
-              : 0
-            : 0,
-        CTAOverride:
-          animal.bloodline === "pure"
-            ? animal.breedCount > 0
-              ? { barwidth, timeRemainingDaysHours }
-              : null
-            : null,
-        rarityColor: RarityColor[animal.rarity.toLowerCase()] || "white",
-      });
-    });
-    empty =
-      animalData.length === 0 && Object.keys(allAnimalsSorted).length !== 0;
-
-    const animals = animalData.filter(
-      (item) => item.bloodline === hybrid && item.owner === account
-    );
-
-    return (
-      <RowLayout>
-        <Route exact path={`${path}`}>
-          {animals.length === 0 ? (
-            <Text textAlign="center" fontSize="16px">
-              No {hybrid === "pure" ? `breedable` : `hybrid`} animals
-            </Text>
-          ) : (
-            <Swiper
-              slidesPerView={2.2}
-              spaceBetween={10}
-              style={{ padding: "12px 2px" }}
-            >
-              {animals.map((animal) => (
-                <SwiperSlide>
-                  <CardWrapper>
-                    <Card
-                      style={{
-                        boxShadow: `1px 0px 6px 0px ${animal.rarityColor}`,
-                      }}
-                      key={animal.id}
-                      selected={animal.selected ? true : false}
-                      timedOut={animal.timeRemaining > 0 ? true : false}
-                    >
-                      <CardBody
-                        style={{
-                          backgroundImage: `url("${animal.imageUrl}")`,
-                          backgroundSize: "cover",
-                          backgroundPosition: "center",
-                          height: 250,
-                          width: "calc(100vw/2.2 - 13px)",
-                          padding: 10,
-                        }}
-                      >
-                        <TextWrapper
-                          style={{
-                            textShadow: "0px 2px 6px rgb(0, 0, 0)",
-                            textAlign: "center",
-                            fontSize: 20,
-                            letterSpacing: 0,
-                          }}
-                        >
-                          {animal.name}
-                        </TextWrapper>
-                        {animal.timeRemaining > 0 ? (
-                          <TimeoutWrapper
-                            barwidth={
-                              animal.CTAOverride
-                                ? animal.CTAOverride.barwidth
-                                : 0
-                            }
-                          >
-                            <TimeoutDisplay>
-                              {`${animal.CTAOverride.timeRemainingDaysHours.days}D ${animal.CTAOverride.timeRemainingDaysHours.hours}H`}
-                            </TimeoutDisplay>
-                          </TimeoutWrapper>
-                        ) : (
-                          <InfoBlock
-                            onClick={() =>
-                              hybrid === "pure"
-                                ? breedClick(animal)
-                                : list(animal)
-                            }
-                          >
-                            <BreedWrapper>
-                              {hybrid === "pure" ? `BREED` : `SELL`}
-                            </BreedWrapper>
-                          </InfoBlock>
-                        )}
-                      </CardBody>
-                    </Card>
-                  </CardWrapper>
-                </SwiperSlide>
-              ))}
-            </Swiper>
-          )}
-        </Route>
-        <Route exact path={`${path}/history`}>
-          {animalData.map((animal) => (
-            <Card key={animal.id} />
-          ))}
-        </Route>
-      </RowLayout>
-    );
-  };
-
-  const renderEggs = (): JSX.Element => {
-    const eggData = [];
-    Object.values(allEggsSorted).forEach((egg, index) => {
-      const createdDate = egg.created
-        ? new Date(Number(egg.created)).getTime()
-        : new Date().getTime();
-      const now = new Date().getTime();
-      const hatchTimeout = getMilliseconds(eggTimeout);
-      const elapsedTime = now - createdDate;
-      const timeRemaining = hatchTimeout - elapsedTime;
-      const timeRemainingDaysHours = getDaysHours(timeRemaining);
-      const barwidth = [100 * (elapsedTime / hatchTimeout), "%"].join("");
-
-      eggData.push({
-        id: index,
-        ...egg,
-        name: egg.basic ? "BASIC" : "HYBRID",
-        timeRemaining: !egg.basic
-          ? elapsedTime < hatchTimeout
-            ? timeRemaining
-            : 0
-          : 0,
-        CTAOverride: !egg.basic
-          ? elapsedTime < hatchTimeout
-            ? { barwidth, timeRemainingDaysHours }
-            : null
-          : null,
-      });
-    });
-    console.log(eggData);
-    empty = eggData.length === 0 && Object.keys(allEggsSorted).length !== 0;
-
-    return (
-      <RowLayout>
-        <Route exact path={`${path}`}>
-          <Swiper
-            slidesPerView={document.body.getBoundingClientRect().width / 140}
-            spaceBetween={0}
-            pagination={{ clickable: true }}
-          >
-            {eggData.map((egg) => (
-              <SwiperSlide key={egg.id}>
-                <EggCard egg={egg} hatchEgg={hatchEgg} />
-              </SwiperSlide>
-            ))}
-          </Swiper>
-        </Route>
-        <Route exact path={`${path}/history`}>
-          {eggData.map((egg) => (
-            <Card key={egg.id} />
-          ))}
-        </Route>
-      </RowLayout>
-    );
-  };
-  const allAnimalsSorted = Object.values(allAnimals).sort((a, b) => {
-    if (a.timeRemaining === b.timeRemaining) {
-      if (a.bloodline) {
-        if (b.bloodline) return 0;
-        return -1;
-      }
-      if (b.bloodline) return 1;
-      return 0;
-    }
-    return a.timeRemaining - b.timeRemaining;
-  });
-  const allEggsSorted = Object.values(allEggs).sort((a, b) => {
-    if (a.timeRemaining === b.timeRemaining) {
-      if (a.basic) {
-        if (b.basic) return 0;
-        return -1;
-      }
-      if (b.basic) return 1;
-      return 0;
-    }
-    return a.timeRemaining - b.timeRemaining;
-  });
-
-  return (
-    <div>
-      {eggType !== "" ? (
-        <VideoPlayer
-          videoPath={
-            eggType === "basic"
-              ? "hatch_mobile_basic.mp4"
-              : "hatch_mobile_hybrid.mp4"
-          }
-          onDone={() => onVideoEnd()}
-        />
-      ) : isOpen ? (
-        <NewAnimalCard animal={hatched} isOpen={setOpen} />
-      ) : (
-        <Page>
-          {/* <RowTitle>My Eggs</RowTitle> */}
-          {renderEggs()}
-          <RowTitle>Breedable Animals</RowTitle>
-          {renderAnimals("pure")}
-          <RowTitle>Hybrid Animals</RowTitle>
-          {renderAnimals("hybrid")}
-        </Page>
-      )}
-    </div>
-  );
-=======
    const renderAnimals = (hybrid): JSX.Element => {
       let animalGroup = {};
       const animalData = [];
@@ -670,6 +436,7 @@
                         ? { barwidth, timeRemainingDaysHours }
                         : null
                      : null,
+               rarityColor: RarityColor[animal.rarity.toLowerCase()] || "white",
             });
          }
       });
@@ -695,6 +462,9 @@
                         <SwiperSlide>
                            <CardWrapper>
                               <Card
+                                 style={{
+                                    boxShadow: `1px 0px 6px 0px ${animal.rarityColor}`,
+                                 }}
                                  key={animal.id}
                                  selected={animal.selected ? true : false}
                                  timedOut={
@@ -880,7 +650,6 @@
          )}
       </div>
    );
->>>>>>> 245d8035
 };
 
 export default MyZooAccount;