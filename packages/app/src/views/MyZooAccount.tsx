--- conflicted
+++ resolved
@@ -158,124 +158,6 @@
 `;
 
 const MyZooAccount: React.FC = () => {
-<<<<<<< HEAD
-  let empty;
-  const { account } = useWeb3React();
-  const { path } = useRouteMatch();
-  const { chainId } = useWeb3React();
-  const dispatch = useDispatch();
-  const { isXl, isXs } = useMatchBreakpoints();
-  const chainIdSet = chainId === undefined ? "1" : String(chainId);
-  const [eggType, setEggType] = useState("");
-  const [isOpen, setOpen] = useState(false);
-  const history = useHistory()
-  const [showBoth, setShowBoth] = useState(false);
-  const [hatched, setHatched] = useState({
-    tokenId: "",
-    name: "",
-    description: "",
-    yield: "",
-    boost: "",
-    rarity: "",
-    dob: "",
-    imageUrl: "",
-    listed: false,
-  });
-  const handleRedirect = () => {
-     history.push('/feed')
-  }
-
-  const allAnimals = useSelector<AppState, AppState["zoo"]["animals"]>(
-    (state) => state.zoo.animals
-  );
-  const allEggs = useSelector<AppState, AppState["zoo"]["eggs"]>(
-    (state) => state.zoo.eggs
-  );
-
-  interface Props {
-    onDismiss?: () => void;
-    breed: any;
-  }
-
-  let array = [];
-  let sellAnimal: Animal = {
-    tokenId: "",
-    name: "",
-    description: "",
-    boost: "",
-    yield: "",
-    rarity: "",
-    imageUrl: "",
-    dob: "",
-    listed: false,
-  };
-
-  const hatchEgg = (egg) => {
-   setShowBoth(true);
-    setEggType(egg.basic ? "basic" : "hybrid");
-
-    let randIdx: number;
-
-    // REPLACE WITH HATCH FUNCTION FROM CONTRACT
-    if (egg.basic) {
-      randIdx = Math.floor(Math.random() * (5 - 1) + 1);
-    } else {
-      randIdx = Math.floor(Math.random() * (13 - 10) + 10);
-    }
-    // console.log(randIdx);
-    const aFromMap = animalMapping[randIdx];
-    // console.log(aFromMap, randIdx);
-    const newAnimal: Animal = {
-      tokenId: Math.floor(Math.random() * (999999 - 0) + 0).toString(),
-      animalId: aFromMap.animalId,
-      name: aFromMap.name,
-      description: aFromMap.description,
-      yield: aFromMap.yield,
-      boost: aFromMap.boost,
-      rarity: aFromMap.rarity,
-      dob: aFromMap.dob,
-      imageUrl: aFromMap.imageUrl,
-      startBid: aFromMap.startBid,
-      currentBid: aFromMap.currentBid,
-      buyNow: aFromMap.buyNow,
-      listed: aFromMap.listed,
-      bloodline: aFromMap.bloodline,
-      owner: account,
-      CTAOverride: { barwidth: null, timeRemainingDaysHours: null },
-      timeRemaining: 0,
-      breedCount: 0,
-      lastBred: "",
-    };
-    setHatched(newAnimal);
-    
-    dispatch(burnEgg(egg));
-    dispatch(addAnimal(newAnimal));
-    // ---------------------------------------------
-    setTimeout(() => setOpen(true), 5450)
-    setTimeout(() => setEggType(""), 7000)
-  };
-
-
-  const breed = () => {
-    const animal1: Animal = array[0];
-    const animal2: Animal = array[1];
-    array.forEach((animal) => {
-      animal.bred = true;
-      animal.breedCount = animal.breedCount + 1 || 1;
-      const now = new Date().getTime();
-      animal.lastBred = new Date().getTime();
-      const breedTimeoutKey = animal.breedCount > 5 ? 5 : animal.breedCount;
-      const breedTimeout = getMilliseconds(breedTimeouts[breedTimeoutKey]);
-      const elapsedTime = now - animal.lastBred;
-
-      if (elapsedTime < breedTimeout) {
-        const timeRemaining = breedTimeout - elapsedTime;
-        const timeRemainingDaysHours = getDaysHours(timeRemaining);
-        const barwidth = [100 * (elapsedTime / breedTimeout), "%"].join("");
-
-        animal.timeRemaining = timeRemaining;
-        animal.CTAOverride = { barwidth, timeRemainingDaysHours };
-=======
    let empty;
    const { account } = useWeb3React();
    const { path } = useRouteMatch();
@@ -336,7 +218,6 @@
       // REPLACE WITH HATCH FUNCTION FROM CONTRACT
       if (egg.basic) {
          randIdx = Math.floor(Math.random() * (5 - 1) + 1);
->>>>>>> a8ab4482
       } else {
          randIdx = Math.floor(Math.random() * (13 - 10) + 10);
       }
@@ -438,158 +319,26 @@
       } else {
          egg.timeRemaining = 0;
       }
-<<<<<<< HEAD
-    } else {
-      egg.timeRemaining = 0;
-    }
-    dispatch(addEgg(egg));
-    onEggCreated();
-    // onDismiss();
-  };
-
-//   const breedClick = (animal) => {
-//     const selected = Object.values(allAnimals).filter((item) => item.selected);
-//     const toSet: Animal = { ...animal };
-//     console.log("animalGroup", animalGroup[animal.animalId])
-//     toSet.selected = animal.selected ? false : true;
-
-//     if (!animal.selected && selected.length === 1) {
-//       const temp = [{ ...selected[0] }, { ...animal }];
-//       array = temp;
-//       onConfirm();
-//     }
-
-//     dispatch(addAnimal(toSet));
-//   };
-
-  const Confirmation: React.FC<Props> = ({ onDismiss = () => null, breed }) => {
-    const animal1 = array[0];
-    const animal2 = array[1];
-    const cancel = () => {
-      animal1.selected = false;
-      animal2.selected = false;
-      dispatch(addAnimal(animal1));
-      dispatch(addAnimal(animal2));
-      onDismiss()
-    }
-    return (
-      <Modal title="Confirm Breed" onDismiss={cancel}>
-        <Text color="text">
-          {`Do you want to breed ${animal1.name} with ${animal2.name}?`}
-        </Text>
-        <Flex
-          style={{ marginTop: 15 }}
-          width="100%"
-          alignItems="center"
-          justifyContent="space-around"
-        >
-          <BorderButton scale="sm" onClick={() => breed(onDismiss)}>
-            YES
-          </BorderButton>
-          <BorderButton scale="sm" onClick={() => cancel()}>
-            NO
-          </BorderButton>
-        </Flex>
-      </Modal>
-    );
-  };
-
-  const EggCreatedNotify: React.FC<any> = ({ onDismiss = () => null }) => {
-    return (
-      <Modal title="Success" style={{ width: "230px" }} onDismiss={onDismiss}>
-        <Text color="text">Hybrid egg created successfully</Text>
-        <Flex style={{ marginTop: 15 }}>
-          <BorderButton scale="sm" onClick={() => onDismiss()}>
-            OK
-          </BorderButton>
-        </Flex>
-      </Modal>
-    );
-  };
-
-  const [onConfirm] = useModal(
-    <Confirmation onDismiss={() => null} breed={breed} />
-  );
-
-
-  const [onEggCreated] = useModal(<EggCreatedNotify onDismiss={() => null} />);
-
-  const list = (animal) => {
-    const temp: Animal = { ...animal };
-    sellAnimal = temp;
-    onSell();
-  };
-
-  const sell = (onDismiss) => {
-    const animal: Animal = sellAnimal;
-    animal.listed = true;
-    dispatch(addAnimal(animal));
-    onDismiss();
-  };
-
-  const SellConfirm: React.FC<Props> = ({ onDismiss = () => null, breed }) => {
-    return (
-      <Modal title="Confirm Listing" onDismiss={onDismiss}>
-        <Text>{`Do you want to list ${sellAnimal.name}?`}</Text>
-        <Flex
-          width="100%"
-          alignItems="center"
-          justifyContent="space-evenly"
-          flexDirection="row"
-          mt="16px"
-        >
-          <BorderButton scale="md" onClick={() => breed(onDismiss)}>
-            Confirm
-          </BorderButton>
-          <BorderButton scale="md" onClick={() => onDismiss()}>
-            Cancel
-          </BorderButton>
-        </Flex>
-      </Modal>
-    );
-  };
-
-  const [onSell] = useModal(
-    <SellConfirm onDismiss={() => null} breed={sell} />
-  );
-
-  const [timeStartOnPage, setTimeStartOnPage] = useState(new Date().getTime());
-  const [elapsedTimeOnPage, setElapsedTimeOnPage] = useState(
-    new Date().getTime() - timeStartOnPage
-  );
-
-  useEffect(() => {
-   let mounted = true
-   if (mounted) {
-      setTimeout(function () {
-         setElapsedTimeOnPage(elapsedTimeOnPage + 5000);
-       }, 5000);
-   }
-   return () => {
-      mounted = false
-    }
-  }, [elapsedTimeOnPage]);
-=======
       dispatch(addEgg(egg));
       onEggCreated();
       // onDismiss();
    };
 
-   const breedClick = (animal) => {
-      const selected = Object.values(allAnimals).filter(
-         (item) => item.selected
-      );
-      const toSet: Animal = { ...animal };
-      toSet.selected = animal.selected ? false : true;
-
-      if (!animal.selected && selected.length === 1) {
-         const temp = [{ ...selected[0] }, { ...animal }];
-         array = temp;
-         onConfirm();
-      }
-
-      dispatch(addAnimal(toSet));
-   };
+   // const breedClick = (animal) => {
+   //    const selected = Object.values(allAnimals).filter(
+   //       (item) => item.selected
+   //    );
+   //    const toSet: Animal = { ...animal };
+   //    toSet.selected = animal.selected ? false : true;
+
+   //    if (!animal.selected && selected.length === 1) {
+   //       const temp = [{ ...selected[0] }, { ...animal }];
+   //       array = temp;
+   //       onConfirm();
+   //    }
+
+   //    dispatch(addAnimal(toSet));
+   // };
 
    const Confirmation: React.FC<Props> = ({
       onDismiss = () => null,
@@ -597,8 +346,15 @@
    }) => {
       const animal1 = array[0];
       const animal2 = array[1];
+      const cancel = () => {
+         animal1.selected = false;
+         animal2.selected = false;
+         dispatch(addAnimal(animal1));
+         dispatch(addAnimal(animal2));
+         onDismiss();
+      };
       return (
-         <Modal title="Confirm Breed" onDismiss={onDismiss}>
+         <Modal title="Confirm Breed" onDismiss={cancel}>
             <Text color="text">
                {`Do you want to breed ${animal1.name} with ${animal2.name}?`}
             </Text>
@@ -610,7 +366,7 @@
                <BorderButton scale="sm" onClick={() => breed(onDismiss)}>
                   YES
                </BorderButton>
-               <BorderButton scale="sm" onClick={() => onDismiss()}>
+               <BorderButton scale="sm" onClick={() => cancel()}>
                   NO
                </BorderButton>
             </Flex>
@@ -694,7 +450,6 @@
          mounted = false;
       };
    }, [elapsedTimeOnPage]);
->>>>>>> a8ab4482
 
    const renderAnimals = (hybrid): JSX.Element => {
       let animalGroup = {};
@@ -702,13 +457,23 @@
       const now = new Date().getTime();
 
       const breedClick = (animal) => {
-         const selected = Object.values(allAnimals).filter((item) => item.selected);
+         const selected = Object.values(allAnimals).filter(
+            (item) => item.selected
+         );
          const toSet: Animal = { ...animal };
-         if (animal.selected && selected.length === 1 && animalGroup[animal.animalId] > 1){
-            const multipleAvailable = 
-               Object.values(allAnimals)
-               .filter((item) => item.animalId === animal.animalId && item.timeRemaining === 0)
-            const temp = [{...multipleAvailable[0]}, {...multipleAvailable[1]}]
+         if (
+            animal.selected &&
+            selected.length === 1 &&
+            animalGroup[animal.animalId] > 1
+         ) {
+            const multipleAvailable = Object.values(allAnimals).filter(
+               (item) =>
+                  item.animalId === animal.animalId && item.timeRemaining === 0
+            );
+            const temp = [
+               { ...multipleAvailable[0] },
+               { ...multipleAvailable[1] },
+            ];
             array = temp;
             onConfirm();
          }
@@ -719,7 +484,7 @@
             onConfirm();
          }
          dispatch(addAnimal(toSet));
-       };
+      };
 
       Object.values(allAnimals).forEach((animal, index) => {
          if (animal.owner !== account) {
