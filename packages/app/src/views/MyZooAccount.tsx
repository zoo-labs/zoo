--- conflicted
+++ resolved
@@ -20,10 +20,6 @@
 import { getMilliseconds, getDaysHours } from "util/timeHelpers";
 import { breedTimeouts, eggTimeout } from "constants/constants";
 import { Animal, Egg } from "entities/zooentities";
-<<<<<<< HEAD
-import { addAnimal, addEgg } from "state/actions";
-import BorderButton from "components/Button/BorderButton";
-=======
 import { addAnimal, addEgg, burnEgg } from "state/actions";
 import { ImInsertTemplate } from "react-icons/im";
 import BorderButton from "components/Button/BorderButton";
@@ -60,7 +56,6 @@
     overflow: hidden;
   }
 `;
->>>>>>> 2fa80e26
 
 const InfoBlock = styled.div`
   padding: 4px;
@@ -590,19 +585,6 @@
     return a.timeRemaining - b.timeRemaining;
   });
 
-<<<<<<< HEAD
-  return (
-    <div>
-      <Page>
-        {renderEggs()}
-        <RowTitle>Breedable Animals</RowTitle>
-        {renderAnimals("pure")}
-        <RowTitle>Hybrid Animals</RowTitle>
-        {renderAnimals("hybrid")}
-      </Page>
-    </div>
-  );
-=======
   return (  
   <div>
     {eggType !== '' ? 
@@ -619,7 +601,6 @@
   }
   </div>
   )
->>>>>>> 2fa80e26
 };
 
 export default MyZooAccount;