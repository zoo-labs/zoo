--- conflicted
+++ resolved
@@ -1,5 +1,5 @@
 import React, { useState, useEffect } from "react";
-import { Route, useRouteMatch } from "react-router-dom";
+import { Route, useRouteMatch, Link } from "react-router-dom";
 import { AppState } from "state";
 import { useDispatch, useSelector } from "react-redux";
 import { useWeb3React } from "@web3-react/core";
@@ -8,13 +8,13 @@
 import { Modal, useModal } from "components/Modal";
 import Page from "components/layout/Page";
 import {
-   Text,
-   useMatchBreakpoints,
-   Card as Existing,
-   CardBody,
-   EggCard,
-   VideoPlayer,
-   Flex,
+  Text,
+  useMatchBreakpoints,
+  Card as Existing,
+  CardBody,
+  EggCard,
+  VideoPlayer,
+  Flex,
 } from "components";
 import "swiper/swiper.min.css";
 import "swiper/components/pagination/pagination.min.css";
@@ -27,11 +27,7 @@
 import NewAnimalCard from "components/NewAnimal/NewAnimalCard";
 import { FaShoppingCart } from "react-icons/fa";
 import StickyBottomMenu from "components/Button/StickyBottomMenu";
-<<<<<<< HEAD
 import { useHistory } from "react-router-dom";
-=======
-import { useHistory, Link } from "react-router-dom";
->>>>>>> 2aee088a
 import { RarityColor } from "enums/rarity-color";
 
 // install Swiper modules
@@ -65,73 +61,72 @@
 `;
 
 const InfoBlock = styled.div`
-   padding: 4px;
-   text-align: center;
-   position: absolute;
-   left: 0;
-   bottom: 0;
-   width: 100%;
-   background-color: ${({ theme }) => theme.colors.background};
-   z-index: 999999;
-   // border-radius: 0px 0px 8px 8px;
+  padding: 4px;
+  text-align: center;
+  position: absolute;
+  left: 0;
+  bottom: 0;
+  width: 100%;
+  background-color: ${({ theme }) => theme.colors.background};
+  z-index: 999999;
+  // border-radius: 0px 0px 8px 8px;
 `;
 
 const TextWrapper = styled.div`
-   text-shadow: 0px 2px rgba(0, 0, 0, 0.2);
-   font-size: 14px;
-   color: ${({ theme }) => theme.colors.text};
-   font-weight: 550;
-   line-height: 1.5;
-   letter-spacing: 3px;
-   text-transform: uppercase;
+  text-shadow: 0px 2px rgba(0, 0, 0, 0.2);
+  font-size: 14px;
+  color: ${({ theme }) => theme.colors.text};
+  font-weight: 550;
+  line-height: 1.5;
+  letter-spacing: 3px;
+  text-transform: uppercase;
 `;
 
 const BreedWrapper = styled.div<{ cols?: number }>`
-   text-shadow: 0px 2px rgba(0, 0, 0, 0.2);
-   font-size: 18px;
-   color: ${({ theme }) => theme.colors.text};
-   font-weight: 550;
-   line-height: 1.5;
-   letter-spacing: 3px;
-   text-transform: uppercase;
+  text-shadow: 0px 2px rgba(0, 0, 0, 0.2);
+  font-size: 18px;
+  color: ${({ theme }) => theme.colors.text};
+  font-weight: 550;
+  line-height: 1.5;
+  letter-spacing: 3px;
+  text-transform: uppercase;
 `;
 
 const RowTitle = styled.div`
-   color: ${({ theme }) => theme.colors.text};
-   font-size: 20px;
-   margin-t: 15px;
-   margin-bottom: 15px;
-   margin-left: 10px;
-   font-weight: 600;
+  color: ${({ theme }) => theme.colors.text};
+  font-size: 20px;
+  margin-t: 15px;
+  margin-bottom: 15px;
+  margin-left: 10px;
+  font-weight: 600;
 `;
 
 const RowLayout = styled.div`
-   display: flex;
-   justify-content: center;
-   flex-wrap: wrap;
-
-   & > * {
-      min-width: calc(100vw - 20px);
-      max-width: 31.5%;
-      width: 100%;
-      margin: 0 8px;
-      margin-bottom: 32px;
-   }
+  display: flex;
+  justify-content: center;
+  flex-wrap: wrap;
+
+  & > * {
+    min-width: calc(100vw - 20px);
+    max-width: 31.5%;
+    width: 100%;
+    margin: 0 8px;
+    margin-bottom: 32px;
+  }
 `;
 
 const Card = styled(Existing)<{ selected?: boolean; timedOut?: boolean }>`
-   border: ${({ selected }) => (selected ? "2px solid white" : null)};
-   opacity: ${({ timedOut }) => (timedOut ? "0.6" : null)};
+  border: ${({ selected }) => (selected ? "2px solid white" : null)};
+  opacity: ${({ timedOut }) => (timedOut ? "0.6" : null)};
 `;
 
 const CardWrapper = styled.div`
-   ${Card} {
-      border-radius: 8px;
-   }
+  ${Card} {
+    border-radius: 8px;
+  }
 `;
 //  #a7565e;
 const TimeoutWrapper = styled.div<{ barwidth?: string }>`
-<<<<<<< HEAD
   position: absolute;
   bottom: 0;
   left: 0;
@@ -143,7 +138,7 @@
   padding: 4px;
   text-align: center;
   width: 100%;
-  background-color: #A7565E;
+  background-color: #a7565e;
   z-index: 999999;
   ::before {
     content: "";
@@ -156,40 +151,13 @@
     width: ${({ barwidth }) => barwidth};
     background: grey;
   }
-=======
-   position: absolute;
-   bottom: 0;
-   left: 0;
-   right: 0;
-   line-height: 1.8;
-   // background: white;
-   text-align: center;
-   color: ${({ theme }) => theme.colors.text};
-   padding: 4px;
-   text-align: center;
-   width: 100%;
-   background-color: ${({ theme }) => theme.colors.background};
-   z-index: 999999;
-   ::before {
-      content: "";
-      display: block;
-      position: absolute;
-      z-index: 1;
-      top: 0;
-      left: 0;
-      height: 100%;
-      width: ${({ barwidth }) => barwidth};
-      background: grey;
-   }
->>>>>>> 2aee088a
 `;
 const TimeoutDisplay = styled.span`
-   position: relative;
-   z-index: 2;
+  position: relative;
+  z-index: 2;
 `;
 
 const MyZooAccount: React.FC = () => {
-<<<<<<< HEAD
   let empty;
   const { account } = useWeb3React();
   const { path } = useRouteMatch();
@@ -305,170 +273,49 @@
 
         animal.timeRemaining = timeRemaining;
         animal.CTAOverride = { barwidth, timeRemainingDaysHours };
-=======
-   let empty;
-   const { account } = useWeb3React();
-   const { path } = useRouteMatch();
-   const { chainId } = useWeb3React();
-   const dispatch = useDispatch();
-   const { isXl, isXs } = useMatchBreakpoints();
-   const chainIdSet = chainId === undefined ? "1" : String(chainId);
-   const [eggType, setEggType] = useState("");
-   const [isOpen, setOpen] = useState(false);
-   const history = useHistory();
-   const [showBoth, setShowBoth] = useState(false);
-   const [hatched, setHatched] = useState({
-      tokenId: "",
-      name: "",
-      description: "",
-      yield: "",
-      boost: "",
-      rarity: "",
-      dob: "",
-      imageUrl: "",
-      listed: false,
-   });
-   const handleRedirect = () => {
-      history.push("/feed");
-   };
-
-   const allAnimals = useSelector<AppState, AppState["zoo"]["animals"]>(
-      (state) => state.zoo.animals
-   );
-   const allEggs = useSelector<AppState, AppState["zoo"]["eggs"]>(
-      (state) => state.zoo.eggs
-   );
-
-   interface Props {
-      onDismiss?: () => void;
-      breed: any;
-   }
-
-   let array = [];
-   let sellAnimal: Animal = {
-      tokenId: "",
-      name: "",
-      description: "",
-      boost: "",
-      yield: "",
-      rarity: "",
-      imageUrl: "",
-      dob: "",
-      listed: false,
-   };
-
-   const hatchEgg = (egg) => {
-      setShowBoth(true);
-      setEggType(egg.basic ? "basic" : "hybrid");
-
-      let randIdx: number;
-
-      // REPLACE WITH HATCH FUNCTION FROM CONTRACT
-      if (egg.basic) {
-         randIdx = Math.floor(Math.random() * (5 - 1) + 1);
->>>>>>> 2aee088a
       } else {
-         randIdx = Math.floor(Math.random() * (13 - 10) + 10);
+        animal.timeRemaining = 0;
+        animal.CTAOverride = {
+          barwidth: null,
+          timeRemainingDaysHours: null,
+        };
       }
-      // console.log(randIdx);
-      const aFromMap = animalMapping[randIdx];
-      // console.log(aFromMap, randIdx);
-      const newAnimal: Animal = {
-         tokenId: Math.floor(Math.random() * (999999 - 0) + 0).toString(),
-         animalId: aFromMap.animalId,
-         name: aFromMap.name,
-         description: aFromMap.description,
-         yield: aFromMap.yield,
-         boost: aFromMap.boost,
-         rarity: aFromMap.rarity,
-         dob: aFromMap.dob,
-         imageUrl: aFromMap.imageUrl,
-         startBid: aFromMap.startBid,
-         currentBid: aFromMap.currentBid,
-         buyNow: aFromMap.buyNow,
-         listed: aFromMap.listed,
-         bloodline: aFromMap.bloodline,
-         owner: account,
-         CTAOverride: { barwidth: null, timeRemainingDaysHours: null },
-         timeRemaining: 0,
-         breedCount: 0,
-         lastBred: "",
-      };
-      setHatched(newAnimal);
-
-      dispatch(burnEgg(egg));
-      dispatch(addAnimal(newAnimal));
-      // ---------------------------------------------
-      setTimeout(() => setOpen(true), 5450);
-      setTimeout(() => setEggType(""), 7000);
-   };
-
-   const breed = (onDismiss) => {
-      const animal1: Animal = array[0];
-      const animal2: Animal = array[1];
-      array.forEach((animal) => {
-         animal.bred = true;
-         animal.breedCount = animal.breedCount + 1 || 1;
-         const now = new Date().getTime();
-         animal.lastBred = new Date().getTime();
-         const breedTimeoutKey = animal.breedCount > 5 ? 5 : animal.breedCount;
-         const breedTimeout = getMilliseconds(breedTimeouts[breedTimeoutKey]);
-         const elapsedTime = now - animal.lastBred;
-
-         if (elapsedTime < breedTimeout) {
-            const timeRemaining = breedTimeout - elapsedTime;
-            const timeRemainingDaysHours = getDaysHours(timeRemaining);
-            const barwidth = [100 * (elapsedTime / breedTimeout), "%"].join("");
-
-            animal.timeRemaining = timeRemaining;
-            animal.CTAOverride = { barwidth, timeRemainingDaysHours };
-         } else {
-            animal.timeRemaining = 0;
-            animal.CTAOverride = {
-               barwidth: null,
-               timeRemainingDaysHours: null,
-            };
-         }
-         animal.selected = false;
-      });
-
-      array = [];
-      dispatch(addAnimal(animal1));
-      dispatch(addAnimal(animal2));
-
-      const egg: Egg = {
-         owner: account,
-         tokenId: String(Math.floor(Math.random() * 100000000) + 1),
-         animalId: "3123",
-         parent1: "123",
-         parent2: "1231",
-         basic: false,
-         created: String(new Date().getTime()),
-         timeRemaining: 0,
-         CTAOverride: null,
-      };
-      if (!egg.basic) {
-         const now = new Date().getTime();
-         const createdDate = egg.created
-            ? new Date(Number(egg.created)).getTime()
-            : new Date().getTime();
-         const hatchTimeout = getMilliseconds(eggTimeout);
-         const elapsedTime = now - createdDate;
-
-         if (elapsedTime < hatchTimeout) {
-            const timeRemaining = hatchTimeout - elapsedTime;
-            const timeRemainingDaysHours = getDaysHours(timeRemaining);
-            const barwidth = [100 * (elapsedTime / hatchTimeout), "%"].join("");
-
-            egg.timeRemaining = timeRemaining;
-            egg.CTAOverride = { barwidth, timeRemainingDaysHours };
-         } else {
-            egg.timeRemaining = 0;
-         }
+      animal.selected = false;
+    });
+
+    array = [];
+    dispatch(addAnimal(animal1));
+    dispatch(addAnimal(animal2));
+
+    const egg: Egg = {
+      owner: account,
+      tokenId: String(Math.floor(Math.random() * 100000000) + 1),
+      animalId: "3123",
+      parent1: "123",
+      parent2: "1231",
+      basic: false,
+      created: String(new Date().getTime()),
+      timeRemaining: 0,
+      CTAOverride: null,
+    };
+    if (!egg.basic) {
+      const now = new Date().getTime();
+      const createdDate = egg.created
+        ? new Date(Number(egg.created)).getTime()
+        : new Date().getTime();
+      const hatchTimeout = getMilliseconds(eggTimeout);
+      const elapsedTime = now - createdDate;
+
+      if (elapsedTime < hatchTimeout) {
+        const timeRemaining = hatchTimeout - elapsedTime;
+        const timeRemainingDaysHours = getDaysHours(timeRemaining);
+        const barwidth = [100 * (elapsedTime / hatchTimeout), "%"].join("");
+
+        egg.timeRemaining = timeRemaining;
+        egg.CTAOverride = { barwidth, timeRemainingDaysHours };
       } else {
-         egg.timeRemaining = 0;
+        egg.timeRemaining = 0;
       }
-<<<<<<< HEAD
     } else {
       egg.timeRemaining = 0;
     }
@@ -477,23 +324,16 @@
     // onDismiss();
   };
 
-  const breedClick = (animal) => {
-    const selected = Object.values(allAnimals).filter((item) => item.selected);
-    const toSet: Animal = { ...animal };
-    toSet.selected = animal.selected ? false : true;
-
-    if (!animal.selected && selected.length === 1) {
-      const temp = [{ ...selected[0] }, { ...animal }];
-      array = temp;
-      onConfirm();
-    }
-
-    dispatch(addAnimal(toSet));
-  };
-
   const Confirmation: React.FC<Props> = ({ onDismiss = () => null, breed }) => {
     const animal1 = array[0];
     const animal2 = array[1];
+    const cancel = () => {
+      animal1.selected = false;
+      animal2.selected = false;
+      dispatch(addAnimal(animal1));
+      dispatch(addAnimal(animal2));
+      onDismiss();
+    };
     return (
       <Modal title="Confirm Breed" onDismiss={onDismiss}>
         <Text color="text">
@@ -590,144 +430,38 @@
       mounted = false;
     };
   }, [elapsedTimeOnPage]);
-=======
-      dispatch(addEgg(egg));
-      onEggCreated();
-      // onDismiss();
-   };
-
-   // const breedClick = (animal) => {
-   //    const selected = Object.values(allAnimals).filter(
-   //       (item) => item.selected
-   //    );
-   //    const toSet: Animal = { ...animal };
-   //    toSet.selected = animal.selected ? false : true;
-
-   //    if (!animal.selected && selected.length === 1) {
-   //       const temp = [{ ...selected[0] }, { ...animal }];
-   //       array = temp;
-   //       onConfirm();
-   //    }
-
-   //    dispatch(addAnimal(toSet));
-   // };
-
-   const Confirmation: React.FC<Props> = ({
-      onDismiss = () => null,
-      breed,
-   }) => {
-      const animal1 = array[0];
-      const animal2 = array[1];
-      const cancel = () => {
-         animal1.selected = false;
-         animal2.selected = false;
-         dispatch(addAnimal(animal1));
-         dispatch(addAnimal(animal2));
-         onDismiss();
-      };
-      return (
-         <Modal title="Confirm Breed" onDismiss={cancel}>
-            <Text color="text">
-               {`Do you want to breed ${animal1.name} with ${animal2.name}?`}
-            </Text>
-            <Flex
-               style={{ marginTop: 15 }}
-               width="100%"
-               alignItems="center"
-               justifyContent="space-around">
-               <BorderButton scale="sm" onClick={() => breed(onDismiss)}>
-                  YES
-               </BorderButton>
-               <BorderButton scale="sm" onClick={() => cancel()}>
-                  NO
-               </BorderButton>
-            </Flex>
-         </Modal>
-      );
-   };
-
-   const EggCreatedNotify: React.FC<any> = ({ onDismiss = () => null }) => {
-      return (
-         <Modal
-            title="Success"
-            style={{ width: "230px" }}
-            onDismiss={onDismiss}>
-            <Text color="text">Hybrid egg created successfully</Text>
-            <Flex style={{ marginTop: 15 }}>
-               <BorderButton scale="sm" onClick={() => onDismiss()}>
-                  OK
-               </BorderButton>
-            </Flex>
-         </Modal>
-      );
-   };
-
-   const [onConfirm] = useModal(
-      <Confirmation onDismiss={() => null} breed={breed} />
-   );
-
-   const [onEggCreated] = useModal(<EggCreatedNotify onDismiss={() => null} />);
-
-   const list = (animal) => {
-      const temp: Animal = { ...animal };
-      sellAnimal = temp;
-      onSell();
-   };
-
-   const sell = (onDismiss) => {
-      const animal: Animal = sellAnimal;
-      animal.listed = true;
-      dispatch(addAnimal(animal));
-      onDismiss();
-   };
-
-   const SellConfirm: React.FC<Props> = ({ onDismiss = () => null, breed }) => {
-      return (
-         <Modal title="Confirm Listing" onDismiss={onDismiss}>
-            <Text>{`Do you want to list ${sellAnimal.name}?`}</Text>
-            <Flex
-               width="100%"
-               alignItems="center"
-               justifyContent="space-evenly"
-               flexDirection="row"
-               mt="16px">
-               <BorderButton scale="md" onClick={() => breed(onDismiss)}>
-                  Confirm
-               </BorderButton>
-               <BorderButton scale="md" onClick={() => onDismiss()}>
-                  Cancel
-               </BorderButton>
-            </Flex>
-         </Modal>
-      );
-   };
-
-   const [onSell] = useModal(
-      <SellConfirm onDismiss={() => null} breed={sell} />
-   );
-
-   const [timeStartOnPage, setTimeStartOnPage] = useState(new Date().getTime());
-   const [elapsedTimeOnPage, setElapsedTimeOnPage] = useState(
-      new Date().getTime() - timeStartOnPage
-   );
-
-   useEffect(() => {
-      let mounted = true;
-      if (mounted) {
-         setTimeout(function () {
-            setElapsedTimeOnPage(elapsedTimeOnPage + 5000);
-         }, 5000);
-      }
-      return () => {
-         mounted = false;
-      };
-   }, [elapsedTimeOnPage]);
->>>>>>> 2aee088a
 
   const renderAnimals = (hybrid): JSX.Element => {
     let animalGroup = {};
     const animalData = [];
     const now = new Date().getTime();
+
+    const breedClick = (animal) => {
+      const selected = Object.values(allAnimals).filter(
+        (item) => item.selected
+      );
+      const toSet: Animal = { ...animal };
+      if (
+        animal.selected &&
+        selected.length === 1 &&
+        animalGroup[animal.animalId] > 1
+      ) {
+        const multipleAvailable = Object.values(allAnimals).filter(
+          (item) =>
+            item.animalId === animal.animalId && item.timeRemaining === 0
+        );
+        const temp = [{ ...multipleAvailable[0] }, { ...multipleAvailable[1] }];
+        array = temp;
+        onConfirm();
+      }
+      toSet.selected = animal.selected ? false : true;
+      if (!animal.selected && selected.length === 1) {
+        const temp = [{ ...selected[0] }, { ...animal }];
+        array = temp;
+        onConfirm();
+      }
+      dispatch(addAnimal(toSet));
+    };
 
     Object.values(allAnimals).forEach((animal, index) => {
       if (animal.owner !== account) {
@@ -774,7 +508,6 @@
       }
     });
 
-<<<<<<< HEAD
     empty = animalData.length === 0 && Object.keys(animalData).length !== 0;
 
     let animals = animalData.filter((item) => item.bloodline === hybrid);
@@ -822,33 +555,40 @@
                             padding: 10,
                           }}
                         >
-                          <TextWrapper
-                            style={{
-                              textShadow: "0px 2px 6px rgb(0, 0, 0)",
-                              fontSize: 18,
-                              letterSpacing: 0,
-                              position: "absolute",
-                              textTransform: "lowercase",
-                              right: 11,
-                              top: -2,
-                            }}
-                          >
-                            {animal.timeRemaining === 0
-                              ? animalGroup[animal.animalId]
-                                ? `x${animalGroup[animal.animalId]}`
-                                : ""
-                              : ""}
-                          </TextWrapper>
-                          <TextWrapper
-                            style={{
-                              textShadow: "0px 2px 6px rgb(0, 0, 0)",
-                              textAlign: "center",
-                              fontSize: 16,
-                              letterSpacing: 0,
-                            }}
-                          >
-                            {animal.name}
-                          </TextWrapper>
+                          <Link
+                            to={`/feed/myzoo/${animal.tokenId}`}>
+                            <TextWrapper
+                                style={{
+                                  textShadow:
+                                      "0px 2px 6px rgb(0, 0, 0)",
+                                  fontSize: 18,
+                                  letterSpacing: 0,
+                                  position: "absolute",
+                                  textTransform: "lowercase",
+                                  right: 11,
+                                  top: 9,
+                                }}>
+                                {animal.timeRemaining === 0
+                                  ? animalGroup[animal.animalId]
+                                      ? `x${
+                                          animalGroup[animal.animalId]
+                                        }`
+                                      : ""
+                                  : ""}
+                            </TextWrapper>
+                            <TextWrapper
+                                style={{
+                                  textShadow:
+                                      "0px 2px 6px rgb(0, 0, 0)",
+                                  textAlign: "center",
+                                  fontSize: 16,
+                                  letterSpacing: 0,
+                                height: "100%",
+                                  paddingRight: animalGroup[animal.animalId] ? '26px' : null
+                                }} >
+                                {animal.name}
+                            </TextWrapper>
+                          </Link>
                           {animal.timeRemaining > 0 ? (
                             <TimeoutWrapper
                               barwidth={
@@ -1000,329 +740,6 @@
       )}
     </div>
   );
-=======
-      const breedClick = (animal) => {
-         const selected = Object.values(allAnimals).filter(
-            (item) => item.selected
-         );
-         const toSet: Animal = { ...animal };
-         if (
-            animal.selected &&
-            selected.length === 1 &&
-            animalGroup[animal.animalId] > 1
-         ) {
-            const multipleAvailable = Object.values(allAnimals).filter(
-               (item) =>
-                  item.animalId === animal.animalId && item.timeRemaining === 0
-            );
-            const temp = [
-               { ...multipleAvailable[0] },
-               { ...multipleAvailable[1] },
-            ];
-            array = temp;
-            onConfirm();
-         }
-         toSet.selected = animal.selected ? false : true;
-         if (!animal.selected && selected.length === 1) {
-            const temp = [{ ...selected[0] }, { ...animal }];
-            array = temp;
-            onConfirm();
-         }
-         dispatch(addAnimal(toSet));
-      };
-
-      Object.values(allAnimals).forEach((animal, index) => {
-         if (animal.owner !== account) {
-            return;
-         }
-         const lastBred = animal.lastBred
-            ? new Date(Number(animal.lastBred)).getTime()
-            : new Date().getTime();
-         const now = new Date().getTime();
-         const breedTimeoutKey =
-            animal.breedCount > 5 ? 5 : animal.breedCount || 0;
-         const breedTimeout = getMilliseconds(breedTimeouts[breedTimeoutKey]);
-         const elapsedTime = now - lastBred;
-         const timeRemaining = breedTimeout - elapsedTime;
-         const timeRemainingDaysHours = getDaysHours(timeRemaining);
-         const barwidth = [100 * (elapsedTime / breedTimeout), "%"].join("");
-
-         if (
-            timeRemaining <= 0 &&
-            animalData.find(
-               (a) => a.animalId === animal.animalId && a.timeRemaining <= 0
-            )
-         ) {
-            animalGroup[animal.animalId] =
-               animalGroup[animal.animalId] + 1 || 2;
-         } else {
-            animalData.push({
-               id: index,
-               ...animal,
-               name: animal.name.replace(/\u0000/g, ""),
-               timeRemaining:
-                  animal.bloodline === "pure"
-                     ? elapsedTime < breedTimeout
-                        ? timeRemaining
-                        : 0
-                     : 0,
-               CTAOverride:
-                  animal.bloodline === "pure"
-                     ? elapsedTime < breedTimeout
-                        ? { barwidth, timeRemainingDaysHours }
-                        : null
-                     : null,
-               rarityColor: RarityColor[animal.rarity.toLowerCase()] || "white",
-            });
-         }
-      });
-
-      empty = animalData.length === 0 && Object.keys(animalData).length !== 0;
-
-      let animals = animalData.filter((item) => item.bloodline === hybrid);
-      animals = sortData(animals, "bloodline");
-
-      return (
-         <>
-            {hybrid === "pure" ? (
-               <RowTitle>
-                  {animals.length}{" "}
-                  {animals.length != 1
-                     ? "Breedable Animals"
-                     : "Breedable Animal"}
-               </RowTitle>
-            ) : (
-               <RowTitle>
-                  {animals.length}
-                  {animals.length != 1 ? "Hybrid Animals" : "Hybrid Animal"}
-               </RowTitle>
-            )}
-            <RowLayout>
-               <Route exact path={`${path}`}>
-                  {animals.length === 0 ? (
-                     <Text textAlign="center" fontSize="16px">
-                        No {hybrid === "pure" ? `breedable` : `hybrid`} animals
-                     </Text>
-                  ) : (
-                     <Swiper slidesPerView={2.2} spaceBetween={10}>
-                        {animals.map((animal) => (
-                           <SwiperSlide
-                              style={{ padding: "3px" }}
-                              key={animal.tokenId}>
-                              <CardWrapper>
-                                 <Card
-                                    style={{
-                                       boxShadow: `0px 0px 13px -2px ${animal.rarityColor}`,
-                                    }}
-                                    key={animal.id}
-                                    selected={animal.selected ? true : false}
-                                    timedOut={
-                                       animal.timeRemaining > 0 ? true : false
-                                    }>
-                                    <CardBody
-                                       style={{
-                                          backgroundImage: `url("${animal.imageUrl}")`,
-                                          backgroundSize: "cover",
-                                          backgroundPosition: "center",
-                                          height: 250,
-                                          width: "calc(100vw/2.2 - 13px)",
-                                          padding: 10,
-                                       }}>
-                                       <Link
-                                          to={`/feed/myzoo/${animal.tokenId}`}>
-                                          <TextWrapper
-                                             style={{
-                                                textShadow:
-                                                   "0px 2px 6px rgb(0, 0, 0)",
-                                                fontSize: 18,
-                                                letterSpacing: 0,
-                                                position: "absolute",
-                                                textTransform: "lowercase",
-                                                right: 11,
-                                                top: -2,
-                                             }}>
-                                             {animal.timeRemaining === 0
-                                                ? animalGroup[animal.animalId]
-                                                   ? `x${
-                                                        animalGroup[
-                                                           animal.animalId
-                                                        ]
-                                                     }`
-                                                   : ""
-                                                : ""}
-                                          </TextWrapper>
-                                          <TextWrapper
-                                             style={{
-                                                textShadow:
-                                                   "0px 2px 6px rgb(0, 0, 0)",
-                                                textAlign: "center",
-                                                fontSize: 16,
-                                                letterSpacing: 0,
-                                                height: "100%",
-                                             }}>
-                                             {animal.name}
-                                          </TextWrapper>
-                                       </Link>
-                                       {animal.timeRemaining > 0 ? (
-                                          <TimeoutWrapper
-                                             barwidth={
-                                                animal.CTAOverride
-                                                   ? animal.CTAOverride.barwidth
-                                                   : 0
-                                             }>
-                                             <TimeoutDisplay>
-                                                {`${animal.CTAOverride.timeRemainingDaysHours.days}D ${animal.CTAOverride.timeRemainingDaysHours.hours}H`}
-                                             </TimeoutDisplay>
-                                          </TimeoutWrapper>
-                                       ) : (
-                                          <InfoBlock
-                                             onClick={() =>
-                                                hybrid === "pure"
-                                                   ? breedClick(animal)
-                                                   : list(animal)
-                                             }>
-                                             <BreedWrapper>
-                                                {hybrid === "pure"
-                                                   ? `BREED`
-                                                   : `SELL`}
-                                             </BreedWrapper>
-                                          </InfoBlock>
-                                       )}
-                                    </CardBody>
-                                 </Card>
-                              </CardWrapper>
-                           </SwiperSlide>
-                        ))}
-                     </Swiper>
-                  )}
-               </Route>
-               <Route exact path={`${path}/history`}>
-                  {animalData.map((animal) => (
-                     <Card key={animal.id} />
-                  ))}
-               </Route>
-            </RowLayout>
-         </>
-      );
-   };
-
-   const renderEggs = (): JSX.Element => {
-      let eggData = [];
-      let eggGroup = {
-         BASIC: 1,
-         HYBRID: 1,
-      };
-
-      Object.values(allEggs).forEach((egg, index) => {
-         const eggType = egg.basic ? "BASIC" : "HYBRID";
-         const createdDate = egg.created
-            ? new Date(Number(egg.created)).getTime()
-            : new Date().getTime();
-         const now = new Date().getTime();
-         const hatchTimeout = egg.basic ? 0 : getMilliseconds(eggTimeout);
-         const elapsedTime = now - createdDate;
-         const timeRemaining = hatchTimeout - elapsedTime;
-         const timeRemainingDaysHours = getDaysHours(timeRemaining);
-         const barwidth = [100 * (elapsedTime / hatchTimeout), "%"].join("");
-
-         if (
-            timeRemaining <= 0 &&
-            eggData.find((a) => a.basic === egg.basic && a.timeRemaining <= 0)
-         ) {
-            eggGroup[eggType] = eggGroup[eggType] + 1;
-         } else {
-            eggData.push({
-               id: index,
-               ...egg,
-               name: eggType,
-               timeRemaining: !egg.basic
-                  ? elapsedTime < hatchTimeout
-                     ? timeRemaining
-                     : 0
-                  : 0,
-               CTAOverride: !egg.basic
-                  ? elapsedTime < hatchTimeout
-                     ? { barwidth, timeRemainingDaysHours }
-                     : null
-                  : null,
-            });
-         }
-      });
-      empty = eggData.length === 0 && Object.keys(eggData).length !== 0;
-      eggData = sortData(eggData, "basic");
-
-      return (
-         <RowLayout>
-            <Route exact path={`${path}`}>
-               {eggData.length === 0 ? (
-                  <Text textAlign="center" fontSize="16px">
-                     No eggs
-                  </Text>
-               ) : (
-                  <Swiper
-                     slidesPerView={
-                        document.body.getBoundingClientRect().width / 140
-                     }
-                     spaceBetween={0}
-                     pagination={{ clickable: true }}>
-                     {eggData.map((egg) => (
-                        <SwiperSlide key={egg.id}>
-                           <EggCard
-                              egg={egg}
-                              hatchEgg={hatchEgg}
-                              eggGroup={eggGroup}
-                           />
-                        </SwiperSlide>
-                     ))}
-                  </Swiper>
-               )}
-            </Route>
-            <Route exact path={`${path}/history`}>
-               {eggData.map((egg) => (
-                  <Card key={egg.id} />
-               ))}
-            </Route>
-         </RowLayout>
-      );
-   };
-
-   const sortData = (data: Array<any>, byType: string) => {
-      return data.sort((a, b) => {
-         if (a.timeRemaining === b.timeRemaining) {
-            if (a[byType]) {
-               if (b[byType]) return 0;
-               return -1;
-            }
-            if (b[byType]) return 1;
-            return 0;
-         }
-         return a.timeRemaining - b.timeRemaining;
-      });
-   };
-
-   return (
-      <div>
-         {eggType !== "" && (
-            <VideoPlayer
-               videoPath={
-                  eggType === "basic"
-                     ? "hatch_mobile_basic.mp4"
-                     : "hatch_mobile_hybrid.mp4"
-               }
-            />
-         )}
-         {isOpen ? (
-            <NewAnimalCard animal={hatched} isOpen={setOpen} />
-         ) : (
-            <>
-               {eggType === "" && renderEggs()}
-               {eggType === "" && renderAnimals("pure")}
-               {eggType === "" && renderAnimals("hybrid")}
-            </>
-         )}
-      </div>
-   );
->>>>>>> 2aee088a
 };
 
 export default MyZooAccount;