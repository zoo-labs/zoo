--- conflicted
+++ resolved
@@ -25,10 +25,10 @@
 import BorderButton from "components/Button/BorderButton";
 import { animalMapping } from "util/animalMapping";
 import NewAnimalCard from "components/NewAnimal/NewAnimalCard";
-<<<<<<< HEAD
 import { FaShoppingCart } from "react-icons/fa";
 import StickyBottomMenu from "components/Button/StickyBottomMenu"
 import { useHistory } from 'react-router-dom'
+import { RarityColor } from "enums/rarity-color";
 
 // install Swiper modules
 // SwiperCore.use([Pagination]);
@@ -59,9 +59,6 @@
       overflow: hidden;
    }
 `;
-=======
-import { RarityColor } from "enums/rarity-color";
->>>>>>> 8a1c1708
 
 const InfoBlock = styled.div`
   padding: 4px;
@@ -100,6 +97,8 @@
   font-size: 20px;
   margin-t: 15px;
   margin-bottom: 15px;
+  margin-left: 10px;
+  font-weight: 600;
 `;
 
 const RowLayout = styled.div`
@@ -159,118 +158,6 @@
 `;
 
 const MyZooAccount: React.FC = () => {
-<<<<<<< HEAD
-   let empty;
-   const { account } = useWeb3React();
-   const { path } = useRouteMatch();
-   const { chainId } = useWeb3React();
-   const dispatch = useDispatch();
-   const { isXl, isXs } = useMatchBreakpoints();
-   const chainIdSet = chainId === undefined ? "1" : String(chainId);
-   const [eggType, setEggType] = useState("");
-   const [isOpen, setOpen] = useState(false);
-   const history = useHistory();
-   const [hatched, setHatched] = useState({
-      tokenId: "",
-      name: "",
-      description: "",
-      yield: "",
-      boost: "",
-      rarity: "",
-      dob: "",
-      imageUrl: "",
-      listed: false,
-   });
-
-   const allAnimals = useSelector<AppState, AppState["zoo"]["animals"]>(
-      (state) => state.zoo.animals
-   );
-   const allEggs = useSelector<AppState, AppState["zoo"]["eggs"]>(
-      (state) => state.zoo.eggs
-   );
-
-   interface Props {
-      onDismiss?: () => void;
-      breed: any;
-   }
-
-   let array = [];
-   let sellAnimal: Animal = {
-      tokenId: "",
-      name: "",
-      description: "",
-      boost: "",
-      yield: "",
-      rarity: "",
-      imageUrl: "",
-      dob: "",
-      listed: false,
-   };
-   
-   const handleRedirect = () => {
-      history.push('/feed')
-   }
-
-
-
-   const hatchEgg = (egg) => {
-      setEggType(egg.basic ? "basic" : "hybrid");
-      setOpen(true)
-      const eggStruct = {
-         owner: egg.owner,
-      };
-
-      // console.log("BURNING");
-      let randIdx;
-
-      // REPLACE WITH HATCH FUNCTION FROM CONTRACT
-      if (egg.basic) {
-         randIdx = Math.floor(Math.random() * (5 - 1) + 1);
-      } else {
-         randIdx = Math.floor(Math.random() * (13 - 10) + 10);
-      }
-      // console.log(randIdx);
-      const aFromMap = animalMapping[randIdx];
-      // console.log(aFromMap, randIdx);
-      const newAnimal: Animal = {
-         tokenId: Math.floor(Math.random() * (999999 - 0) + 0).toString(),
-         animalId: aFromMap.animalId,
-         name: aFromMap.name,
-         description: aFromMap.description,
-         yield: aFromMap.yield,
-         boost: aFromMap.boost,
-         rarity: aFromMap.rarity,
-         dob: aFromMap.dob,
-         imageUrl: aFromMap.imageUrl,
-         startBid: aFromMap.startBid,
-         currentBid: aFromMap.currentBid,
-         buyNow: aFromMap.buyNow,
-         listed: aFromMap.listed,
-         bloodline: aFromMap.bloodline,
-         owner: account,
-         CTAOverride: { barwidth: null, timeRemainingDaysHours: null },
-         timeRemaining: 0,
-         breedCount: 0,
-         lastBred: "",
-      };
-      setHatched(newAnimal);
-      dispatch(burnEgg(egg));
-      dispatch(addAnimal(newAnimal));
-      // ---------------------------------------------
-      setTimeout(() => 
-      setOpen(true), 1000)
-   };
-
-   const breed = (onDismiss) => {
-      const animal1: Animal = array[0];
-      const animal2: Animal = array[1];
-      const ID = Object.keys(allAnimals).length;
-      array.forEach((animal) => {
-        animal.bred = true;
-        animal.breedCount = animal.breedCount + 1 || 1;
-        const now = new Date().getTime();
-        animal.lastBred = new Date().getTime();
-=======
   let empty;
   const { account } = useWeb3React();
   const { path } = useRouteMatch();
@@ -280,6 +167,7 @@
   const chainIdSet = chainId === undefined ? "1" : String(chainId);
   const [eggType, setEggType] = useState("");
   const [isOpen, setOpen] = useState(false);
+  const history = useHistory()
   const [hatched, setHatched] = useState({
     tokenId: "",
     name: "",
@@ -291,6 +179,9 @@
     imageUrl: "",
     listed: false,
   });
+  const handleRedirect = () => {
+     history.push('/feed')
+  }
 
   const allAnimals = useSelector<AppState, AppState["zoo"]["animals"]>(
     (state) => state.zoo.animals
@@ -367,7 +258,6 @@
       animal.breedCount = animal.breedCount + 1 || 1;
       const now = new Date().getTime();
       animal.lastBred = new Date().getTime();
->>>>>>> 8a1c1708
       const breedTimeoutKey = animal.breedCount > 5 ? 5 : animal.breedCount;
       const breedTimeout = getMilliseconds(breedTimeouts[breedTimeoutKey]);
       const elapsedTime = now - animal.lastBred;
@@ -527,96 +417,10 @@
     <SellConfirm onDismiss={() => null} breed={sell} />
   );
 
-  const onVideoEnd = () => {
-    setEggType("");
-    setTimeout(() => {
-      setOpen(false);
-    }, 5000);
-  };
-
-<<<<<<< HEAD
-      dispatch(addAnimal(toSet));
-   };
-
-   const Confirmation: React.FC<Props> = ({
-      onDismiss = () => null,
-      breed,
-   }) => {
-      const animal1 = array[0];
-      const animal2 = array[1];
-      return (
-         <CustomModal onDismiss={onDismiss}>
-            <Text
-               color="textSubtle"
-               style={{
-                  color: "black",
-               }}>{`You want to breed this ${animal1.name} with this ${animal2.name}?`}</Text>
-            <Flex style={{ marginTop: 15 }}>
-               <Button onClick={() => breed(onDismiss)}>YES</Button>
-               <Button onClick={() => onDismiss()}>NO</Button>
-            </Flex>
-         </CustomModal>
-      );
-   };
-
-   const EggCreatedNotify: React.FC<any> = ({ onDismiss = () => null }) => {
-      return (
-         <CustomModal style={{ width: "230px" }} onDismiss={onDismiss}>
-            <Text color="textSubtle" style={{ color: "black" }}>
-               Hybrid egg created successfully
-            </Text>
-            <Flex style={{ marginTop: 15 }}>
-               <Button onClick={() => onDismiss()}>OK</Button>
-            </Flex>
-         </CustomModal>
-      );
-   };
-
-   const [onConfirm] = useModal(
-      <Confirmation onDismiss={() => null} breed={breed} />
-   );
-
-   const [onEggCreated] = useModal(<EggCreatedNotify onDismiss={() => null} />);
-
-   const list = (animal) => {
-      const temp: Animal = { ...animal };
-      sellAnimal = temp;
-      onSell();
-   };
-
-   const sell = (onDismiss) => {
-      const animal: Animal = sellAnimal;
-      animal.listed = true;
-      dispatch(addAnimal(animal));
-      onDismiss();
-   };
-
-   const SellConfirm: React.FC<Props> = ({ onDismiss = () => null, breed }) => {
-      return (
-         <Modal title="Are you Sure?" onDismiss={onDismiss}>
-            <Text>{`You want to list this ${sellAnimal.name}?`}</Text>
-            <Flex justifyContent="space-around" flexDirection="row" mt="16px">
-              <BorderButton scale="md" onClick={() => onDismiss()}>
-                Cancel
-              </BorderButton>
-              <BorderButton scale="md" onClick={() => breed(onDismiss)}>
-                Confirm
-              </BorderButton>
-            </Flex>
-         </Modal>
-      );
-   };
-
-   const [onSell] = useModal(
-      <SellConfirm onDismiss={() => null} breed={sell} />
-   );
-
-=======
   const [timeStartOnPage, setTimeStartOnPage] = useState(new Date().getTime());
   const [elapsedTimeOnPage, setElapsedTimeOnPage] = useState(
     new Date().getTime() - timeStartOnPage
   );
->>>>>>> 8a1c1708
 
   useEffect(() => {
     setTimeout(function () {
