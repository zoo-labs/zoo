--- conflicted
+++ resolved
@@ -226,8 +226,8 @@
     dob: "",
     listed: false,
   };
-   
-  
+
+
   const hatchEgg = (egg) => {
     setShowBoth(true);
     setEggType(egg.basic ? "basic" : "hybrid");
@@ -411,7 +411,7 @@
     return (
       <Modal title="Confirm Listing" onDismiss={onDismiss}>
         <Text style={{textAlign: "center"}}>{`Do you want to list ${sellAnimal.name}?`}</Text>
-        <Flex 
+        <Flex
          width="100%"
           alignItems="center"
           justifyContent="space-evenly"
@@ -463,7 +463,7 @@
       mounted = false;
     };
   }, [elapsedTimeOnPage]);
-   
+
 
   const renderAnimals = (hybrid): JSX.Element => {
     let animalGroup = {};
@@ -567,7 +567,6 @@
                 No {hybrid === "pure" ? `breedable` : `hybrid`} animals
               </Text>
             ) : (
-<<<<<<< HEAD
               <Swiper slidesPerView={2.2} spaceBetween={10}>
                 {animals.map((animal) => (
                   <SwiperSlide style={{ padding: "3px",  width:"auto", display:"flex"}} key={animal.tokenId}>
@@ -589,14 +588,6 @@
                         timedOut={animal.timeRemaining > 0 ? true : false}
                       >
                         <CardBody
-=======
-              <SwiperContainer>
-                <Swiper slidesPerView={2.2} spaceBetween={10}>
-                  {animals.map((animal) => (
-                    <SwiperSlide style={{ padding: "3px" }} key={animal.tokenId}>
-                      <CardWrapper>
-                        <Card
->>>>>>> 436c5eb7
                           style={{
                             boxShadow: `0px 0px 13px -2px ${animal.rarityColor}`,
                           }}
@@ -604,7 +595,6 @@
                           selected={animal.selected ? true : false}
                           timedOut={animal.timeRemaining > 0 ? true : false}
                         >
-<<<<<<< HEAD
                           <Link
                             to={`/feed/myzoo/${animal.tokenId}`}>
                             <TextWrapper
@@ -670,84 +660,6 @@
                   </SwiperSlide>
                 ))}
               </Swiper>
-=======
-                          <CardBody
-                            style={{
-                              backgroundImage: `url("${animal.imageUrl}")`,
-                              backgroundSize: "cover",
-                              backgroundPosition: "center",
-                              height: 250,
-                              width: "calc(100vw/2.2 - 13px)",
-                              padding: 10,
-                            }}
-                          >
-                            <Link
-                              to={`/feed/myzoo/${animal.tokenId}`}>
-                              <TextWrapper
-                                  style={{
-                                    textShadow:
-                                        "0px 2px 6px rgb(0, 0, 0)",
-                                    fontSize: 18,
-                                    letterSpacing: 0,
-                                    position: "absolute",
-                                    textTransform: "lowercase",
-                                    right: 11,
-                                    top: 9,
-                                  }}>
-                                  {animal.timeRemaining === 0
-                                    ? animalGroup[animal.animalId]
-                                        ? `x${
-                                            animalGroup[animal.animalId]
-                                          }`
-                                        : ""
-                                    : ""}
-                              </TextWrapper>
-                              <TextWrapper
-                                  style={{
-                                    textShadow:
-                                        "0px 2px 6px rgb(0, 0, 0)",
-                                    textAlign: "center",
-                                    fontSize: 16,
-                                    letterSpacing: 0,
-                                  height: "100%",
-                                    paddingRight: animalGroup[animal.animalId] ? '26px' : null
-                                  }} >
-                                  {animal.name}
-                              </TextWrapper>
-                            </Link>
-                            {animal.timeRemaining > 0 ? (
-                              <TimeoutWrapper
-                                barwidth={
-                                  animal.CTAOverride
-                                    ? animal.CTAOverride.barwidth
-                                    : 0
-                                }
-                              >
-                                <TimeoutDisplay>
-                                  {`${animal.CTAOverride.timeRemainingDaysHours.days}D ${animal.CTAOverride.timeRemainingDaysHours.hours}H`}
-                                </TimeoutDisplay>
-                              </TimeoutWrapper>
-                            ) : (
-                              <InfoBlock
-                                onClick={() =>
-                                  hybrid === "pure"
-                                    ? breedClick(animal)
-                                    : list(animal)
-                                }
-                              >
-                                <BreedWrapper>
-                                  {hybrid === "pure" ? `BREED` : `SELL`}
-                                </BreedWrapper>
-                              </InfoBlock>
-                            )}
-                          </CardBody>
-                        </Card>
-                      </CardWrapper>
-                    </SwiperSlide>
-                  ))}
-                </Swiper>
-              </SwiperContainer>
->>>>>>> 436c5eb7
             )}
           </Route>
           <Route exact path={`${path}/history`}>
