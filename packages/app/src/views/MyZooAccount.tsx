import React, { useState, useEffect, useCallback } from 'react'
import { Route, useRouteMatch } from 'react-router-dom'
import { AppState } from 'state'
import { useDispatch, useSelector } from 'react-redux'
import Moralis from 'moralis'
import { useWeb3React } from '@web3-react/core'
import styled from 'styled-components'
import { Swiper, SwiperSlide } from 'swiper/react'
import 'swiper/swiper.min.css'
import 'swiper/components/pagination/pagination.min.css'

import useWeb3 from 'hooks/useWeb3'
import { Text, Card as Existing, EggCard, VideoPlayer } from 'components'
import { getMilliseconds, getDaysHours } from 'util/timeHelpers'
import { breedTimeouts, eggTimeout } from 'constants/constants'
import { addAnimal, addEgg, burnEgg } from 'state/actions'
import { RarityColor } from 'enums/rarity-color'
import { getZooKeeper } from 'util/contracts'
import { Animal, Egg } from 'types/zoo'
import { AnimalCard } from 'components/AnimalCard'
import { NewAnimalCard } from 'components/NewAnimal'
import { mapEgg, mapAnimal } from 'util/moralis'

const StyledText = styled(Text)`
  color: ${({ theme }) => theme.colors.text};
`

const RowTitle = styled.div`
  color: ${({ theme }) => theme.colors.text};
  font-size: 20px;
  margin-top: 15px;
  margin-bottom: 15px;
  margin-left: 10px;
  font-weight: 600;
`

const RowLayout = styled.div`
  display: flex;
  justify-content: center;
  flex-wrap: wrap;
  & > * {
    // min-width: calc(100vw - 20px);
    // max-width: 31.5%;
    width: 100%;
    margin: 8px;
    margin-bottom: 32px;
  }
`

// const Card = styled(Existing)<{ selected?: boolean; timedOut?: boolean }>`
//   border: ${({ selected }) => (selected ? '2px solid white' : null)};
//   opacity: ${({ timedOut }) => (timedOut ? '0.6' : null)};
// `

const MyZooAccount: React.FC = () => {
  const { account, chainId } = useWeb3React()
  const { path } = useRouteMatch()
  const dispatch = useDispatch()
  const [eggType, setEggType] = useState('')
  const [isOpen, setOpen] = useState(false)
  const [_, setShowBoth] = useState(false)
  const web3 = useWeb3()
  const { gasPrice } = web3
  const zooKeeper = getZooKeeper(web3)
  const videoTimeout = []
  const [hatched, setHatched] = useState({
    tokenID: 0,
    name: '',
    rarity: '',
    description: '',
    dob: 0,
    imageUrl: '',
    listed: false,
    boost: 0,
    yield: 0,
  })

  const allAnimals = useSelector<AppState, AppState['zoo']['animals']>((state) => state.zoo.animals)
  const allEggs = useSelector<AppState, AppState['zoo']['eggs']>((state) => state.zoo.eggs)

  const hatchEggReady = async (egg) => {
    startAnimationTimer()

    const eggObject = Moralis.Object.extend('Eggs')
    const eggQuery = new Moralis.Query(eggObject)
    eggQuery.equalTo('tokenID', egg.tokenID)
    const eggResults = await eggQuery.find()
    const foundEgg = eggResults[0]

    foundEgg.set('burn', true)
    await foundEgg.save()

    setShowBoth(true)
    setEggType(egg.basic ? 'basic' : 'hybrid')

    const animalObject = Moralis.Object.extend('Animals')
    const animalQuery = new Moralis.Query(animalObject)
    console.log('QUERY ANIMAL', egg.animalID)
    animalQuery.equalTo('tokenID', egg.animalID)
    const animalResults = await animalQuery.find()
    const foundAnimal = animalResults[0]

    console.log('foundAnimal', foundAnimal)
    setHatched(mapAnimal(foundAnimal))
    foundAnimal.set('revealed', true)
    foundAnimal.save()
  }

  const hatchEgg = async (egg) => {
    egg.hatching = true
    dispatch(addEgg(mapEgg(egg)))
    try {
      await zooKeeper.methods.hatchEgg(1, egg.tokenID).send({
        from: account,
        gasPrice: gasPrice,
      })
    } catch (error) {
      console.error(error)
    }
  }

  const startAnimationTimer = useCallback(() => {
    videoTimeout.push(
      setTimeout(() => {
        setOpen(true)
      }, 5450),
    )
    videoTimeout.push(setTimeout(() => setEggType(''), 7000))
  }, [])

  const closeAnimation = useCallback(async (e) => {
    setEggType('')
    videoTimeout.forEach((i) => {
      clearTimeout(i)
    })
  }, [])

  useEffect(() => {
    document.addEventListener('keydown', closeAnimation, false)
    return () => {
      document.removeEventListener('keydown', closeAnimation, false)
    }
  }, [])

  const [timeStartOnPage] = useState(new Date().getTime())
  const [elapsedTimeOnPage, setElapsedTimeOnPage] = useState(new Date().getTime() - timeStartOnPage)

  useEffect(() => {
    const timeout = setTimeout(() => {
      setElapsedTimeOnPage(elapsedTimeOnPage + 5000)
    }, 5000)
    return () => {
      clearTimeout(timeout)
    }
  }, [elapsedTimeOnPage])

  async function getToken(tokenID) {
    return await zooKeeper.methods.tokens(tokenID).call()
  }

  // useEffect(() => {

  // }, [])

  const renderAnimals = (hybrid): JSX.Element => {
    const animalGroup = {}
    const animalData = []

    Object.values(allAnimals).forEach((animal, index) => {
      if (animal.owner.toLowerCase() !== account.toLowerCase() || animal.freed || !animal.revealed) {
        return
      }

      // const t = await getToken(animal.tokenID)

      // console.log("ANIMAL")
      // console.log(animal.tokenID)
      // console.log(t.breed['count'])
      // console.log(t.breed['timestamp'])

      const lastBred = animal.lastBred ? new Date(Number(animal.lastBred)).getTime() : new Date().getTime()
      const now = new Date().getTime()
      const breedTimeoutKey = animal.breedCount > 5 ? 5 : animal.breedCount || 0
      const breedTimeout = getMilliseconds(breedTimeouts[breedTimeoutKey])
      const elapsedTime = now - lastBred
      const timeRemaining = breedTimeout - elapsedTime
      const timeRemainingDaysHours = getDaysHours(timeRemaining)
      const barwidth = [100 * (elapsedTime / breedTimeout), '%'].join('')

      console.log(lastBred)
      console.log(timeRemaining)

      console.log()
      console.log()

      console.log()
      if (timeRemaining <= 0 && animalData.find((a) => a.name === animal.name && a.timeRemaining <= 0)) {
        animalGroup[animal.name] = animalGroup[animal.name] ? [...animalGroup[animal.name], animal] : [animal]
      } else {
        animalData.push({
          id: index,
          ...animal,
          name: animal.name.replace(/\u0000/g, ''),
          timeRemaining: animal.bloodline === 'pure' ? (elapsedTime < breedTimeout ? timeRemaining : 0) : 0,
          CTAOverride: animal.bloodline === 'pure' ? (elapsedTime < breedTimeout ? { barwidth, timeRemainingDaysHours } : null) : null,
          rarityColor: RarityColor[animal.rarity.toLowerCase()] || 'white',
        })
      }
    })

    const animals = sortData(
      animalData.filter((item) => item.bloodline === hybrid),
      'bloodline',
    )

    const executeStackedBreeding = (a: Animal) => {
      console.log('EXECUTING STACKED BREEDING')
    }

    console.log('ANIMALS')
    console.log(animals)
    console.log()

    console.log(animalGroup)

    console.log()

    return (
      <>
        {hybrid === 'pure' ? (
          <RowTitle>
            {animals.length} {animals.length != 1 ? 'Animals' : 'Animal'}
          </RowTitle>
        ) : (
          <RowTitle>
            {animals.length} {animals.length != 1 ? 'Hybrid Animals' : 'Hybrid Animal'}
          </RowTitle>
        )}
        <RowLayout>
          <Route exact path={`${path}`}>
            {animals.length === 0 ? (
              <StyledText textAlign='center' fontSize='16px'>
                No {hybrid === 'pure' ? '': `hybrid `}animals
              </StyledText>
            ) : (
              <Swiper slidesPerView={document.body.getBoundingClientRect().width / 220} spaceBetween={4} pagination={{ clickable: true }}>
                {animals.map((animal) => {
                  return (
                    <SwiperSlide style={{ width: '220px', display: 'flex' }} key={animal.tokenID}>
                      <AnimalCard {...{ animal, account, animalGroup, hybrid, allAnimals, executeStackedBreeding }} />
                    </SwiperSlide>
                  )
                })}
              </Swiper>
            )}
          </Route>
          <Route exact path={`${path}/history`}>
<<<<<<< HEAD
            {/* {animalData.map((animal) => ( */}
              {/* // <Card key={animal.tokenID} /> */}
            {/* // ) */}
            {/* )} */}
=======
            {animalData.map((animal) => (
              <Card key={animal.tokenID} />
            ))}
>>>>>>> c3c1453b
          </Route>
        </RowLayout>
      </>
    )
  }

  const renderEggs = (): JSX.Element => {
    let eggData = []
    // let eggGroup = {
    //    BASIC: 1,
    //    HYBRID: 1
    // };

    Object.values(allEggs).forEach((egg, index) => {
      const eggType = egg.basic ? 'EGG' : 'HYBRID'
      if ((egg.owner || '').toLowerCase() !== account.toLowerCase()) {
        //console.log(account, egg)
        return
      }
      const now = new Date().getTime()
      const elapsedTime = now - egg.createdAt.getTime()
      const hatchTimeout = egg.basic ? 0 : getMilliseconds(eggTimeout)
      const timeRemaining = hatchTimeout - elapsedTime
      const timeRemainingDaysHours = getDaysHours(timeRemaining)
      const barwidth = [100 * (elapsedTime / hatchTimeout), '%'].join('')

      if (egg.owner.toLowerCase() === account.toLowerCase() && !egg.burned) {
        eggData.push({
          id: index,
          ...egg,
          name: eggType,
          timeRemaining: !egg.basic ? (elapsedTime < hatchTimeout ? timeRemaining : 0) : 0,
          CTAOverride: !egg.basic ? (elapsedTime < hatchTimeout ? { barwidth, timeRemainingDaysHours } : null) : null,
        })
      }
    })

    eggData = sortData(eggData, 'hybrid')

    return (
      <RowLayout style={{ marginBottom: -8 }}>
        <Route exact path={`${path}`}>
          {eggData.length === 0 ? (
            <StyledText textAlign='center' fontSize='16px'>
              No eggs
            </StyledText>
          ) : (
            <Swiper slidesPerView={document.body.getBoundingClientRect().width / 150} spaceBetween={4} pagination={{ clickable: true }}>
              {eggData.map((egg) => (
                <SwiperSlide className='account__animal-slide' style={{ width: '220px', display: 'flex' }} key={egg.tokenID}>
                  {/* <CardWrapper> */}
                  <EggCard egg={egg} hatchEgg={hatchEgg} hatchEggReady={hatchEggReady} />
                </SwiperSlide>
              ))}
            </Swiper>
          )}
        </Route>
        <Route exact path={`${path}/history`}>
          {/* {eggData.map((egg) => (
            <Card key={egg.id} />
          ))} */}
        </Route>
      </RowLayout>
    )
  }

  const sortData = (data: Array<any>, byType: string) => {
    return data.sort((a, b) => Number(b.tokenID) - Number(a.tokenID))
    // if (a.timeRemaining === b.timeRemaining) {
    //   if (a[byType]) {
    //     if (b[byType]) return 0
    //     return -1
    //   }
    //   if (b[byType]) return 1
    //   return 0
    // }
    // return a.timeRemaining - b.timeRemaining
    // })
  }

  return (
    <div>
      {eggType !== '' && <VideoPlayer videoPath={eggType === 'basic' ? 'hatch_mobile_basic.mp4' : 'hatch_mobile_hybrid.mp4'} />}
      {isOpen ? (
        <NewAnimalCard animal={hatched} isOpen={setOpen} />
      ) : (
        <>
          {eggType === '' && renderEggs()}
          {eggType === '' && renderAnimals('pure')}
          {eggType === '' && renderAnimals('hybrid')}
        </>
      )}
    </div>
  )
}

export default MyZooAccount<|MERGE_RESOLUTION|>--- conflicted
+++ resolved
@@ -240,7 +240,7 @@
           <Route exact path={`${path}`}>
             {animals.length === 0 ? (
               <StyledText textAlign='center' fontSize='16px'>
-                No {hybrid === 'pure' ? '': `hybrid `}animals
+                No {hybrid === 'pure' ? '' : `hybrid `}animals
               </StyledText>
             ) : (
               <Swiper slidesPerView={document.body.getBoundingClientRect().width / 220} spaceBetween={4} pagination={{ clickable: true }}>
@@ -255,16 +255,9 @@
             )}
           </Route>
           <Route exact path={`${path}/history`}>
-<<<<<<< HEAD
-            {/* {animalData.map((animal) => ( */}
-              {/* // <Card key={animal.tokenID} /> */}
-            {/* // ) */}
-            {/* )} */}
-=======
             {animalData.map((animal) => (
-              <Card key={animal.tokenID} />
+              <Existing key={animal.tokenID} />
             ))}
->>>>>>> c3c1453b
           </Route>
         </RowLayout>
       </>
