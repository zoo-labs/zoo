import React, { useState, useEffect, useCallback } from "react";
import { Route, useRouteMatch } from "react-router-dom";
import { AppState } from "state";
import { useDispatch, useSelector } from "react-redux";
import { useWeb3React } from "@web3-react/core";
import styled from "styled-components";
import { Swiper, SwiperSlide } from "swiper/react";
import { Modal, useModal } from "components/Modal";
import {
   Text,
   useMatchBreakpoints,
   Card as Existing,
   EggCard,
   VideoPlayer,
   Flex,
} from "components";
import "swiper/swiper.min.css";
import "swiper/components/pagination/pagination.min.css";
import { getMilliseconds, getDaysHours } from "util/timeHelpers";
import { breedTimeouts, eggTimeout } from "constants/constants";
import { Animal, Egg } from "entities/zooentities";
import { addAnimal, addEgg, burnEgg } from "state/actions";
import BorderButton from "components/Button/BorderButton";
import NewAnimalCard from "components/NewAnimal/NewAnimalCard";
import { useHistory } from "react-router-dom";
import { RarityColor } from "enums/rarity-color";
<<<<<<< HEAD
import { AnimalCard } from "components/AnimalCard";
import useWeb3 from "hooks/useWeb3";
import {
  getZooKeeper,
} from "util/contractHelpers";

=======
import SwiperCard from "components/Card/SwipeCard";
import Moralis from "moralis";
import { getZooKeeper } from "util/contractHelpers";
import useWeb3 from "hooks/useWeb3";

// install Swiper modules
// SwiperCore.use([Pagination]);
>>>>>>> c8db0e7a

const StyledText = styled(Text)`
   color: ${({ theme }) => theme.colors.text};
`;

const IconCont = styled.div`
   display: flex;
   justify-content: center;
   margin-top: 20px;
   & svg {
      color: ${({ theme }) => theme.colors.primary};
      animation: spin 2s ease infinite;
   }

   @keyframes spin {
      0% {
         transform: rotate(0deg);
      }
      100% {
         transform: rotate(360deg);
      }
   }
`;
const ImageContainer = styled.div`
   img {
      width: 100%;
      height: 100%;
      min-height: 300px;
      overflow: hidden;
   }
`;

const InfoBlock = styled.div`
   padding: 4px;
   text-align: center;
   position: absolute;
   left: 0;
   bottom: 0;
   width: 100%;
   background-color: ${({ theme }) => theme.colors.background};
   z-index: 999999;
   // border-radius: 0px 0px 8px 8px;
`;

const TextWrapper = styled.div`
   text-shadow: 0px 2px rgba(0, 0, 0, 0.2);
   font-size: 14px;
   color: ${({ theme }) => theme.colors.text};
   font-weight: 550;
   line-height: 1.5;
   letter-spacing: 3px;
   text-transform: uppercase;
`;

const BreedWrapper = styled.div<{ cols?: number }>`
   text-shadow: 0px 2px rgba(0, 0, 0, 0.2);
   font-size: 18px;
   color: ${({ theme }) => theme.colors.text};
   font-weight: 550;
   line-height: 1.5;
   letter-spacing: 3px;
   text-transform: uppercase;
`;

const RowTitle = styled.div`
   color: ${({ theme }) => theme.colors.text};
   font-size: 20px;
   margin-t: 15px;
   margin-bottom: 15px;
   margin-left: 10px;
   font-weight: 600;
`;

const RowLayout = styled.div`
   display: flex;
   justify-content: center;
   flex-wrap: wrap;

   & > * {
      // min-width: calc(100vw - 20px);
      // max-width: 31.5%;
      width: 100%;
      margin: 8px;
      margin-bottom: 32px;
   }
`;

const Card = styled(Existing)<{ selected?: boolean; timedOut?: boolean }>`
   border: ${({ selected }) => (selected ? "2px solid white" : null)};
   opacity: ${({ timedOut }) => (timedOut ? "0.6" : null)};
`;

const CardWrapper = styled.div`
   ${Card} {
      border-radius: 8px;
   }
`;
//  #a7565e;
const TimeoutWrapper = styled.div<{ barwidth?: string }>`
   position: absolute;
   bottom: 0;
   left: 0;
   right: 0;
   line-height: 1.8;
   // background: white;
   text-align: center;
   color: ${({ theme }) => theme.colors.text};
   padding: 4px;
   text-align: center;
   width: 100%;
   background-color: #a7565e;
   z-index: 999999;
   ::before {
      content: "";
      display: block;
      position: absolute;
      z-index: 1;
      top: 0;
      left: 0;
      height: 100%;
      width: ${({ barwidth }) => barwidth};
      background: grey;
   }
`;

const BidPriceInput = styled.input.attrs({
   type: "number",
   min: 1,
})`
   width: 100%;
   line-height: 1.5rem;
   margin-left: 15px;
`;

const TimeoutDisplay = styled.span`
   position: relative;
   z-index: 2;
   display: flex;
`;

const SwiperContainer = styled.div`
   * {
      background: ${({ theme }) => theme.colors.background};
   }
`;

const MyZooAccount: React.FC = () => {
<<<<<<< HEAD
  const { account, chainId } = useWeb3React();
  const { path } = useRouteMatch();
  const dispatch = useDispatch();
  const [eggType, setEggType] = useState("");
  const [isOpen, setOpen] = useState(false);
  const [_, setShowBoth] = useState(false);
  const web3 = useWeb3();
  const zooKeeper = getZooKeeper(web3, chainId);
  const videoTimeout = [];
  const [hatched, setHatched] = useState({
    tokenId: "",
    name: "",
    description: "",
    yield: "",
    boost: "",
    rarity: "",
    dob: "",
    imageUrl: "",
    listed: false,
  });

  const allAnimals = useSelector<AppState, AppState["zoo"]["animals"]>(
    (state) => state.zoo.animals
  );
  const allEggs = useSelector<AppState, AppState["zoo"]["eggs"]>(
    (state) => state.zoo.eggs
  );

  const hatchEgg = async (egg) => {
    console.log(zooKeeper)
      try {
        // const token = await zooKeeper.methods.tokens(parseInt(egg.tokenId)).call()
        const hatching = await zooKeeper.methods
        .hatchEgg(1, parseInt(egg.tokenId))
=======
   let empty;
   const { account, chainId } = useWeb3React();
   const { path } = useRouteMatch();
   const web3 = useWeb3();
   const dispatch = useDispatch();
   const { isXl, isXs } = useMatchBreakpoints();
   const chainIdSet = chainId === undefined ? "1" : String(chainId);
   const [eggType, setEggType] = useState("");
   const [isOpen, setOpen] = useState(false);
   const history = useHistory();
   const [showBoth, setShowBoth] = useState(false);
   const videoTimeout = [];
   const bid = React.useRef(100);
   const [hatched, setHatched] = useState({
      tokenId: "",
      name: "",
      description: "",
      yield: "",
      boost: "",
      rarity: "",
      dob: "",
      imageUrl: "",
      listed: false,
   });
   const zooKeeper = getZooKeeper(web3, chainId);

   const handleRedirect = () => {
      history.push("/feed");
   };

   const allAnimals = useSelector<AppState, AppState["zoo"]["animals"]>(
      (state) => state.zoo.animals
   );
   const allEggs = useSelector<AppState, AppState["zoo"]["eggs"]>(
      (state) => state.zoo.eggs
   );

   interface Props {
      onDismiss?: () => void;
      breed: any;
   }

   let array = [];
   let sellAnimal: Animal = {
      tokenId: "",
      name: "",
      description: "",
      boost: "",
      yield: "",
      rarity: "",
      imageUrl: "",
      dob: "",
      listed: false,
   };

   const hatchEgg = async (egg) => {
      try {
         // const allEvents = await zooKeeper.getPastEvents("Hatch", {
         //    fromBlock: 0,
         //    toBlock: "latest",
         //    filter: {
         //       from: account,
         //    },
         // });
         // console.log("EVENTS", allEvents);
         zooKeeper.methods
            .hatchEgg(1, egg.tokenId)
>>>>>>> c8db0e7a
            .send({ from: account })
            .then(async () => {
               zooKeeper
                  .getPastEvents("Hatch", {
                     fromBlock: 0,
                     toBlock: "latest",
                     filter: {
                        from: account,
                     },
                  })
<<<<<<< HEAD
                  .then(async (events) => {
                     const latest = events[events.length - 1];
                     const newTknId = latest.returnValues.tokenID;
                     const token = await zooKeeper.methods.tokens(newTknId).call()
                     setShowBoth(true);
                     setEggType(egg.basic ? "basic" : "hybrid");
                     const newAnimal: Animal = {
                        tokenId: String(newTknId),
                        animalId: token.kind,
                        name: token.name,
                        description: "",
                        yield: token.rarity.yield,
                        boost: token.rarity.boost,
                        rarity: token.rarity.name,
                        dob: token.birthdate,
                        imageUrl: token.data.tokenURI,
                        startBid: "0",
                        currentBid: "0",
                        buyNow: "0",
                        listed: false,
                        bloodline: token.kind ==="1"? "pure" : "hybrid",
                        owner: account,
                        CTAOverride: { barwidth: null, timeRemainingDaysHours: null },
                        timeRemaining: 0,
                        breedCount: 0,
                        lastBred: "",
                      };
                      setHatched(newAnimal);
                     
                    //  dispatch(burnEgg(egg));
                     // dispatch(addAnimal(newAnimal));
                     startAnimationTimer();
                  });
                })
      } catch (error) {
        console.log(error)
      }


    // REPLACE WITH HATCH FUNCTION FROM CONTRACT
    // if (egg.basic) {
    //   randIdx = Math.floor(Math.random() * (5 - 1) + 1);
    // } else {
    //   randIdx = Math.floor(Math.random() * (13 - 10) + 10);
    // }
    // const eggID = parseInt(egg.tokenId);
    // const tokenID = Math.floor(Math.random() * (999999 - 0) + 0);

    // const mObject = Moralis.Object.extend("FinalEggs");
    // const query = new Moralis.Query(mObject);
    // query.equalTo("EggID", eggID);
    // const eggM = await query.find();
    // const eggRes = eggM[0];

    // setTimeout(() => setOpen(true), 3850);
    // setTimeout(() => setEggType(""), 7000);
    // console.log("egg result", eggRes);
    // eggRes.set("Burned", true);
    // eggRes.destroy();

    // // console.log(randIdx);
    // const aFromMap = animalMapping[randIdx];

    // const mAnimal = Moralis.Object.extend("FinalAnimals");
    // const newAnimalM = new mAnimal();
    // // AnimalID Owner TokenURI MetaURI BlockNumber Rarirty Yield Boost AnimalTypeID Name
    // newAnimalM.set("AnimalID", tokenID);
    // newAnimalM.set("Owner", account);
    // newAnimalM.set("TokenURI", aFromMap.imageUrl);
    // newAnimalM.set("MetaURI", "META URI");
    // newAnimalM.set("BlockNumber", Math.floor(Math.random() * (999999 - 0) + 0));
    // newAnimalM.set("Rarity", aFromMap.rarity);
    // newAnimalM.set("Yield", aFromMap.yield);
    // newAnimalM.set("Boost", aFromMap.boost);
    // newAnimalM.set("Name", aFromMap.name);
    // newAnimalM.set("AnimalTypeID", aFromMap.animalId);
    // newAnimalM.set("StartBid", aFromMap.startBid);
    // newAnimalM.set("CurrentBid", aFromMap.currentBid);
    // newAnimalM.set("Listed", false);
    // newAnimalM.set("Bloodline", aFromMap.bloodline);
    // newAnimalM.set("TimeRemaining", 0);
    // newAnimalM.set("BreedCount", 0);
    // newAnimalM.set("lastBred", "");
    // await newAnimalM.save();
    // // console.log(aFromMap, randIdx);
    // const newAnimal: Animal = {
    //   tokenId: Math.floor(Math.random() * (999999 - 0) + 0).toString(),
    //   animalId: aFromMap.animalId,
    //   name: aFromMap.name,
    //   description: aFromMap.description,
    //   yield: aFromMap.yield,
    //   boost: aFromMap.boost,
    //   rarity: aFromMap.rarity,
    //   dob: aFromMap.dob,
    //   imageUrl: aFromMap.imageUrl,
    //   startBid: aFromMap.startBid,
    //   currentBid: aFromMap.currentBid,
    //   buyNow: aFromMap.buyNow,
    //   listed: aFromMap.listed,
    //   bloodline: aFromMap.bloodline,
    //   owner: account,
    //   CTAOverride: { barwidth: null, timeRemainingDaysHours: null },
    //   timeRemaining: 0,
    //   breedCount: 0,
    //   lastBred: "",
    // };
    // setHatched(newAnimal);

    // const TransOb = Moralis.Object.extend("Transactions");
    // const newTrans = new TransOb();

    // newTrans.set("From", account);
    // newTrans.set("Action", "Hatched Egg");
    // newTrans.set("TokenID", eggID);
    // newTrans.set("AnimalName", aFromMap.name);
    // newTrans.set("AnimalTokenID", tokenID);
    // newTrans.save();

    // dispatch(burnEgg(egg));
    // dispatch(addAnimal(newAnimal));
    // ---------------------------------------------
    // startAnimationTimer();
  };

  const startAnimationTimer = useCallback(() => {
    videoTimeout.push(setTimeout(() => setOpen(true), 5450));
    videoTimeout.push(setTimeout(() => setEggType(""), 7000));
  }, []);

  const closeAnimation = useCallback(async (e) => {
    setEggType("");
    videoTimeout.forEach((i) => {
      clearTimeout(i);
    });
  }, []);

  useEffect(() => {
    document.addEventListener("keydown", closeAnimation, false);
    return () => {
      document.removeEventListener("keydown", closeAnimation, false);
    };
  }, []);

  const [timeStartOnPage] = useState(new Date().getTime());
  const [elapsedTimeOnPage, setElapsedTimeOnPage] = useState(
    new Date().getTime() - timeStartOnPage
  );

  useEffect(() => {
    const timeout = setTimeout(() => {
      setElapsedTimeOnPage(elapsedTimeOnPage + 5000);
    }, 5000);
    return () => {
      clearTimeout(timeout);
    };
  }, [elapsedTimeOnPage]);

  const renderAnimals = (hybrid): JSX.Element => {
    const animalGroup = {};
    const animalData = [];

    Object.values(allAnimals).forEach((animal, index) => {
      if (animal.owner.toLowerCase() !== account.toLowerCase()) {
        return;
=======
                  .then((events) => {
                     const latest = events[events.length - 1];
                     const newTknId = latest.returnValues.tokenID;
                     setShowBoth(true);
                     setEggType(egg.basic ? "basic" : "hybrid");
                     dispatch(burnEgg(egg));
                     // dispatch(addAnimal(newAnimal));
                     startAnimationTimer();
                  });
            });
      } catch (e) {
         console.error("ISSUE WITH HATCHING THE EGG \n", e);
>>>>>>> c8db0e7a
      }
   };

   const startAnimationTimer = useCallback(() => {
      videoTimeout.push(setTimeout(() => setOpen(true), 5450));
      videoTimeout.push(setTimeout(() => setEggType(""), 7000));
   }, []);

   const closeAnimation = useCallback(async (e) => {
      setEggType("");
      videoTimeout.forEach((i) => {
         clearTimeout(i);
      });
   }, []);

   useEffect(() => {
      document.addEventListener("keydown", closeAnimation, false);
      return () => {
         document.removeEventListener("keydown", closeAnimation, false);
      };
   }, []);

   const breed = async (onDismiss) => {
      const an1 = parseInt(array[0].tokenId);
      const an2 = parseInt(array[1].tokenId);
      const anOb = Moralis.Object.extend("FinalAnimals");
      const anQ1 = new Moralis.Query(anOb);
      const anQ2 = new Moralis.Query(anOb);
      anQ1.equalTo("AnimalID", an1);
      anQ2.equalTo("AnimalID", an2);
      const res1 = await anQ1.find();
      const res2 = await anQ2.find();
      const aniM1 = res1[0];
      const aniM2 = res2[0];
      const mArray = [aniM1, aniM2];

      // lastBred TimeRemaining BreedCount
      mArray.forEach((animal) => {
         const count = animal.get("BreedCount");
         animal.set("BreedCount", count + 1 || 1);
         animal.breedCount = animal.breedCount + 1 || 1;
         const now = new Date().getTime();
         const time = new Date().getTime();
         animal.set("lastBred", time.toString());
         const breedTimeoutKey = animal.breedCount > 5 ? 5 : animal.breedCount;
         const breedTimeout = getMilliseconds(breedTimeouts[breedTimeoutKey]);
         const elapsedTime = now - animal.lastBred;

         if (elapsedTime < breedTimeout) {
            const timeRemaining = breedTimeout - elapsedTime;
            const timeRemainingDaysHours = getDaysHours(timeRemaining);
            const barwidth = [100 * (elapsedTime / breedTimeout), "%"].join("");

            animal.set("TimeRemaining", timeRemaining);
            animal.set("CTAOverride", { barwidth, timeRemainingDaysHours });
         } else {
            animal.set("TimeRemaining", 0);
            animal.set("CTAOverride", {
               barwidth: null,
               timeRemainingDaysHours: null,
            });
         }
         animal.set("Selected", false);
         animal.save();
      });

      //@dev Redux Logic to be Removed
      const animal1: Animal = array[0];
      const animal2: Animal = array[1];
      array.forEach((animal) => {
         animal.bred = true;
         animal.breedCount = animal.breedCount + 1 || 1;
         const now = new Date().getTime();
         animal.lastBred = new Date().getTime();
         const breedTimeoutKey = animal.breedCount > 5 ? 5 : animal.breedCount;
         const breedTimeout = getMilliseconds(breedTimeouts[breedTimeoutKey]);
         const elapsedTime = now - animal.lastBred;

         if (elapsedTime < breedTimeout) {
            const timeRemaining = breedTimeout - elapsedTime;
            const timeRemainingDaysHours = getDaysHours(timeRemaining);
            const barwidth = [100 * (elapsedTime / breedTimeout), "%"].join("");

            animal.timeRemaining = timeRemaining;
            animal.CTAOverride = { barwidth, timeRemainingDaysHours };
         } else {
            animal.timeRemaining = 0;
            animal.CTAOverride = {
               barwidth: null,
               timeRemainingDaysHours: null,
            };
         }
         animal.selected = false;
      });

      array = [];
      // dispatch(addAnimal(animal1));
      // dispatch(addAnimal(animal2));

      const egg: Egg = {
         owner: account,
         tokenId: String(Math.floor(Math.random() * 100000000) + 1),
         animalId: "3123",
         parent1: "123",
         parent2: "1231",
         basic: false,
         created: String(new Date().getTime()),
         timeRemaining: 0,
         CTAOverride: null,
      };

      const now = new Date().getTime();
<<<<<<< HEAD
      const breedTimeoutKey =
        animal.breedCount > 5 ? 5 : animal.breedCount || 0;
      const breedTimeout = getMilliseconds(breedTimeouts[breedTimeoutKey]);
      const elapsedTime = now - lastBred;
      const timeRemaining = breedTimeout - elapsedTime;
      const timeRemainingDaysHours = getDaysHours(timeRemaining);
      const barwidth = [100 * (elapsedTime / breedTimeout), "%"].join("");

      if (
        timeRemaining <= 0 &&
        animalData.find(
          (a) => a.name === animal.name && a.timeRemaining <= 0
        )
      ) {
        animalGroup[animal.name] = animalGroup[animal.name] + 1 || 1;
        console.log("in group", animal)
      } else {
        console.log("animal", animal)
        animalData.push({
          id: index,
          ...animal,
          name: animal.name.replace(/\u0000/g, ""),
          timeRemaining:
            animal.bloodline === "pure"
              ? elapsedTime < breedTimeout
                ? timeRemaining
                : 0
              : 0,
          CTAOverride:
            animal.bloodline === "pure"
              ? elapsedTime < breedTimeout
                ? { barwidth, timeRemainingDaysHours }
                : null
              : null,
          rarityColor: RarityColor[animal.rarity.toLowerCase()] || "white",
        });
      }
    });

    const animals = sortData(
      animalData.filter((item) => item.bloodline === hybrid),
      "bloodline"
    );


    return (
      <>
        {hybrid === "pure" ? (
          <RowTitle>
            {animals.length}{" "}
            {animals.length != 1 ? "Breedable Animals" : "Breedable Animal"}
          </RowTitle>
        ) : (
          <RowTitle>
            {animals.length}{" "}
            {animals.length != 1 ? "Hybrid Animals" : "Hybrid Animal"}
          </RowTitle>
        )}
        <RowLayout>
          <Route exact path={`${path}`}>
            {animals.length === 0 ? (
              <StyledText textAlign="center" fontSize="16px">
                No {hybrid === "pure" ? `breedable` : `hybrid`} animals
              </StyledText>
            ) : (
              <Swiper
                slidesPerView={
                  document.body.getBoundingClientRect().width / 220
                }
                spaceBetween={8}
                pagination={{ clickable: true }}
              >
                {animals.map((animal) => (
                  <SwiperSlide
                    style={{ width: "220px", display: "flex" }}
                    key={animal.tokenId}
                  >
                    <AnimalCard
                      {...{ animal, account, animalGroup, hybrid, allAnimals }}
                    />
                  </SwiperSlide>
                ))}
              </Swiper>
            )}
          </Route>
          <Route exact path={`${path}/history`}>
            {animalData.map((animal) => (
              <Card key={animal.id} />
            ))}
          </Route>
        </RowLayout>
      </>
    );
  };

  const renderEggs = (): JSX.Element => {
    let eggData = [];
    // let eggGroup = {
    //    BASIC: 1,
    //    HYBRID: 1
    // };

    Object.values(allEggs).forEach((egg, index) => {
      const eggType = egg.basic ? "BASIC" : "HYBRID";
      if ((egg.owner).toLowerCase() !== (account).toLowerCase()) {
        return;
      }
=======
>>>>>>> c8db0e7a
      const createdDate = egg.created
         ? new Date(Number(egg.created)).getTime()
         : new Date().getTime();
      const hatchTimeout = getMilliseconds(eggTimeout);
      const elapsedTime = now - createdDate;
<<<<<<< HEAD
      const timeRemaining = hatchTimeout - elapsedTime;
      const timeRemainingDaysHours = getDaysHours(timeRemaining);
      const barwidth = [100 * (elapsedTime / hatchTimeout), "%"].join("");

      //  if (timeRemaining <= 0 && eggData.find(a => a.basic === egg.basic && a.timeRemaining <= 0)) {
      //     eggGroup[eggType] = eggGroup[eggType] + 1
      //  } else {
      if (egg.owner.toLowerCase() === account.toLowerCase() && !egg.burned) {
        eggData.push({
          id: index,
          ...egg,
          name: eggType,
          timeRemaining: !egg.basic
            ? elapsedTime < hatchTimeout
              ? timeRemaining
              : 0
            : 0,
          CTAOverride: !egg.basic
            ? elapsedTime < hatchTimeout
              ? { barwidth, timeRemainingDaysHours }
              : null
            : null,
        });
=======

      if (elapsedTime < hatchTimeout) {
         const timeRemaining = hatchTimeout - elapsedTime;
         const timeRemainingDaysHours = getDaysHours(timeRemaining);
         const barwidth = [100 * (elapsedTime / hatchTimeout), "%"].join("");

         egg.timeRemaining = timeRemaining;
         egg.CTAOverride = { barwidth, timeRemainingDaysHours };
      } else {
         egg.timeRemaining = 0;
>>>>>>> c8db0e7a
      }

      const mObject = Moralis.Object.extend("FinalEggs");
      const mEgg = new mObject();
      mEgg.set("EggID", parseInt(egg.tokenId));
      mEgg.set("Parent1", parseInt(egg.parent1));
      mEgg.set("MetaURI", "META URI");
      mEgg.set("Parent2", parseInt(egg.parent2));
      mEgg.set("Burned", false);
      mEgg.set("AnimalTypeId", egg.animalId);
      mEgg.set("TokenURI");
      mEgg.set("Owner", account);
      mEgg.set("BlockNumber");
      mEgg.set("Type", "hybrid");
      await mEgg.save();

      // dispatch(addEgg(egg));
      onEggCreated();

      const TransOb = Moralis.Object.extend("Transactions");
      const newTrans = new TransOb();

      newTrans.set("From", account);
      newTrans.set("Action", "Bred Animals");
      newTrans.set("TokenID", parseInt(egg.tokenId));
      newTrans.set("Parent1", aniM1.attributes.Name);
      newTrans.set("Parent2", aniM2.attributes.Name);
      newTrans.save();

      // onDismiss();
   };

   const Confirmation: React.FC<Props> = ({
      onDismiss = () => null,
      breed,
   }) => {
      const animal1 = array[0];
      const animal2 = array[1];
      const cancel = () => {
         animal1.selected = false;
         animal2.selected = false;
         dispatch(addAnimal(animal1));
         dispatch(addAnimal(animal2));
         onDismiss();
      };
      return (
         <Modal title="Confirm Breed" onDismiss={onDismiss}>
            <StyledText color="text">
               {`Do you want to breed ${animal1.name} with ${animal2.name}?`}
            </StyledText>
            <Flex
               style={{ marginTop: 15 }}
               width="100%"
               alignItems="center"
               justifyContent="space-around">
               <BorderButton scale="sm" onClick={() => breed(onDismiss)}>
                  YES
               </BorderButton>
               <BorderButton scale="sm" onClick={cancel}>
                  NO
               </BorderButton>
            </Flex>
         </Modal>
      );
   };

   const EggCreatedNotify: React.FC<any> = ({ onDismiss = () => null }) => {
      return (
         <Modal
            title="Success"
            style={{ width: "230px" }}
            onDismiss={onDismiss}>
            <StyledText color="text">
               Hybrid egg created successfully
            </StyledText>
            <Flex style={{ marginTop: 15 }}>
               <BorderButton scale="sm" onClick={() => onDismiss()}>
                  OK
               </BorderButton>
            </Flex>
         </Modal>
      );
   };

   const [onConfirm] = useModal(
      <Confirmation onDismiss={() => null} breed={breed} />
   );

   const [onEggCreated] = useModal(<EggCreatedNotify onDismiss={() => null} />);

   const list = (animal) => {
      const temp: Animal = { ...animal };
      sellAnimal = temp;
      onSell();
   };

   const sell = async (onDismiss) => {
      const animal: Animal = sellAnimal;
      const animalObject = Moralis.Object.extend("FinalAnimals");
      const query = new Moralis.Query(animalObject);
      query.equalTo("AnimalID", parseInt(animal.tokenId));
      const results = await query.find();
      const animalM = results[0];
      animalM.set("Listed", true);
      animalM.set("StartBid", String(bid.current));
      animalM.set("CurrentBid", String(bid.current - 1));
      animalM.set("BuyNow", String(bid.current + 100));
      await animalM.save();
      // animal.listed = true;
      // dispatch(addAnimal(animal));
      const TransOb = Moralis.Object.extend("Transactions");
      const newTrans = new TransOb();

      newTrans.set("From", account);
      newTrans.set("Action", "Listed Animal");
      newTrans.set("TokenID", parseInt(animal.tokenId));
      newTrans.set("StartingBid", String(bid.current));
      newTrans.set("AnimalName", animalM.attributes.Name);
      newTrans.save();
      bid.current = 100;

      onDismiss();
   };

   const changed = () => (e) => {
      bid.current = e.target.value;
   };

   const SellConfirm: React.FC<Props> = ({ onDismiss = () => null, breed }) => {
      return (
         <Modal title="Confirm Listing" onDismiss={onDismiss}>
            <StyledText
               style={{
                  textAlign: "center",
               }}>{`Do you want to list ${sellAnimal.name}?`}</StyledText>
            <Flex
               width="100%"
               alignItems="center"
               justifyContent="space-evenly"
               flexDirection="row"
               mt="16px">
               <StyledText
                  fontSize="20px"
                  style={{ whiteSpace: "nowrap", marginTop: "5px" }}>
                  BID PRICE
               </StyledText>
               <BidPriceInput type="number" />
            </Flex>
            <Flex
               width="100%"
               alignItems="center"
               justifyContent="space-evenly"
               flexDirection="row"
               mt="16px">
               <BorderButton scale="md" onClick={() => breed(onDismiss)}>
                  Confirm
               </BorderButton>
               <BorderButton scale="md" onClick={() => onDismiss()}>
                  Cancel
               </BorderButton>
            </Flex>
         </Modal>
      );
   };

   const [onSell] = useModal(
      <SellConfirm onDismiss={() => null} breed={sell} />
   );

   const [timeStartOnPage, setTimeStartOnPage] = useState(new Date().getTime());
   const [elapsedTimeOnPage, setElapsedTimeOnPage] = useState(
      new Date().getTime() - timeStartOnPage
   );

   useEffect(() => {
      const timeout = setTimeout(() => {
         setElapsedTimeOnPage(elapsedTimeOnPage + 5000);
      }, 5000);
      return () => {
         clearTimeout(timeout);
      };
   }, [elapsedTimeOnPage]);

   const renderAnimals = (isBreedable: boolean): JSX.Element => {
      let animalGroup = {};
      const animalData = [];

      const breedClick = (animal) => {
         const selected = Object.values(allAnimals).filter(
            (item) => item.selected
         );
         const toSet: Animal = { ...animal };
         if (
            animal.selected &&
            selected.length === 1 &&
            animalGroup[animal.name] > 1
         ) {
            const multipleAvailable = Object.values(allAnimals).filter(
               (item) => item.name === animal.name && item.timeRemaining === 0
            );
            const temp = [
               { ...multipleAvailable[0] },
               { ...multipleAvailable[1] },
            ];
            array = temp;
            onConfirm();
         }
         toSet.selected = animal.selected ? false : true;
         if (!animal.selected && selected.length === 1) {
            const temp = [{ ...selected[0] }, { ...animal }];
            array = temp;
            onConfirm();
         }
         dispatch(addAnimal(toSet));
      };

      Object.values(allAnimals).forEach((animal, index) => {
         if (animal.owner !== account) {
            return;
         }
         const lastBred = animal.lastBred
            ? new Date(Number(animal.lastBred)).getTime()
            : new Date().getTime();
         const now = new Date().getTime();
         const breedTimeoutKey =
            animal.breedCount > 5 ? 5 : animal.breedCount || 0;
         const breedTimeout = getMilliseconds(breedTimeouts[breedTimeoutKey]);
         const elapsedTime = now - lastBred;
         const timeRemaining = breedTimeout - elapsedTime;
         const timeRemainingDaysHours = getDaysHours(timeRemaining);
         const barwidth = [100 * (elapsedTime / breedTimeout), "%"].join("");

         if (
            timeRemaining <= 0 &&
            animalData.find(
               (a) => a.name === animal.name && a.timeRemaining <= 0
            )
         ) {
            animalGroup[animal.name] = animalGroup[animal.name] + 1 || 1;
         } else {
            animalData.push({
               id: index,
               ...animal,
               name: animal.name.replace(/\u0000/g, ""),
               timeRemaining:
                  animal.bloodline === "pure"
                     ? elapsedTime < breedTimeout
                        ? timeRemaining
                        : 0
                     : 0,
               CTAOverride:
                  animal.bloodline === "pure"
                     ? elapsedTime < breedTimeout
                        ? { barwidth, timeRemainingDaysHours }
                        : null
                     : null,
               rarityColor: RarityColor[animal.rarity.toLowerCase()] || "white",
            });
         }
      });

      empty = animalData.length === 0 && Object.keys(animalData).length !== 0;

      let animals = animalData.filter((item) => item.bloodline === "pure");
      if (!isBreedable) {
         animals = animalData.filter((item) => item.bloodline === "hybrid");
      }
      animals = sortData(animals, "bloodline");

      return (
         <>
            {isBreedable ? (
               <RowTitle>
                  {animals.length}{" "}
                  {animals.length != 1
                     ? "Breedable Animals"
                     : "Breedable Animal"}
               </RowTitle>
            ) : (
               <RowTitle>
                  {animals.length}{" "}
                  {animals.length != 1 ? "Hybrid Animals" : "Hybrid Animal"}
               </RowTitle>
            )}
            <RowLayout>
               <Route exact path={`${path}`}>
                  {animals.length === 0 ? (
                     <StyledText textAlign="center" fontSize="16px">
                        No {isBreedable ? `breedable` : `hybrid`} animals
                     </StyledText>
                  ) : (
                     <Swiper
                        slidesPerView={
                           document.body.getBoundingClientRect().width / 220
                        }
                        spaceBetween={8}
                        pagination={{ clickable: true }}>
                        {animals.map((animal) => (
                           <SwiperSlide
                              style={{ width: "220px", display: "flex" }}
                              key={animal.tokenId}>
                              <SwiperCard
                                 animal={animal}
                                 eggType={animal.bloodline}
                                 group={animalGroup}
                                 onInfoClick={() =>
                                    isBreedable
                                       ? breedClick(animal)
                                       : !animal.listed
                                       ? list(animal)
                                       : null
                                 }
                              />
                           </SwiperSlide>
                        ))}
                     </Swiper>
                  )}
               </Route>
               <Route exact path={`${path}/history`}>
                  {animalData.map((animal) => (
                     <Card key={animal.id} />
                  ))}
               </Route>
            </RowLayout>
         </>
      );
   };

   const renderEggs = (): JSX.Element => {
      let eggData = [];
      // let eggGroup = {
      //    BASIC: 1,
      //    HYBRID: 1
      // };

      Object.values(allEggs).forEach((egg, index) => {
         const eggType = egg.basic ? "BASIC" : "HYBRID";
         if (egg.owner !== account) {
            return;
         }
         const createdDate = egg.created
            ? new Date(Number(egg.created)).getTime()
            : new Date().getTime();
         const now = new Date().getTime();
         const hatchTimeout = egg.basic ? 0 : getMilliseconds(eggTimeout);
         const elapsedTime = now - createdDate;
         const timeRemaining = hatchTimeout - elapsedTime;
         const timeRemainingDaysHours = getDaysHours(timeRemaining);
         const barwidth = [100 * (elapsedTime / hatchTimeout), "%"].join("");

         //  if (timeRemaining <= 0 && eggData.find(a => a.basic === egg.basic && a.timeRemaining <= 0)) {
         //     eggGroup[eggType] = eggGroup[eggType] + 1
         //  } else {
         if (!egg.burned) {
            eggData.push({
               id: index,
               ...egg,
               name: eggType,
               timeRemaining: !egg.basic
                  ? elapsedTime < hatchTimeout
                     ? timeRemaining
                     : 0
                  : 0,
               CTAOverride: !egg.basic
                  ? elapsedTime < hatchTimeout
                     ? { barwidth, timeRemainingDaysHours }
                     : null
                  : null,
            });
         }
         //  }
      });
      empty = eggData.length === 0 && Object.keys(eggData).length !== 0;
      eggData = sortData(eggData, "hybrid");

      return (
         <RowLayout>
            <Route exact path={`${path}`}>
               {eggData.length === 0 ? (
                  <StyledText textAlign="center" fontSize="16px">
                     No eggs
                  </StyledText>
               ) : (
                  <Swiper
                     slidesPerView={
                        document.body.getBoundingClientRect().width / 180
                     }
                     spaceBetween={8}
                     pagination={{ clickable: true }}>
                     {eggData.map((egg) => (
                        <SwiperSlide
                           style={{
                              padding: "3px",
                              width: "180",
                              display: "flex",
                           }}
                           key={egg.tokenId}>
                           {/* <CardWrapper> */}
                           <EggCard egg={egg} hatchEgg={hatchEgg} />
                        </SwiperSlide>
                     ))}
                  </Swiper>
               )}
            </Route>
            <Route exact path={`${path}/history`}>
               {eggData.map((egg) => (
                  <Card key={egg.id} />
               ))}
            </Route>
         </RowLayout>
      );
   };

   const sortData = (data: Array<any>, byType: string) => {
      return data.sort((a, b) => {
         if (a.timeRemaining === b.timeRemaining) {
            if (a[byType]) {
               if (b[byType]) return 0;
               return -1;
            }
            if (b[byType]) return 1;
            return 0;
         }
         return a.timeRemaining - b.timeRemaining;
      });
   };

   return (
      <div>
         {eggType !== "" && (
            <VideoPlayer
               videoPath={
                  eggType === "basic"
                     ? "hatch_mobile_basic.mp4"
                     : "hatch_mobile_hybrid.mp4"
               }
            />
         )}
         {isOpen ? (
            <NewAnimalCard animal={hatched} isOpen={setOpen} />
         ) : (
            <>
               {eggType === "" && renderEggs()}
               {eggType === "" && renderAnimals(true)}
               {eggType === "" && renderAnimals(false)}
            </>
         )}
      </div>
   );
};

export default MyZooAccount;<|MERGE_RESOLUTION|>--- conflicted
+++ resolved
@@ -2,192 +2,60 @@
 import { Route, useRouteMatch } from "react-router-dom";
 import { AppState } from "state";
 import { useDispatch, useSelector } from "react-redux";
+import Moralis from "moralis";
 import { useWeb3React } from "@web3-react/core";
 import styled from "styled-components";
 import { Swiper, SwiperSlide } from "swiper/react";
-import { Modal, useModal } from "components/Modal";
-import {
-   Text,
-   useMatchBreakpoints,
-   Card as Existing,
-   EggCard,
-   VideoPlayer,
-   Flex,
-} from "components";
 import "swiper/swiper.min.css";
 import "swiper/components/pagination/pagination.min.css";
+
+import { Text, Card as Existing, EggCard, VideoPlayer } from "components";
 import { getMilliseconds, getDaysHours } from "util/timeHelpers";
 import { breedTimeouts, eggTimeout } from "constants/constants";
-import { Animal, Egg } from "entities/zooentities";
-import { addAnimal, addEgg, burnEgg } from "state/actions";
-import BorderButton from "components/Button/BorderButton";
+// import { Animal } from "entities/zooentities";
+// import { addAnimal, burnEgg } from "state/actions";
+// import { animalMapping } from "util/animalMapping";
 import NewAnimalCard from "components/NewAnimal/NewAnimalCard";
-import { useHistory } from "react-router-dom";
 import { RarityColor } from "enums/rarity-color";
-<<<<<<< HEAD
 import { AnimalCard } from "components/AnimalCard";
 import useWeb3 from "hooks/useWeb3";
 import {
   getZooKeeper,
 } from "util/contractHelpers";
 
-=======
-import SwiperCard from "components/Card/SwipeCard";
-import Moralis from "moralis";
-import { getZooKeeper } from "util/contractHelpers";
-import useWeb3 from "hooks/useWeb3";
-
-// install Swiper modules
-// SwiperCore.use([Pagination]);
->>>>>>> c8db0e7a
 
 const StyledText = styled(Text)`
-   color: ${({ theme }) => theme.colors.text};
+  color: ${({ theme }) => theme.colors.text};
 `;
 
-const IconCont = styled.div`
-   display: flex;
-   justify-content: center;
-   margin-top: 20px;
-   & svg {
-      color: ${({ theme }) => theme.colors.primary};
-      animation: spin 2s ease infinite;
-   }
-
-   @keyframes spin {
-      0% {
-         transform: rotate(0deg);
-      }
-      100% {
-         transform: rotate(360deg);
-      }
-   }
+const RowTitle = styled.div`
+  color: ${({ theme }) => theme.colors.text};
+  font-size: 20px;
+  margin-t: 15px;
+  margin-bottom: 15px;
+  margin-left: 10px;
+  font-weight: 600;
 `;
-const ImageContainer = styled.div`
-   img {
-      width: 100%;
-      height: 100%;
-      min-height: 300px;
-      overflow: hidden;
-   }
+
+const RowLayout = styled.div`
+  display: flex;
+  justify-content: center;
+  flex-wrap: wrap;
+  & > * {
+    // min-width: calc(100vw - 20px);
+    // max-width: 31.5%;
+    width: 100%;
+    margin: 8px;
+    margin-bottom: 32px;
+  }
 `;
 
-const InfoBlock = styled.div`
-   padding: 4px;
-   text-align: center;
-   position: absolute;
-   left: 0;
-   bottom: 0;
-   width: 100%;
-   background-color: ${({ theme }) => theme.colors.background};
-   z-index: 999999;
-   // border-radius: 0px 0px 8px 8px;
+const Card = styled(Existing)<{ selected?: boolean; timedOut?: boolean }>`
+  border: ${({ selected }) => (selected ? "2px solid white" : null)};
+  opacity: ${({ timedOut }) => (timedOut ? "0.6" : null)};
 `;
 
-const TextWrapper = styled.div`
-   text-shadow: 0px 2px rgba(0, 0, 0, 0.2);
-   font-size: 14px;
-   color: ${({ theme }) => theme.colors.text};
-   font-weight: 550;
-   line-height: 1.5;
-   letter-spacing: 3px;
-   text-transform: uppercase;
-`;
-
-const BreedWrapper = styled.div<{ cols?: number }>`
-   text-shadow: 0px 2px rgba(0, 0, 0, 0.2);
-   font-size: 18px;
-   color: ${({ theme }) => theme.colors.text};
-   font-weight: 550;
-   line-height: 1.5;
-   letter-spacing: 3px;
-   text-transform: uppercase;
-`;
-
-const RowTitle = styled.div`
-   color: ${({ theme }) => theme.colors.text};
-   font-size: 20px;
-   margin-t: 15px;
-   margin-bottom: 15px;
-   margin-left: 10px;
-   font-weight: 600;
-`;
-
-const RowLayout = styled.div`
-   display: flex;
-   justify-content: center;
-   flex-wrap: wrap;
-
-   & > * {
-      // min-width: calc(100vw - 20px);
-      // max-width: 31.5%;
-      width: 100%;
-      margin: 8px;
-      margin-bottom: 32px;
-   }
-`;
-
-const Card = styled(Existing)<{ selected?: boolean; timedOut?: boolean }>`
-   border: ${({ selected }) => (selected ? "2px solid white" : null)};
-   opacity: ${({ timedOut }) => (timedOut ? "0.6" : null)};
-`;
-
-const CardWrapper = styled.div`
-   ${Card} {
-      border-radius: 8px;
-   }
-`;
-//  #a7565e;
-const TimeoutWrapper = styled.div<{ barwidth?: string }>`
-   position: absolute;
-   bottom: 0;
-   left: 0;
-   right: 0;
-   line-height: 1.8;
-   // background: white;
-   text-align: center;
-   color: ${({ theme }) => theme.colors.text};
-   padding: 4px;
-   text-align: center;
-   width: 100%;
-   background-color: #a7565e;
-   z-index: 999999;
-   ::before {
-      content: "";
-      display: block;
-      position: absolute;
-      z-index: 1;
-      top: 0;
-      left: 0;
-      height: 100%;
-      width: ${({ barwidth }) => barwidth};
-      background: grey;
-   }
-`;
-
-const BidPriceInput = styled.input.attrs({
-   type: "number",
-   min: 1,
-})`
-   width: 100%;
-   line-height: 1.5rem;
-   margin-left: 15px;
-`;
-
-const TimeoutDisplay = styled.span`
-   position: relative;
-   z-index: 2;
-   display: flex;
-`;
-
-const SwiperContainer = styled.div`
-   * {
-      background: ${({ theme }) => theme.colors.background};
-   }
-`;
-
 const MyZooAccount: React.FC = () => {
-<<<<<<< HEAD
   const { account, chainId } = useWeb3React();
   const { path } = useRouteMatch();
   const dispatch = useDispatch();
@@ -220,126 +88,19 @@
     console.log(zooKeeper)
       try {
         // const token = await zooKeeper.methods.tokens(parseInt(egg.tokenId)).call()
-        const hatching = await zooKeeper.methods
-        .hatchEgg(1, parseInt(egg.tokenId))
-=======
-   let empty;
-   const { account, chainId } = useWeb3React();
-   const { path } = useRouteMatch();
-   const web3 = useWeb3();
-   const dispatch = useDispatch();
-   const { isXl, isXs } = useMatchBreakpoints();
-   const chainIdSet = chainId === undefined ? "1" : String(chainId);
-   const [eggType, setEggType] = useState("");
-   const [isOpen, setOpen] = useState(false);
-   const history = useHistory();
-   const [showBoth, setShowBoth] = useState(false);
-   const videoTimeout = [];
-   const bid = React.useRef(100);
-   const [hatched, setHatched] = useState({
-      tokenId: "",
-      name: "",
-      description: "",
-      yield: "",
-      boost: "",
-      rarity: "",
-      dob: "",
-      imageUrl: "",
-      listed: false,
-   });
-   const zooKeeper = getZooKeeper(web3, chainId);
-
-   const handleRedirect = () => {
-      history.push("/feed");
-   };
-
-   const allAnimals = useSelector<AppState, AppState["zoo"]["animals"]>(
-      (state) => state.zoo.animals
-   );
-   const allEggs = useSelector<AppState, AppState["zoo"]["eggs"]>(
-      (state) => state.zoo.eggs
-   );
-
-   interface Props {
-      onDismiss?: () => void;
-      breed: any;
-   }
-
-   let array = [];
-   let sellAnimal: Animal = {
-      tokenId: "",
-      name: "",
-      description: "",
-      boost: "",
-      yield: "",
-      rarity: "",
-      imageUrl: "",
-      dob: "",
-      listed: false,
-   };
-
-   const hatchEgg = async (egg) => {
-      try {
-         // const allEvents = await zooKeeper.getPastEvents("Hatch", {
-         //    fromBlock: 0,
-         //    toBlock: "latest",
-         //    filter: {
-         //       from: account,
-         //    },
-         // });
-         // console.log("EVENTS", allEvents);
-         zooKeeper.methods
-            .hatchEgg(1, egg.tokenId)
->>>>>>> c8db0e7a
-            .send({ from: account })
-            .then(async () => {
-               zooKeeper
-                  .getPastEvents("Hatch", {
-                     fromBlock: 0,
-                     toBlock: "latest",
-                     filter: {
-                        from: account,
-                     },
-                  })
-<<<<<<< HEAD
-                  .then(async (events) => {
-                     const latest = events[events.length - 1];
-                     const newTknId = latest.returnValues.tokenID;
-                     const token = await zooKeeper.methods.tokens(newTknId).call()
-                     setShowBoth(true);
-                     setEggType(egg.basic ? "basic" : "hybrid");
-                     const newAnimal: Animal = {
-                        tokenId: String(newTknId),
-                        animalId: token.kind,
-                        name: token.name,
-                        description: "",
-                        yield: token.rarity.yield,
-                        boost: token.rarity.boost,
-                        rarity: token.rarity.name,
-                        dob: token.birthdate,
-                        imageUrl: token.data.tokenURI,
-                        startBid: "0",
-                        currentBid: "0",
-                        buyNow: "0",
-                        listed: false,
-                        bloodline: token.kind ==="1"? "pure" : "hybrid",
-                        owner: account,
-                        CTAOverride: { barwidth: null, timeRemainingDaysHours: null },
-                        timeRemaining: 0,
-                        breedCount: 0,
-                        lastBred: "",
-                      };
-                      setHatched(newAnimal);
-                     
-                    //  dispatch(burnEgg(egg));
-                     // dispatch(addAnimal(newAnimal));
-                     startAnimationTimer();
-                  });
-                })
+        const hatching = await zooKeeper.methods.hatchEgg(1, parseInt(egg.tokenId)).send({ from: account })
+        .then((res) => {
+           console.log(res)
+           setShowBoth(true);
+           setEggType(egg.basic ? "basic" : "hybrid");
+         })
       } catch (error) {
         console.log(error)
       }
 
+    let randIdx: number;
+
+    console.log(egg)
 
     // REPLACE WITH HATCH FUNCTION FROM CONTRACT
     // if (egg.basic) {
@@ -423,7 +184,7 @@
     // dispatch(burnEgg(egg));
     // dispatch(addAnimal(newAnimal));
     // ---------------------------------------------
-    // startAnimationTimer();
+    startAnimationTimer();
   };
 
   const startAnimationTimer = useCallback(() => {
@@ -466,133 +227,11 @@
     Object.values(allAnimals).forEach((animal, index) => {
       if (animal.owner.toLowerCase() !== account.toLowerCase()) {
         return;
-=======
-                  .then((events) => {
-                     const latest = events[events.length - 1];
-                     const newTknId = latest.returnValues.tokenID;
-                     setShowBoth(true);
-                     setEggType(egg.basic ? "basic" : "hybrid");
-                     dispatch(burnEgg(egg));
-                     // dispatch(addAnimal(newAnimal));
-                     startAnimationTimer();
-                  });
-            });
-      } catch (e) {
-         console.error("ISSUE WITH HATCHING THE EGG \n", e);
->>>>>>> c8db0e7a
-      }
-   };
-
-   const startAnimationTimer = useCallback(() => {
-      videoTimeout.push(setTimeout(() => setOpen(true), 5450));
-      videoTimeout.push(setTimeout(() => setEggType(""), 7000));
-   }, []);
-
-   const closeAnimation = useCallback(async (e) => {
-      setEggType("");
-      videoTimeout.forEach((i) => {
-         clearTimeout(i);
-      });
-   }, []);
-
-   useEffect(() => {
-      document.addEventListener("keydown", closeAnimation, false);
-      return () => {
-         document.removeEventListener("keydown", closeAnimation, false);
-      };
-   }, []);
-
-   const breed = async (onDismiss) => {
-      const an1 = parseInt(array[0].tokenId);
-      const an2 = parseInt(array[1].tokenId);
-      const anOb = Moralis.Object.extend("FinalAnimals");
-      const anQ1 = new Moralis.Query(anOb);
-      const anQ2 = new Moralis.Query(anOb);
-      anQ1.equalTo("AnimalID", an1);
-      anQ2.equalTo("AnimalID", an2);
-      const res1 = await anQ1.find();
-      const res2 = await anQ2.find();
-      const aniM1 = res1[0];
-      const aniM2 = res2[0];
-      const mArray = [aniM1, aniM2];
-
-      // lastBred TimeRemaining BreedCount
-      mArray.forEach((animal) => {
-         const count = animal.get("BreedCount");
-         animal.set("BreedCount", count + 1 || 1);
-         animal.breedCount = animal.breedCount + 1 || 1;
-         const now = new Date().getTime();
-         const time = new Date().getTime();
-         animal.set("lastBred", time.toString());
-         const breedTimeoutKey = animal.breedCount > 5 ? 5 : animal.breedCount;
-         const breedTimeout = getMilliseconds(breedTimeouts[breedTimeoutKey]);
-         const elapsedTime = now - animal.lastBred;
-
-         if (elapsedTime < breedTimeout) {
-            const timeRemaining = breedTimeout - elapsedTime;
-            const timeRemainingDaysHours = getDaysHours(timeRemaining);
-            const barwidth = [100 * (elapsedTime / breedTimeout), "%"].join("");
-
-            animal.set("TimeRemaining", timeRemaining);
-            animal.set("CTAOverride", { barwidth, timeRemainingDaysHours });
-         } else {
-            animal.set("TimeRemaining", 0);
-            animal.set("CTAOverride", {
-               barwidth: null,
-               timeRemainingDaysHours: null,
-            });
-         }
-         animal.set("Selected", false);
-         animal.save();
-      });
-
-      //@dev Redux Logic to be Removed
-      const animal1: Animal = array[0];
-      const animal2: Animal = array[1];
-      array.forEach((animal) => {
-         animal.bred = true;
-         animal.breedCount = animal.breedCount + 1 || 1;
-         const now = new Date().getTime();
-         animal.lastBred = new Date().getTime();
-         const breedTimeoutKey = animal.breedCount > 5 ? 5 : animal.breedCount;
-         const breedTimeout = getMilliseconds(breedTimeouts[breedTimeoutKey]);
-         const elapsedTime = now - animal.lastBred;
-
-         if (elapsedTime < breedTimeout) {
-            const timeRemaining = breedTimeout - elapsedTime;
-            const timeRemainingDaysHours = getDaysHours(timeRemaining);
-            const barwidth = [100 * (elapsedTime / breedTimeout), "%"].join("");
-
-            animal.timeRemaining = timeRemaining;
-            animal.CTAOverride = { barwidth, timeRemainingDaysHours };
-         } else {
-            animal.timeRemaining = 0;
-            animal.CTAOverride = {
-               barwidth: null,
-               timeRemainingDaysHours: null,
-            };
-         }
-         animal.selected = false;
-      });
-
-      array = [];
-      // dispatch(addAnimal(animal1));
-      // dispatch(addAnimal(animal2));
-
-      const egg: Egg = {
-         owner: account,
-         tokenId: String(Math.floor(Math.random() * 100000000) + 1),
-         animalId: "3123",
-         parent1: "123",
-         parent2: "1231",
-         basic: false,
-         created: String(new Date().getTime()),
-         timeRemaining: 0,
-         CTAOverride: null,
-      };
-
+      }
+      const lastBred = animal.lastBred
+        ? new Date(Number(animal.lastBred)).getTime()
+        : new Date().getTime();
       const now = new Date().getTime();
-<<<<<<< HEAD
       const breedTimeoutKey =
         animal.breedCount > 5 ? 5 : animal.breedCount || 0;
       const breedTimeout = getMilliseconds(breedTimeouts[breedTimeoutKey]);
@@ -608,9 +247,7 @@
         )
       ) {
         animalGroup[animal.name] = animalGroup[animal.name] + 1 || 1;
-        console.log("in group", animal)
       } else {
-        console.log("animal", animal)
         animalData.push({
           id: index,
           ...animal,
@@ -636,7 +273,6 @@
       animalData.filter((item) => item.bloodline === hybrid),
       "bloodline"
     );
-
 
     return (
       <>
@@ -698,16 +334,15 @@
     Object.values(allEggs).forEach((egg, index) => {
       const eggType = egg.basic ? "BASIC" : "HYBRID";
       if ((egg.owner).toLowerCase() !== (account).toLowerCase()) {
+        console.log(account, egg)
         return;
       }
-=======
->>>>>>> c8db0e7a
       const createdDate = egg.created
-         ? new Date(Number(egg.created)).getTime()
-         : new Date().getTime();
-      const hatchTimeout = getMilliseconds(eggTimeout);
+        ? new Date(Number(egg.created)).getTime()
+        : new Date().getTime();
+      const now = new Date().getTime();
+      const hatchTimeout = egg.basic ? 0 : getMilliseconds(eggTimeout);
       const elapsedTime = now - createdDate;
-<<<<<<< HEAD
       const timeRemaining = hatchTimeout - elapsedTime;
       const timeRemainingDaysHours = getDaysHours(timeRemaining);
       const barwidth = [100 * (elapsedTime / hatchTimeout), "%"].join("");
@@ -731,467 +366,81 @@
               : null
             : null,
         });
-=======
-
-      if (elapsedTime < hatchTimeout) {
-         const timeRemaining = hatchTimeout - elapsedTime;
-         const timeRemainingDaysHours = getDaysHours(timeRemaining);
-         const barwidth = [100 * (elapsedTime / hatchTimeout), "%"].join("");
-
-         egg.timeRemaining = timeRemaining;
-         egg.CTAOverride = { barwidth, timeRemainingDaysHours };
-      } else {
-         egg.timeRemaining = 0;
->>>>>>> c8db0e7a
-      }
-
-      const mObject = Moralis.Object.extend("FinalEggs");
-      const mEgg = new mObject();
-      mEgg.set("EggID", parseInt(egg.tokenId));
-      mEgg.set("Parent1", parseInt(egg.parent1));
-      mEgg.set("MetaURI", "META URI");
-      mEgg.set("Parent2", parseInt(egg.parent2));
-      mEgg.set("Burned", false);
-      mEgg.set("AnimalTypeId", egg.animalId);
-      mEgg.set("TokenURI");
-      mEgg.set("Owner", account);
-      mEgg.set("BlockNumber");
-      mEgg.set("Type", "hybrid");
-      await mEgg.save();
-
-      // dispatch(addEgg(egg));
-      onEggCreated();
-
-      const TransOb = Moralis.Object.extend("Transactions");
-      const newTrans = new TransOb();
-
-      newTrans.set("From", account);
-      newTrans.set("Action", "Bred Animals");
-      newTrans.set("TokenID", parseInt(egg.tokenId));
-      newTrans.set("Parent1", aniM1.attributes.Name);
-      newTrans.set("Parent2", aniM2.attributes.Name);
-      newTrans.save();
-
-      // onDismiss();
-   };
-
-   const Confirmation: React.FC<Props> = ({
-      onDismiss = () => null,
-      breed,
-   }) => {
-      const animal1 = array[0];
-      const animal2 = array[1];
-      const cancel = () => {
-         animal1.selected = false;
-         animal2.selected = false;
-         dispatch(addAnimal(animal1));
-         dispatch(addAnimal(animal2));
-         onDismiss();
-      };
-      return (
-         <Modal title="Confirm Breed" onDismiss={onDismiss}>
-            <StyledText color="text">
-               {`Do you want to breed ${animal1.name} with ${animal2.name}?`}
+      }
+      //  }
+    });
+    eggData = sortData(eggData, "hybrid");
+
+    return (
+      <RowLayout>
+        <Route exact path={`${path}`}>
+          {eggData.length === 0 ? (
+            <StyledText textAlign="center" fontSize="16px">
+              No eggs
             </StyledText>
-            <Flex
-               style={{ marginTop: 15 }}
-               width="100%"
-               alignItems="center"
-               justifyContent="space-around">
-               <BorderButton scale="sm" onClick={() => breed(onDismiss)}>
-                  YES
-               </BorderButton>
-               <BorderButton scale="sm" onClick={cancel}>
-                  NO
-               </BorderButton>
-            </Flex>
-         </Modal>
-      );
-   };
-
-   const EggCreatedNotify: React.FC<any> = ({ onDismiss = () => null }) => {
-      return (
-         <Modal
-            title="Success"
-            style={{ width: "230px" }}
-            onDismiss={onDismiss}>
-            <StyledText color="text">
-               Hybrid egg created successfully
-            </StyledText>
-            <Flex style={{ marginTop: 15 }}>
-               <BorderButton scale="sm" onClick={() => onDismiss()}>
-                  OK
-               </BorderButton>
-            </Flex>
-         </Modal>
-      );
-   };
-
-   const [onConfirm] = useModal(
-      <Confirmation onDismiss={() => null} breed={breed} />
-   );
-
-   const [onEggCreated] = useModal(<EggCreatedNotify onDismiss={() => null} />);
-
-   const list = (animal) => {
-      const temp: Animal = { ...animal };
-      sellAnimal = temp;
-      onSell();
-   };
-
-   const sell = async (onDismiss) => {
-      const animal: Animal = sellAnimal;
-      const animalObject = Moralis.Object.extend("FinalAnimals");
-      const query = new Moralis.Query(animalObject);
-      query.equalTo("AnimalID", parseInt(animal.tokenId));
-      const results = await query.find();
-      const animalM = results[0];
-      animalM.set("Listed", true);
-      animalM.set("StartBid", String(bid.current));
-      animalM.set("CurrentBid", String(bid.current - 1));
-      animalM.set("BuyNow", String(bid.current + 100));
-      await animalM.save();
-      // animal.listed = true;
-      // dispatch(addAnimal(animal));
-      const TransOb = Moralis.Object.extend("Transactions");
-      const newTrans = new TransOb();
-
-      newTrans.set("From", account);
-      newTrans.set("Action", "Listed Animal");
-      newTrans.set("TokenID", parseInt(animal.tokenId));
-      newTrans.set("StartingBid", String(bid.current));
-      newTrans.set("AnimalName", animalM.attributes.Name);
-      newTrans.save();
-      bid.current = 100;
-
-      onDismiss();
-   };
-
-   const changed = () => (e) => {
-      bid.current = e.target.value;
-   };
-
-   const SellConfirm: React.FC<Props> = ({ onDismiss = () => null, breed }) => {
-      return (
-         <Modal title="Confirm Listing" onDismiss={onDismiss}>
-            <StyledText
-               style={{
-                  textAlign: "center",
-               }}>{`Do you want to list ${sellAnimal.name}?`}</StyledText>
-            <Flex
-               width="100%"
-               alignItems="center"
-               justifyContent="space-evenly"
-               flexDirection="row"
-               mt="16px">
-               <StyledText
-                  fontSize="20px"
-                  style={{ whiteSpace: "nowrap", marginTop: "5px" }}>
-                  BID PRICE
-               </StyledText>
-               <BidPriceInput type="number" />
-            </Flex>
-            <Flex
-               width="100%"
-               alignItems="center"
-               justifyContent="space-evenly"
-               flexDirection="row"
-               mt="16px">
-               <BorderButton scale="md" onClick={() => breed(onDismiss)}>
-                  Confirm
-               </BorderButton>
-               <BorderButton scale="md" onClick={() => onDismiss()}>
-                  Cancel
-               </BorderButton>
-            </Flex>
-         </Modal>
-      );
-   };
-
-   const [onSell] = useModal(
-      <SellConfirm onDismiss={() => null} breed={sell} />
-   );
-
-   const [timeStartOnPage, setTimeStartOnPage] = useState(new Date().getTime());
-   const [elapsedTimeOnPage, setElapsedTimeOnPage] = useState(
-      new Date().getTime() - timeStartOnPage
-   );
-
-   useEffect(() => {
-      const timeout = setTimeout(() => {
-         setElapsedTimeOnPage(elapsedTimeOnPage + 5000);
-      }, 5000);
-      return () => {
-         clearTimeout(timeout);
-      };
-   }, [elapsedTimeOnPage]);
-
-   const renderAnimals = (isBreedable: boolean): JSX.Element => {
-      let animalGroup = {};
-      const animalData = [];
-
-      const breedClick = (animal) => {
-         const selected = Object.values(allAnimals).filter(
-            (item) => item.selected
-         );
-         const toSet: Animal = { ...animal };
-         if (
-            animal.selected &&
-            selected.length === 1 &&
-            animalGroup[animal.name] > 1
-         ) {
-            const multipleAvailable = Object.values(allAnimals).filter(
-               (item) => item.name === animal.name && item.timeRemaining === 0
-            );
-            const temp = [
-               { ...multipleAvailable[0] },
-               { ...multipleAvailable[1] },
-            ];
-            array = temp;
-            onConfirm();
-         }
-         toSet.selected = animal.selected ? false : true;
-         if (!animal.selected && selected.length === 1) {
-            const temp = [{ ...selected[0] }, { ...animal }];
-            array = temp;
-            onConfirm();
-         }
-         dispatch(addAnimal(toSet));
-      };
-
-      Object.values(allAnimals).forEach((animal, index) => {
-         if (animal.owner !== account) {
-            return;
-         }
-         const lastBred = animal.lastBred
-            ? new Date(Number(animal.lastBred)).getTime()
-            : new Date().getTime();
-         const now = new Date().getTime();
-         const breedTimeoutKey =
-            animal.breedCount > 5 ? 5 : animal.breedCount || 0;
-         const breedTimeout = getMilliseconds(breedTimeouts[breedTimeoutKey]);
-         const elapsedTime = now - lastBred;
-         const timeRemaining = breedTimeout - elapsedTime;
-         const timeRemainingDaysHours = getDaysHours(timeRemaining);
-         const barwidth = [100 * (elapsedTime / breedTimeout), "%"].join("");
-
-         if (
-            timeRemaining <= 0 &&
-            animalData.find(
-               (a) => a.name === animal.name && a.timeRemaining <= 0
-            )
-         ) {
-            animalGroup[animal.name] = animalGroup[animal.name] + 1 || 1;
-         } else {
-            animalData.push({
-               id: index,
-               ...animal,
-               name: animal.name.replace(/\u0000/g, ""),
-               timeRemaining:
-                  animal.bloodline === "pure"
-                     ? elapsedTime < breedTimeout
-                        ? timeRemaining
-                        : 0
-                     : 0,
-               CTAOverride:
-                  animal.bloodline === "pure"
-                     ? elapsedTime < breedTimeout
-                        ? { barwidth, timeRemainingDaysHours }
-                        : null
-                     : null,
-               rarityColor: RarityColor[animal.rarity.toLowerCase()] || "white",
-            });
-         }
-      });
-
-      empty = animalData.length === 0 && Object.keys(animalData).length !== 0;
-
-      let animals = animalData.filter((item) => item.bloodline === "pure");
-      if (!isBreedable) {
-         animals = animalData.filter((item) => item.bloodline === "hybrid");
-      }
-      animals = sortData(animals, "bloodline");
-
-      return (
-         <>
-            {isBreedable ? (
-               <RowTitle>
-                  {animals.length}{" "}
-                  {animals.length != 1
-                     ? "Breedable Animals"
-                     : "Breedable Animal"}
-               </RowTitle>
-            ) : (
-               <RowTitle>
-                  {animals.length}{" "}
-                  {animals.length != 1 ? "Hybrid Animals" : "Hybrid Animal"}
-               </RowTitle>
-            )}
-            <RowLayout>
-               <Route exact path={`${path}`}>
-                  {animals.length === 0 ? (
-                     <StyledText textAlign="center" fontSize="16px">
-                        No {isBreedable ? `breedable` : `hybrid`} animals
-                     </StyledText>
-                  ) : (
-                     <Swiper
-                        slidesPerView={
-                           document.body.getBoundingClientRect().width / 220
-                        }
-                        spaceBetween={8}
-                        pagination={{ clickable: true }}>
-                        {animals.map((animal) => (
-                           <SwiperSlide
-                              style={{ width: "220px", display: "flex" }}
-                              key={animal.tokenId}>
-                              <SwiperCard
-                                 animal={animal}
-                                 eggType={animal.bloodline}
-                                 group={animalGroup}
-                                 onInfoClick={() =>
-                                    isBreedable
-                                       ? breedClick(animal)
-                                       : !animal.listed
-                                       ? list(animal)
-                                       : null
-                                 }
-                              />
-                           </SwiperSlide>
-                        ))}
-                     </Swiper>
-                  )}
-               </Route>
-               <Route exact path={`${path}/history`}>
-                  {animalData.map((animal) => (
-                     <Card key={animal.id} />
-                  ))}
-               </Route>
-            </RowLayout>
-         </>
-      );
-   };
-
-   const renderEggs = (): JSX.Element => {
-      let eggData = [];
-      // let eggGroup = {
-      //    BASIC: 1,
-      //    HYBRID: 1
-      // };
-
-      Object.values(allEggs).forEach((egg, index) => {
-         const eggType = egg.basic ? "BASIC" : "HYBRID";
-         if (egg.owner !== account) {
-            return;
-         }
-         const createdDate = egg.created
-            ? new Date(Number(egg.created)).getTime()
-            : new Date().getTime();
-         const now = new Date().getTime();
-         const hatchTimeout = egg.basic ? 0 : getMilliseconds(eggTimeout);
-         const elapsedTime = now - createdDate;
-         const timeRemaining = hatchTimeout - elapsedTime;
-         const timeRemainingDaysHours = getDaysHours(timeRemaining);
-         const barwidth = [100 * (elapsedTime / hatchTimeout), "%"].join("");
-
-         //  if (timeRemaining <= 0 && eggData.find(a => a.basic === egg.basic && a.timeRemaining <= 0)) {
-         //     eggGroup[eggType] = eggGroup[eggType] + 1
-         //  } else {
-         if (!egg.burned) {
-            eggData.push({
-               id: index,
-               ...egg,
-               name: eggType,
-               timeRemaining: !egg.basic
-                  ? elapsedTime < hatchTimeout
-                     ? timeRemaining
-                     : 0
-                  : 0,
-               CTAOverride: !egg.basic
-                  ? elapsedTime < hatchTimeout
-                     ? { barwidth, timeRemainingDaysHours }
-                     : null
-                  : null,
-            });
-         }
-         //  }
-      });
-      empty = eggData.length === 0 && Object.keys(eggData).length !== 0;
-      eggData = sortData(eggData, "hybrid");
-
-      return (
-         <RowLayout>
-            <Route exact path={`${path}`}>
-               {eggData.length === 0 ? (
-                  <StyledText textAlign="center" fontSize="16px">
-                     No eggs
-                  </StyledText>
-               ) : (
-                  <Swiper
-                     slidesPerView={
-                        document.body.getBoundingClientRect().width / 180
-                     }
-                     spaceBetween={8}
-                     pagination={{ clickable: true }}>
-                     {eggData.map((egg) => (
-                        <SwiperSlide
-                           style={{
-                              padding: "3px",
-                              width: "180",
-                              display: "flex",
-                           }}
-                           key={egg.tokenId}>
-                           {/* <CardWrapper> */}
-                           <EggCard egg={egg} hatchEgg={hatchEgg} />
-                        </SwiperSlide>
-                     ))}
-                  </Swiper>
-               )}
-            </Route>
-            <Route exact path={`${path}/history`}>
-               {eggData.map((egg) => (
-                  <Card key={egg.id} />
-               ))}
-            </Route>
-         </RowLayout>
-      );
-   };
-
-   const sortData = (data: Array<any>, byType: string) => {
-      return data.sort((a, b) => {
-         if (a.timeRemaining === b.timeRemaining) {
-            if (a[byType]) {
-               if (b[byType]) return 0;
-               return -1;
-            }
-            if (b[byType]) return 1;
-            return 0;
-         }
-         return a.timeRemaining - b.timeRemaining;
-      });
-   };
-
-   return (
-      <div>
-         {eggType !== "" && (
-            <VideoPlayer
-               videoPath={
-                  eggType === "basic"
-                     ? "hatch_mobile_basic.mp4"
-                     : "hatch_mobile_hybrid.mp4"
-               }
-            />
-         )}
-         {isOpen ? (
-            <NewAnimalCard animal={hatched} isOpen={setOpen} />
-         ) : (
-            <>
-               {eggType === "" && renderEggs()}
-               {eggType === "" && renderAnimals(true)}
-               {eggType === "" && renderAnimals(false)}
-            </>
-         )}
-      </div>
-   );
+          ) : (
+            <Swiper
+              slidesPerView={document.body.getBoundingClientRect().width / 180}
+              spaceBetween={8}
+              pagination={{ clickable: true }}
+            >
+              {eggData.map((egg) => (
+                <SwiperSlide
+                  style={{ padding: "3px", width: "180", display: "flex" }}
+                  key={egg.tokenId}
+                >
+                  {/* <CardWrapper> */}
+                  <EggCard egg={egg} hatchEgg={hatchEgg} />
+                </SwiperSlide>
+              ))}
+            </Swiper>
+          )}
+        </Route>
+        <Route exact path={`${path}/history`}>
+          {eggData.map((egg) => (
+            <Card key={egg.id} />
+          ))}
+        </Route>
+      </RowLayout>
+    );
+  };
+
+  const sortData = (data: Array<any>, byType: string) => {
+    return data.sort((a, b) => {
+      if (a.timeRemaining === b.timeRemaining) {
+        if (a[byType]) {
+          if (b[byType]) return 0;
+          return -1;
+        }
+        if (b[byType]) return 1;
+        return 0;
+      }
+      return a.timeRemaining - b.timeRemaining;
+    });
+  };
+
+  return (
+    <div>
+      {eggType !== "" && (
+        <VideoPlayer
+          videoPath={
+            eggType === "basic"
+              ? "hatch_mobile_basic.mp4"
+              : "hatch_mobile_hybrid.mp4"
+          }
+        />
+      )}
+      {isOpen ? (
+        <NewAnimalCard animal={hatched} isOpen={setOpen} />
+      ) : (
+        <>
+          {eggType === "" && renderEggs()}
+          {eggType === "" && renderAnimals("pure")}
+          {eggType === "" && renderAnimals("hybrid")}
+        </>
+      )}
+    </div>
+  );
 };
 
 export default MyZooAccount;