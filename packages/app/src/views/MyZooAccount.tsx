import React, { useState, useEffect } from "react";
import { Route, useRouteMatch } from "react-router-dom";
import { AppState } from "state";
import { useDispatch, useSelector } from "react-redux";
import { useWeb3React } from "@web3-react/core";
import styled from "styled-components";
import { Swiper, SwiperSlide } from "swiper/react";
import { Modal, useModal } from "components/Modal";
import Page from "components/layout/Page";
import {
  Text,
  useMatchBreakpoints,
  Card as Existing,
  CardBody,
  EggCard,
  VideoPlayer,
  Flex,
} from "components";
import "swiper/swiper.min.css";
import "swiper/components/pagination/pagination.min.css";
import { getMilliseconds, getDaysHours } from "util/timeHelpers";
import { breedTimeouts, eggTimeout } from "constants/constants";
import { Animal, Egg } from "entities/zooentities";
import { addAnimal, addEgg, burnEgg } from "state/actions";
import BorderButton from "components/Button/BorderButton";
import { animalMapping } from "util/animalMapping";
import NewAnimalCard from "components/NewAnimal/NewAnimalCard";
import { FaShoppingCart } from "react-icons/fa";
import StickyBottomMenu from "components/Button/StickyBottomMenu"
import { useHistory } from 'react-router-dom'
import { RarityColor } from "enums/rarity-color";

// install Swiper modules
// SwiperCore.use([Pagination]);

const IconCont = styled.div`
   display: flex;
   justify-content: center;
   margin-top: 20px;
   & svg {
      color: ${({ theme }) => theme.colors.primary};
      animation: spin 2s ease infinite;
   }

   @keyframes spin {
      0% {
         transform: rotate(0deg);
      }
      100% {
         transform: rotate(360deg);
      }
   }
`;
const ImageContainer = styled.div`
   img {
      width: 100%;
      height: 100%;
      minheight: 300px;
      overflow: hidden;
   }
`;

const InfoBlock = styled.div`
  padding: 4px;
  text-align: center;
  position: absolute;
  left: 0;
  bottom: 0;
  width: 100%;
  background-color: ${({ theme }) => theme.colors.background};
  z-index: 999999;
  // border-radius: 0px 0px 8px 8px;
`;

const TextWrapper = styled.div`
  text-shadow: 0px 2px rgba(0, 0, 0, 0.2);
  font-size: 14px;
  color: ${({ theme }) => theme.colors.text};
  font-weight: 550;
  line-height: 1.5;
  letter-spacing: 3px;
  text-transform: uppercase;
`;

const BreedWrapper = styled.div<{ cols?: number }>`
  text-shadow: 0px 2px rgba(0, 0, 0, 0.2);
  font-size: 18px;
  color: ${({ theme }) => theme.colors.text};
  font-weight: 550;
  line-height: 1.5;
  letter-spacing: 3px;
  text-transform: uppercase;
`;

const RowTitle = styled.div`
  color: ${({ theme }) => theme.colors.text};
  font-size: 20px;
  margin-t: 15px;
  margin-bottom: 15px;
  margin-left: 10px;
  font-weight: 600;
`;

const RowLayout = styled.div`
  display: flex;
  justify-content: center;
  flex-wrap: wrap;

  & > * {
    min-width: calc(100vw - 20px);
    max-width: 31.5%;
    width: 100%;
    margin: 0 8px;
    margin-bottom: 32px;
  }
`;

const Card = styled(Existing)<{ selected?: boolean; timedOut?: boolean }>`
  border: ${({ selected }) => (selected ? "2px solid white" : null)};
  opacity: ${({ timedOut }) => (timedOut ? "0.6" : null)};
`;

const CardWrapper = styled.div`
  ${Card} {
    border-radius: 8px;
  }
`;
//  #a7565e;
const TimeoutWrapper = styled.div<{ barwidth?: string }>`
  position: absolute;
  bottom: 0;
  left: 0;
  right: 0;
  line-height: 1.8;
  // background: white;
  text-align: center;
  color: ${({ theme }) => theme.colors.text};
  padding: 4px;
  text-align: center;
  width: 100%;
  background-color: ${({ theme }) => theme.colors.background};
  z-index: 999999;
  ::before {
    content: "";
    display: block;
    position: absolute;
    z-index: 1;
    top: 0;
    left: 0;
    height: 100%;
    width: ${({ barwidth }) => barwidth};
    background: grey;
  }
`;
const TimeoutDisplay = styled.span`
  position: relative;
  z-index: 2;
`;

const MyZooAccount: React.FC = () => {
  let empty;
  const { account } = useWeb3React();
  const { path } = useRouteMatch();
  const { chainId } = useWeb3React();
  const dispatch = useDispatch();
  const { isXl, isXs } = useMatchBreakpoints();
  const chainIdSet = chainId === undefined ? "1" : String(chainId);
  const [eggType, setEggType] = useState("");
  const [isOpen, setOpen] = useState(false);
  const history = useHistory()
  const [showBoth, setShowBoth] = useState(false);
  const [hatched, setHatched] = useState({
    tokenId: "",
    name: "",
    description: "",
    yield: "",
    boost: "",
    rarity: "",
    dob: "",
    imageUrl: "",
    listed: false,
  });
  const handleRedirect = () => {
     history.push('/feed')
  }

  const allAnimals = useSelector<AppState, AppState["zoo"]["animals"]>(
    (state) => state.zoo.animals
  );
  const allEggs = useSelector<AppState, AppState["zoo"]["eggs"]>(
    (state) => state.zoo.eggs
  );

  interface Props {
    onDismiss?: () => void;
    breed: any;
  }

  let array = [];
  let sellAnimal: Animal = {
    tokenId: "",
    name: "",
    description: "",
    boost: "",
    yield: "",
    rarity: "",
    imageUrl: "",
    dob: "",
    listed: false,
  };

  const hatchEgg = (egg) => {
   setShowBoth(true);
    setEggType(egg.basic ? "basic" : "hybrid");

    let randIdx: number;

    // REPLACE WITH HATCH FUNCTION FROM CONTRACT
    if (egg.basic) {
      randIdx = Math.floor(Math.random() * (5 - 1) + 1);
    } else {
      randIdx = Math.floor(Math.random() * (13 - 10) + 10);
    }
    // console.log(randIdx);
    const aFromMap = animalMapping[randIdx];
    // console.log(aFromMap, randIdx);
    const newAnimal: Animal = {
      tokenId: Math.floor(Math.random() * (999999 - 0) + 0).toString(),
      animalId: aFromMap.animalId,
      name: aFromMap.name,
      description: aFromMap.description,
      yield: aFromMap.yield,
      boost: aFromMap.boost,
      rarity: aFromMap.rarity,
      dob: aFromMap.dob,
      imageUrl: aFromMap.imageUrl,
      startBid: aFromMap.startBid,
      currentBid: aFromMap.currentBid,
      buyNow: aFromMap.buyNow,
      listed: aFromMap.listed,
      bloodline: aFromMap.bloodline,
      owner: account,
      CTAOverride: { barwidth: null, timeRemainingDaysHours: null },
      timeRemaining: 0,
      breedCount: 0,
      lastBred: "",
    };
    setHatched(newAnimal);
    
    dispatch(burnEgg(egg));
    dispatch(addAnimal(newAnimal));
    // ---------------------------------------------
    setTimeout(() => setOpen(true), 5450)
    setTimeout(() => setEggType(""), 7000)
  };


  const breed = (onDismiss) => {
    const animal1: Animal = array[0];
    const animal2: Animal = array[1];
    array.forEach((animal) => {
      animal.bred = true;
      animal.breedCount = animal.breedCount + 1 || 1;
      const now = new Date().getTime();
      animal.lastBred = new Date().getTime();
      const breedTimeoutKey = animal.breedCount > 5 ? 5 : animal.breedCount;
      const breedTimeout = getMilliseconds(breedTimeouts[breedTimeoutKey]);
      const elapsedTime = now - animal.lastBred;

      if (elapsedTime < breedTimeout) {
        const timeRemaining = breedTimeout - elapsedTime;
        const timeRemainingDaysHours = getDaysHours(timeRemaining);
        const barwidth = [100 * (elapsedTime / breedTimeout), "%"].join("");

        animal.timeRemaining = timeRemaining;
        animal.CTAOverride = { barwidth, timeRemainingDaysHours };
      } else {
        animal.timeRemaining = 0;
        animal.CTAOverride = {
          barwidth: null,
          timeRemainingDaysHours: null,
        };
      }
      animal.selected = false;
    });

    array = [];
    dispatch(addAnimal(animal1));
    dispatch(addAnimal(animal2));

    const egg: Egg = {
      owner: account,
      tokenId: String(Math.floor(Math.random() * 100000000) + 1),
      animalId: "3123",
      parent1: "123",
      parent2: "1231",
      basic: false,
      created: String(new Date().getTime()),
      timeRemaining: 0,
      CTAOverride: null,
    };
    if (!egg.basic) {
      const now = new Date().getTime();
      const createdDate = egg.created
        ? new Date(Number(egg.created)).getTime()
        : new Date().getTime();
      const hatchTimeout = getMilliseconds(eggTimeout);
      const elapsedTime = now - createdDate;

      if (elapsedTime < hatchTimeout) {
        const timeRemaining = hatchTimeout - elapsedTime;
        const timeRemainingDaysHours = getDaysHours(timeRemaining);
        const barwidth = [100 * (elapsedTime / hatchTimeout), "%"].join("");

        egg.timeRemaining = timeRemaining;
        egg.CTAOverride = { barwidth, timeRemainingDaysHours };
      } else {
        egg.timeRemaining = 0;
      }
    } else {
      egg.timeRemaining = 0;
    }
    dispatch(addEgg(egg));
    onEggCreated();
    // onDismiss();
  };

  const breedClick = (animal) => {
    const selected = Object.values(allAnimals).filter((item) => item.selected);
    const toSet: Animal = { ...animal };
    toSet.selected = animal.selected ? false : true;

    if (!animal.selected && selected.length === 1) {
      const temp = [{ ...selected[0] }, { ...animal }];
      array = temp;
      onConfirm();
    }

    dispatch(addAnimal(toSet));
  };

  const Confirmation: React.FC<Props> = ({ onDismiss = () => null, breed }) => {
    const animal1 = array[0];
    const animal2 = array[1];
    return (
      <Modal title="Confirm Breed" onDismiss={onDismiss}>
        <Text color="text">
          {`Do you want to breed ${animal1.name} with ${animal2.name}?`}
        </Text>
        <Flex
          style={{ marginTop: 15 }}
          width="100%"
          alignItems="center"
          justifyContent="space-around"
        >
          <BorderButton scale="sm" onClick={() => breed(onDismiss)}>
            YES
          </BorderButton>
          <BorderButton scale="sm" onClick={() => onDismiss()}>
            NO
          </BorderButton>
        </Flex>
      </Modal>
    );
  };

  const EggCreatedNotify: React.FC<any> = ({ onDismiss = () => null }) => {
    return (
      <Modal title="Success" style={{ width: "230px" }} onDismiss={onDismiss}>
        <Text color="text">Hybrid egg created successfully</Text>
        <Flex style={{ marginTop: 15 }}>
          <BorderButton scale="sm" onClick={() => onDismiss()}>
            OK
          </BorderButton>
        </Flex>
      </Modal>
    );
  };

  const [onConfirm] = useModal(
    <Confirmation onDismiss={() => null} breed={breed} />
  );

  const [onEggCreated] = useModal(<EggCreatedNotify onDismiss={() => null} />);

  const list = (animal) => {
    const temp: Animal = { ...animal };
    sellAnimal = temp;
    onSell();
  };

  const sell = (onDismiss) => {
    const animal: Animal = sellAnimal;
    animal.listed = true;
    dispatch(addAnimal(animal));
    onDismiss();
  };

  const SellConfirm: React.FC<Props> = ({ onDismiss = () => null, breed }) => {
    return (
      <Modal title="Confirm Listing" onDismiss={onDismiss}>
        <Text>{`Do you want to list ${sellAnimal.name}?`}</Text>
        <Flex
          width="100%"
          alignItems="center"
          justifyContent="space-evenly"
          flexDirection="row"
          mt="16px"
        >
          <BorderButton scale="md" onClick={() => breed(onDismiss)}>
            Confirm
          </BorderButton>
          <BorderButton scale="md" onClick={() => onDismiss()}>
            Cancel
          </BorderButton>
        </Flex>
      </Modal>
    );
  };

  const [onSell] = useModal(
    <SellConfirm onDismiss={() => null} breed={sell} />
  );

  const [timeStartOnPage, setTimeStartOnPage] = useState(new Date().getTime());
  const [elapsedTimeOnPage, setElapsedTimeOnPage] = useState(
    new Date().getTime() - timeStartOnPage
  );

  useEffect(() => {
   let mounted = true
   if (mounted) {
      setTimeout(function () {
         setElapsedTimeOnPage(elapsedTimeOnPage + 5000);
       }, 5000);
   }
   return () => {
      mounted = false
    }
  }, [elapsedTimeOnPage]);

   const renderAnimals = (hybrid): JSX.Element => {
      let animalGroup = {};
      const animalData = [];
      const now = new Date().getTime();

      Object.values(allAnimals).forEach((animal, index) => {
         if (animal.owner !== account) {
            return;
         }
         const lastBred = animal.lastBred
            ? new Date(Number(animal.lastBred)).getTime()
            : new Date().getTime();
            const now = new Date().getTime();
         const breedTimeoutKey =
            animal.breedCount > 5 ? 5 : animal.breedCount || 0;
         const breedTimeout = getMilliseconds(breedTimeouts[breedTimeoutKey]);
         const elapsedTime = now - lastBred;
         const timeRemaining = breedTimeout - elapsedTime;
         const timeRemainingDaysHours = getDaysHours(timeRemaining);
         const barwidth = [100 * (elapsedTime / breedTimeout), "%"].join("");

         if (timeRemaining <= 0 && animalData.find(a => a.animalId === animal.animalId && a.timeRemaining <= 0)) {
            animalGroup[animal.animalId] = animalGroup[animal.animalId] + 1 || 2
         } else {
            animalData.push({
               id: index,
               ...animal,
               name: animal.name.replace(/\u0000/g, ""),
               timeRemaining:
                  animal.bloodline === "pure"
                     ? elapsedTime < breedTimeout
                        ? timeRemaining
                        : 0
                     : 0,
               CTAOverride:
                  animal.bloodline === "pure"
                     ? elapsedTime < breedTimeout
                        ? { barwidth, timeRemainingDaysHours }
                        : null
                     : null,
               rarityColor: RarityColor[animal.rarity.toLowerCase()] || "white",
            });
         }
      });

      empty =
         animalData.length === 0 && Object.keys(animalData).length !== 0;

      let animals = animalData.filter(
         (item) => item.bloodline === hybrid
      );
      animals = sortData(animals, "bloodline");

      return (
         <>
         {hybrid === "pure" ? <RowTitle>{animals.length} {animals.length!=1 ? 'Breedable Animals' : 'Breedable Animal'}</RowTitle> : 
               <RowTitle>{animals.length} {animals.length!=1 ? 'Hybrid Animals' : 'Hybrid Animal'}</RowTitle>}
         <RowLayout>
            <Route exact path={`${path}`}>
               {animals.length === 0 ? (
                  <Text textAlign="center" fontSize="16px">
                     No {hybrid === "pure" ? `breedable` : `hybrid`} animals
                  </Text>
               ) : (
                  <Swiper slidesPerView={2.2} spaceBetween={10}>
                     {animals.map((animal) => (
<<<<<<< HEAD
                        <SwiperSlide key={animal.tokenId}>
=======
                        <SwiperSlide style={{padding: '3px'}}>
>>>>>>> 49bbafbd
                           <CardWrapper>
                              <Card
                                 style={{
                                    boxShadow: `0px 0px 6px 0px ${animal.rarityColor}`,
                                 }}
                                 key={animal.id}
                                 selected={animal.selected ? true : false}
                                 timedOut={
                                    animal.timeRemaining > 0 ? true : false
                                 }>
                                 <CardBody
                                    style={{
                                       backgroundImage: `url("${animal.imageUrl}")`,
                                       backgroundSize: "cover",
                                       backgroundPosition: "center",
                                       height: 250,
                                       width: "calc(100vw/2.2 - 13px)",
                                       padding: 10,
                                    }}>
                                    <TextWrapper
                                       style={{
                                          textShadow: "0px 2px 6px rgb(0, 0, 0)",
                                          fontSize: 18,
                                          letterSpacing: 0,
                                          position: "absolute",
                                          textTransform: "lowercase",
                                          right: 11,
                                          top: -2
                                       }}
                                    >
                                       {animal.timeRemaining === 0 ? animalGroup[animal.animalId] ? `x${animalGroup[animal.animalId]}` : '' : ''}
                                    </TextWrapper>
                                    <TextWrapper
                                       style={{
                                          textShadow:
                                             "0px 2px 6px rgb(0, 0, 0)",
                                          textAlign: "center",
                                          fontSize: 20,
                                          letterSpacing: 0,
                                       }}>
                                       {animal.name}
                                    </TextWrapper>
                                    {animal.timeRemaining > 0 ? (
                                       <TimeoutWrapper
                                          barwidth={
                                             animal.CTAOverride
                                                ? animal.CTAOverride.barwidth
                                                : 0
                                          }>
                                          <TimeoutDisplay>
                                             {`${animal.CTAOverride.timeRemainingDaysHours.days}D ${animal.CTAOverride.timeRemainingDaysHours.hours}H`}
                                          </TimeoutDisplay>
                                       </TimeoutWrapper>
                                    ) : (
                                       <InfoBlock
                                          onClick={() =>
                                             hybrid === "pure"
                                                ? breedClick(animal)
                                                : list(animal)
                                          }>
                                          <BreedWrapper>
                                             {hybrid === "pure"
                                                ? `BREED`
                                                : `SELL`}
                                          </BreedWrapper>
                                       </InfoBlock>
                                    )}
                                 </CardBody>
                              </Card>
                           </CardWrapper>
                        </SwiperSlide>
                     ))}
                  </Swiper>
               )}
            </Route>
            <Route exact path={`${path}/history`}>
               {animalData.map((animal) => (
                  <Card key={animal.id} />
               ))}
            </Route>
         </RowLayout>
         </>
      );
   };

   const renderEggs = (): JSX.Element => {
      let eggData = [];
      let eggGroup = {
         BASIC: 1,
         HYBRID: 1
      };

      Object.values(allEggs).forEach((egg, index) => {
         const eggType = egg.basic ? "BASIC" : "HYBRID";
         const createdDate = egg.created
            ? new Date(Number(egg.created)).getTime()
            : new Date().getTime();
         const now = new Date().getTime();
         const hatchTimeout = egg.basic ? 0 : getMilliseconds(eggTimeout);
         const elapsedTime = now - createdDate;
         const timeRemaining = hatchTimeout - elapsedTime;
         const timeRemainingDaysHours = getDaysHours(timeRemaining);
         const barwidth = [100 * (elapsedTime / hatchTimeout), "%"].join("");

         if (timeRemaining <= 0 && eggData.find(a => a.basic === egg.basic && a.timeRemaining <= 0)) {
            eggGroup[eggType] = eggGroup[eggType] + 1
         } else {
            eggData.push({
               id: index,
               ...egg,
               name: eggType,
               timeRemaining: !egg.basic
                  ? elapsedTime < hatchTimeout
                     ? timeRemaining
                     : 0
                  : 0,
               CTAOverride: !egg.basic
                  ? elapsedTime < hatchTimeout
                     ? { barwidth, timeRemainingDaysHours }
                     : null
                  : null,
            });
         }
      });
      empty = eggData.length === 0 && Object.keys(eggData).length !== 0;
      eggData = sortData(eggData, "basic");

      return (
         <RowLayout>
            <Route exact path={`${path}`}>
            {eggData.length === 0 ? (
                  <Text textAlign="center" fontSize="16px">
                     No eggs
                  </Text>
               ) : (
               <Swiper
                  slidesPerView={
                     document.body.getBoundingClientRect().width / 140
                  }
                  spaceBetween={0}
                  pagination={{ clickable: true }}>
                  {eggData.map((egg) => (
                     <SwiperSlide key={egg.id}>
                        <EggCard egg={egg} hatchEgg={hatchEgg} eggGroup={eggGroup} />
                     </SwiperSlide>
                  ))}
               </Swiper>
            )}
            </Route>
            <Route exact path={`${path}/history`}>
               {eggData.map((egg) => (
                  <Card key={egg.id} />
               ))}
            </Route>
         </RowLayout>
      );
   };

   const sortData = (data: Array<any>, byType: string) => {
      return data.sort((a, b) => {
         if (a.timeRemaining === b.timeRemaining) {
            if (a[byType]) {
               if (b[byType]) return 0;
               return -1;
            }
            if (b[byType]) return 1;
            return 0;
         }
         return a.timeRemaining - b.timeRemaining;
      });
   }

   return (
      <div>
         {eggType !== "" && 
            <VideoPlayer
               videoPath={
                  eggType === "basic"
                     ? "hatch_mobile_basic.mp4"
                     : "hatch_mobile_hybrid.mp4"
               }
            /> }
            { isOpen ? <NewAnimalCard animal={hatched} isOpen={setOpen} /> :
         <>
               {eggType === "" && renderEggs()}
               {eggType === "" && renderAnimals("pure")}
               {eggType === "" && renderAnimals("hybrid")}
         </> }
      </div>
   );
};

export default MyZooAccount;<|MERGE_RESOLUTION|>--- conflicted
+++ resolved
@@ -505,11 +505,7 @@
                ) : (
                   <Swiper slidesPerView={2.2} spaceBetween={10}>
                      {animals.map((animal) => (
-<<<<<<< HEAD
-                        <SwiperSlide key={animal.tokenId}>
-=======
-                        <SwiperSlide style={{padding: '3px'}}>
->>>>>>> 49bbafbd
+                        <SwiperSlide style={{padding: '3px'}} key={animal.tokenId}>
                            <CardWrapper>
                               <Card
                                  style={{
