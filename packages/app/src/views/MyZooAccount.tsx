import React, {useState} from "react";
import { Route, useRouteMatch } from "react-router-dom";
import { AppState } from "state";
import { useDispatch, useSelector } from "react-redux";
import { useWeb3React } from "@web3-react/core";
import styled from "styled-components";
import { Swiper, SwiperSlide } from "swiper/react";
import { Modal, useModal } from "components/Modal";
import Page from "components/layout/Page";
import CustomModal from "components/CustomizedModal";
import {
  Text,
  useMatchBreakpoints,
  Card as Existing,
  CardBody,
  EggCard,
  VideoPlayer
} from "components";
import "swiper/swiper.min.css";
import "swiper/components/pagination/pagination.min.css";
import { getMilliseconds, getDaysHours } from "util/timeHelpers";
import { breedTimeouts, eggTimeout } from "constants/constants";
import { Animal, Egg } from "entities/zooentities";
import { addAnimal, addEgg, burnEgg } from "state/actions";
import { ImInsertTemplate } from "react-icons/im";
import BorderButton from "components/Button/BorderButton";
import { FaLessThanEqual } from "react-icons/fa";
import { animalMapping } from 'util/animalMapping'
import NewAnimalCard from 'components/NewAnimal/NewAnimalCard';

// install Swiper modules
// SwiperCore.use([Pagination]);

const IconCont = styled.div`
  display: flex;
  justify-content: center;
  margin-top: 20px;
  & svg {
    color: ${({ theme }) => theme.colors.primary};
    animation: spin 2s ease infinite;
  }

  @keyframes spin {
    0% {
      transform: rotate(0deg);
    }
    100% {
      transform: rotate(360deg);
    }
  }
`;
const ImageContainer = styled.div`
  img {
    width: 100%;
    height: 100%;
    minheight: 300px;
    overflow: hidden;
  }
`;

const InfoBlock = styled.div`
  padding: 4px;
  text-align: center;
  position: absolute;
  left: 0;
  bottom: 0;
  width: 100%;
  background-color: rgba(0, 0, 0, 0.6);
  z-index: 999999;
  // border-radius: 0px 0px 8px 8px;
`;

const TextWrapper = styled.div`
  text-shadow: 0px 2px rgba(0, 0, 0, 0.2);
  font-size: 14px;
  color: #ffffff;
  font-weight: 550;
  line-height: 1.5;
  letter-spacing: 3px;
  text-transform: uppercase;
`;

const BreedWrapper = styled.div<{ cols?: number }>`
  text-shadow: 0px 2px rgba(0, 0, 0, 0.2);
  font-size: 18px;
  color: #ffffff;
  font-weight: 550;
  line-height: 1.5;
  letter-spacing: 3px;
  text-transform: uppercase;
`;

const RowTitle = styled.div`
  color: white;
  font-size: 20px;
  margin-t: 15px;
  margin-bottom: 15px;
`;

const RowLayout = styled.div`
  display: flex;
  justify-content: center;
  flex-wrap: wrap;

  & > * {
    min-width: calc(100vw - 20px);
    max-width: 31.5%;
    width: 100%;
    margin: 0 8px;
    margin-bottom: 32px;
  }
`;

const Card = styled(Existing)<{ selected?: boolean; timedOut?: boolean }>`
  border: ${({ selected }) => (selected ? "2px solid white" : null)};
  opacity: ${({ timedOut }) => (timedOut ? "0.6" : null)};
`;

const CardWrapper = styled.div`
  ${Card} {
    border-radius: 8px;
  }
`;

const TimeoutWrapper = styled.div<{ barwidth?: string }>`
  position: absolute;
  bottom: 0;
  left: 0;
  right: 0;
  line-height: 1.8;
  // background: white;
  text-align: center;
  color: white;
  padding: 4px;
  text-align: center;
  width: 100%;
  background-color: #a7565e;
  z-index: 999999;
  ::before {
    content: "";
    display: block;
    position: absolute;
    z-index: 1;
    top: 0;
    left: 0;
    height: 100%;
    width: ${({ barwidth }) => barwidth};
    background: grey;
  }
`;
const TimeoutDisplay = styled.span`
  position: relative;
  z-index: 2;
`;

<<<<<<< HEAD
const Button = styled.div`
  padding: 6px 12px;
  min-width: 100px;
  background: black;
  text-align: center;
  color: white;
  margin: auto;
`

const _loadCount = 9;

=======
>>>>>>> e91c1868
const MyZooAccount: React.FC = () => {
  let empty;
  const { account } = useWeb3React();
  const { path } = useRouteMatch();
  const { chainId } = useWeb3React();
  const dispatch = useDispatch();
  const { isXl, isXs } = useMatchBreakpoints();
  const chainIdSet = chainId === undefined ? "1" : String(chainId);
  const [ eggType, setEggType ] = useState('')
  const [ isOpen, setOpen ] = useState(false)
  const [ hatched, setHatched ] = useState(
    {
      tokenId: "",
      name: "",
      description: "",
      yield: "",
      boost: "",
      rarity: "",
      dob: "",
      imageUrl: "",
      listed: false,
  } 
  )

  const allAnimals = useSelector<AppState, AppState["zoo"]["animals"]>(
    (state) => state.zoo.animals
  );
  const allEggs = useSelector<AppState, AppState["zoo"]["eggs"]>(
    (state) => state.zoo.eggs
  );

  interface Props {
    onDismiss?: () => void;
    breed: any;
  }

  let array = [];
  let sellAnimal: Animal = {
    tokenId: "",
    name: "",
    description: "",
    boost: "",
    yield: "",
    rarity: "",
    imageUrl: "",
    dob: "",
    listed: false,
  };


  const hatchEgg = (egg) => {
    setEggType(egg.basic? "basic" : "hybrid")
    const eggStruct = {
        owner: egg.owner
    }
    console.log("BURNING")
    let randIdx;

    // REPLACE WITH HATCH FUNCTION FROM CONTRACT
    if(egg.basic){
        randIdx = Math.floor(Math.random() * (5 - 1) + 1);
    }
    else {
        randIdx = Math.floor(Math.random() * (13 - 10) + 10);
    }
    console.log(randIdx)
    const aFromMap = animalMapping[randIdx]
    console.log(aFromMap, randIdx)
    const newAnimal: Animal = {
        tokenId: Math.floor(Math.random() * (999999 - 0) + 0).toString(),
        animalId: aFromMap.animalId,
        name: aFromMap.name,
        description: aFromMap.description,
        yield: aFromMap.yield,
        boost: aFromMap.boost,
        rarity: aFromMap.rarity,
        dob: aFromMap.dob,
        imageUrl: aFromMap.imageUrl,
        startBid: aFromMap.startBid,
        currentBid: aFromMap.currentBid,
        buyNow: aFromMap.buyNow,
        listed: aFromMap.listed,
        bloodline: aFromMap.bloodline,
        owner: account,
        CTAOverride: { barwidth: null, timeRemainingDaysHours: null },
        timeRemaining: 0,
        breedCount: 0,
        lastBred: ""
    }
    setHatched(newAnimal)
    setOpen(true)
    dispatch(burnEgg(egg))
    dispatch(addAnimal(newAnimal))
    // ---------------------------------------------
  }

  const breed = (onDismiss) => {
    const animal1: Animal = array[0];
    const animal2: Animal = array[1];
    const now = new Date().getTime();
    array.forEach((animal) => {
      animal.bred = true;
      animal.breedCount = animal.breedCount + 1 || 1;
      const lastBred = animal.lastBred
        ? new Date(Number(animal.lastBred)).getTime()
        : new Date().getTime();
      const breedTimeoutKey = animal.breedCount > 5 ? 5 : animal.breedCount;
      const breedTimeout = getMilliseconds(breedTimeouts[breedTimeoutKey]);
      const elapsedTime = now - lastBred;

      if (elapsedTime < breedTimeout) {
        const timeRemaining = breedTimeout - elapsedTime;
        const timeRemainingDaysHours = getDaysHours(timeRemaining);
        const barwidth = [100 * (elapsedTime / breedTimeout), "%"].join("");

        animal.timeRemaining = timeRemaining;
        // animal.actionStringOverride = 'data-disabled'
        animal.CTAOverride = { barwidth, timeRemainingDaysHours };
      } else {
        animal.timeRemaining = 0;
        animal.CTAOverride = {
          barwidth: null,
          timeRemainingDaysHours: null,
        };
      }
      animal.selected = false;
    });

    array = [];
    dispatch(addAnimal(animal1));
    dispatch(addAnimal(animal2));

    const egg: Egg = {
      owner: account,
      tokenId: String(Math.floor(Math.random() * 100000000) + 1),
      animalId: "3123",
      parent1: "123",
      parent2: "1231",
      basic: false,
      created: String(new Date().getTime()),
      timeRemaining: 0,
      CTAOverride: null,
    };
    if (!egg.basic) {
      const createdDate = egg.created
        ? new Date(Number(egg.created)).getTime()
        : new Date().getTime();
      const hatchTimeout = getMilliseconds(eggTimeout);
      const elapsedTime = now - createdDate;

      if (elapsedTime < hatchTimeout) {
        const timeRemaining = hatchTimeout - elapsedTime;
        const timeRemainingDaysHours = getDaysHours(timeRemaining);
        const barwidth = [100 * (elapsedTime / hatchTimeout), "%"].join("");

        egg.timeRemaining = timeRemaining;
        egg.CTAOverride = { barwidth, timeRemainingDaysHours };
      } else {
        egg.timeRemaining = 0;
      }
    } else {
      egg.timeRemaining = 0;
    }
    dispatch(addEgg(egg));
    onEggCreated();
    // onDismiss();
  };

  const breedClick = (animal) => {
    const selected = Object.values(allAnimals).filter((item) => item.selected);
    const toSet: Animal = { ...animal };
    toSet.selected = animal.selected ? false : true;

    if (!animal.selected && selected.length === 1) {
      const temp = [{ ...selected[0] }, { ...animal }];
      array = temp;
      onConfirm();
    }
    dispatch(addAnimal(toSet));
  };

  const Confirmation: React.FC<Props> = ({ onDismiss = () => null, breed }) => {
    const animal1 = array[0];
    const animal2 = array[1];
    return (
      <CustomModal onDismiss={onDismiss}>
        <Text color="textSubtle" style={{color: "black"}}>{`You want to breed this ${animal1.name} with this ${animal2.name}?`}</Text>
        <Flex style={{marginTop: 15}}>
          <Button onClick={() => breed(onDismiss)}>
            YES
          </Button>
          <Button onClick={() => onDismiss()}>
            NO
          </Button>
        </Flex>
      </CustomModal>
    );
  };

  const EggCreatedNotify: React.FC<any> = ({ onDismiss = () => null}) => {
    return (
      <CustomModal style={{width: "230px"}} onDismiss={onDismiss}>
        <Text color="textSubtle" style={{color: "black"}}>Hybrid egg created successfully</Text>
        <Flex style={{marginTop: 15}}>
          <Button onClick={() => onDismiss()}>
            OK
          </Button>
        </Flex>
      </CustomModal>
    );
  };

  const [onConfirm] = useModal(
    <Confirmation onDismiss={() => null} breed={breed} />
  );

  const [onEggCreated] = useModal(
    <EggCreatedNotify onDismiss={() => null} />
  );

  const list = (animal) => {
    const temp: Animal = { ...animal };
    sellAnimal = temp;
    onSell();
  };

  const sell = (onDismiss) => {
    const animal: Animal = sellAnimal;
    animal.listed = true;
    dispatch(addAnimal(animal));
    onDismiss();
  };

  const SellConfirm: React.FC<Props> = ({ onDismiss = () => null, breed }) => {
    return (
      <Modal title="Are you Sure?" onDismiss={onDismiss}>
        <Text>{`You want to list this ${sellAnimal.name}?`}</Text>
        <BorderButton scale="md" onClick={() => onDismiss()}>
          Cancel
        </BorderButton>
        <BorderButton scale="md" onClick={() => breed(onDismiss)}>
          Confirm
        </BorderButton>
      </Modal>
    );
  };

  const [onSell] = useModal(
    <SellConfirm onDismiss={() => null} breed={sell} />
  );

  const onVideoEnd = () => {
    setEggType('')
    setTimeout(()=>{setOpen(false)}, 5000)
  }

  const renderAnimals = (hybrid): JSX.Element => {
    const animalData = [];
    const now = new Date().getTime();

    Object.values(allAnimalsSorted).forEach((animal, index) => {
      const lastBred = animal.lastBred
        ? new Date(Number(animal.lastBred)).getTime()
        : new Date().getTime();
      const breedTimeoutKey =
        animal.breedCount > 5 ? 5 : animal.breedCount || 1;
      const breedTimeout = getMilliseconds(breedTimeouts[breedTimeoutKey]);
      const elapsedTime = now - lastBred;
      const timeRemaining = breedTimeout - elapsedTime;
      const timeRemainingDaysHours = getDaysHours(timeRemaining);
      const barwidth = [100 * (elapsedTime / breedTimeout), "%"].join("");

      animalData.push({
        id: index,
        ...animal,
        name: animal.name.replace(/\u0000/g, ""),
        timeRemaining:
          animal.bloodline !== "pure"
            ? elapsedTime < breedTimeout
              ? timeRemaining
              : 0
            : 0,
        CTAOverride:
          animal.bloodline !== "pure"
            ? elapsedTime < breedTimeout
              ? { barwidth, timeRemainingDaysHours }
              : null
            : null,
      });
    });
    empty =
      animalData.length === 0 && Object.keys(allAnimalsSorted).length !== 0;

    const animals = animalData.filter(
      (item) => item.bloodline === hybrid && item.owner === account
    );

    return (
      <RowLayout>
        <Route exact path={`${path}`}>
          {animals.length === 0 ? (
            <Text textAlign="center" fontSize="16px">
              No {hybrid === "pure" ? `breedable` : `hybrid`} animals
            </Text>
          ) : (
            <Swiper slidesPerView={2.2} spaceBetween={10}>
              {animals.map((animal) => (
                <SwiperSlide>
                  <CardWrapper>
                    <Card
                      key={animal.id}
                      selected={animal.selected ? true : false}
                      timedOut={animal.timeRemaining > 0 ? true : false}
                    >
                      <CardBody
                        style={{
                          backgroundImage: `url("${animal.imageUrl}")`,
                          backgroundSize: "cover",
                          backgroundPosition: "center",
                          height: 250,
                          width: "calc(100vw/2.2 - 13px)",
                          padding: 10,
                        }}
                      >
                        <TextWrapper
                          style={{
                            textShadow: "0px 2px 6px rgb(0, 0, 0)",
                            textAlign: "center",
                            fontSize: 20,
                            letterSpacing: 0,
                          }}
                        >
                          {animal.name}
                        </TextWrapper>
                        {animal.timeRemaining > 0 ? (
                          <TimeoutWrapper
                            barwidth={
                              animal.CTAOverride
                                ? animal.CTAOverride.barwidth
                                : 0
                            }
                          >
                            <TimeoutDisplay>
                              {`${animal.CTAOverride.timeRemainingDaysHours.days}D ${animal.CTAOverride.timeRemainingDaysHours.hours}H`}
                            </TimeoutDisplay>
                          </TimeoutWrapper>
                        ) : (
                          <InfoBlock
                            onClick={() =>
                              hybrid === "pure"
                                ? breedClick(animal)
                                : list(animal)
                            }
                          >
                            <BreedWrapper>
                              {hybrid === "pure" ? `BREED` : `SELL`}
                            </BreedWrapper>
                          </InfoBlock>
                        )}
                      </CardBody>
                    </Card>
                  </CardWrapper>
                </SwiperSlide>
              ))}
            </Swiper>
          )}
        </Route>
        <Route exact path={`${path}/history`}>
          {animalData.map((animal) => (
            <Card key={animal.id} />
          ))}
        </Route>
      </RowLayout>
    );
  };

  const renderEggs = (): JSX.Element => {
    const eggData = [];
    const now = new Date().getTime();
    Object.values(allEggsSorted).forEach((egg, index) => {
      const createdDate = egg.created
        ? new Date(Number(egg.created)).getTime()
        : new Date().getTime();
      const hatchTimeout = getMilliseconds(eggTimeout);
      const elapsedTime = now - createdDate;
      const timeRemaining = hatchTimeout - elapsedTime;
      const timeRemainingDaysHours = getDaysHours(timeRemaining);
      const barwidth = [100 * (elapsedTime / hatchTimeout), "%"].join("");

      eggData.push({
        id: index,
        ...egg,
        name: egg.basic ? "BASIC" : "HYBRID",
        timeRemaining: !egg.basic
          ? elapsedTime < hatchTimeout
            ? timeRemaining
            : 0
          : 0,
        CTAOverride: !egg.basic
          ? elapsedTime < hatchTimeout
            ? { barwidth, timeRemainingDaysHours }
            : null
          : null,
      });
    });
    console.log(eggData);
    empty = eggData.length === 0 && Object.keys(allEggsSorted).length !== 0;

    return (
      <RowLayout>
        <Route exact path={`${path}`}>
          <Swiper
            slidesPerView={ document.body.getBoundingClientRect().width / (140)}
            spaceBetween={0}
            pagination={{ clickable: true }}
          >
            {eggData.map((egg) => (
              <SwiperSlide key={egg.id}>
                <EggCard egg={egg} hatchEgg={hatchEgg}/>
              </SwiperSlide>
            ))}
          </Swiper>
        </Route>
        <Route exact path={`${path}/history`}>
          {eggData.map((egg) => (
            <Card key={egg.id} />
          ))}
        </Route>
      </RowLayout>
    );
  };
  const allAnimalsSorted = Object.values(allAnimals).sort((a, b) => {
    if (a.timeRemaining === b.timeRemaining) {
      if (a.bloodline) {
        if (b.bloodline) return 0;
        return -1;
      }
      if (b.bloodline) return 1;
      return 0;
    }
    return a.timeRemaining - b.timeRemaining;
  });
  const allEggsSorted = Object.values(allEggs).sort((a, b) => {
    if (a.timeRemaining === b.timeRemaining) {
      if (a.basic) {
        if (b.basic) return 0;
        return -1;
      }
      if (b.basic) return 1;
      return 0;
    }
    return a.timeRemaining - b.timeRemaining;
  });

  return (  
  <div>
    {eggType !== '' ? 
      <VideoPlayer videoPath={eggType === 'basic' ? "hatch_mobile_basic.mp4": "hatch_mobile_hybrid.mp4"} onDone={() => onVideoEnd()}/> : 
      isOpen ? <NewAnimalCard animal={hatched} isOpen={setOpen}/> :
    <Page>
      {/* <RowTitle>My Eggs</RowTitle> */}
      {renderEggs()}
      <RowTitle>Breedable Animals</RowTitle>
      {renderAnimals("pure")}
      <RowTitle>Hybrid Animals</RowTitle>
      {renderAnimals("hybrid")}
    </Page>
  }
  </div>
  )
};

export default MyZooAccount;<|MERGE_RESOLUTION|>--- conflicted
+++ resolved
@@ -1,4 +1,4 @@
-import React, {useState} from "react";
+import React, { useState } from "react";
 import { Route, useRouteMatch } from "react-router-dom";
 import { AppState } from "state";
 import { useDispatch, useSelector } from "react-redux";
@@ -9,12 +9,14 @@
 import Page from "components/layout/Page";
 import CustomModal from "components/CustomizedModal";
 import {
-  Text,
-  useMatchBreakpoints,
-  Card as Existing,
-  CardBody,
-  EggCard,
-  VideoPlayer
+   Text,
+   useMatchBreakpoints,
+   Card as Existing,
+   CardBody,
+   EggCard,
+   VideoPlayer,
+   Flex,
+   Button,
 } from "components";
 import "swiper/swiper.min.css";
 import "swiper/components/pagination/pagination.min.css";
@@ -25,160 +27,145 @@
 import { ImInsertTemplate } from "react-icons/im";
 import BorderButton from "components/Button/BorderButton";
 import { FaLessThanEqual } from "react-icons/fa";
-import { animalMapping } from 'util/animalMapping'
-import NewAnimalCard from 'components/NewAnimal/NewAnimalCard';
+import { animalMapping } from "util/animalMapping";
+import NewAnimalCard from "components/NewAnimal/NewAnimalCard";
 
 // install Swiper modules
 // SwiperCore.use([Pagination]);
 
 const IconCont = styled.div`
-  display: flex;
-  justify-content: center;
-  margin-top: 20px;
-  & svg {
-    color: ${({ theme }) => theme.colors.primary};
-    animation: spin 2s ease infinite;
-  }
-
-  @keyframes spin {
-    0% {
-      transform: rotate(0deg);
-    }
-    100% {
-      transform: rotate(360deg);
-    }
-  }
+   display: flex;
+   justify-content: center;
+   margin-top: 20px;
+   & svg {
+      color: ${({ theme }) => theme.colors.primary};
+      animation: spin 2s ease infinite;
+   }
+
+   @keyframes spin {
+      0% {
+         transform: rotate(0deg);
+      }
+      100% {
+         transform: rotate(360deg);
+      }
+   }
 `;
 const ImageContainer = styled.div`
-  img {
-    width: 100%;
-    height: 100%;
-    minheight: 300px;
-    overflow: hidden;
-  }
+   img {
+      width: 100%;
+      height: 100%;
+      minheight: 300px;
+      overflow: hidden;
+   }
 `;
 
 const InfoBlock = styled.div`
-  padding: 4px;
-  text-align: center;
-  position: absolute;
-  left: 0;
-  bottom: 0;
-  width: 100%;
-  background-color: rgba(0, 0, 0, 0.6);
-  z-index: 999999;
-  // border-radius: 0px 0px 8px 8px;
+   padding: 4px;
+   text-align: center;
+   position: absolute;
+   left: 0;
+   bottom: 0;
+   width: 100%;
+   background-color: rgba(0, 0, 0, 0.6);
+   z-index: 999999;
+   // border-radius: 0px 0px 8px 8px;
 `;
 
 const TextWrapper = styled.div`
-  text-shadow: 0px 2px rgba(0, 0, 0, 0.2);
-  font-size: 14px;
-  color: #ffffff;
-  font-weight: 550;
-  line-height: 1.5;
-  letter-spacing: 3px;
-  text-transform: uppercase;
+   text-shadow: 0px 2px rgba(0, 0, 0, 0.2);
+   font-size: 14px;
+   color: #ffffff;
+   font-weight: 550;
+   line-height: 1.5;
+   letter-spacing: 3px;
+   text-transform: uppercase;
 `;
 
 const BreedWrapper = styled.div<{ cols?: number }>`
-  text-shadow: 0px 2px rgba(0, 0, 0, 0.2);
-  font-size: 18px;
-  color: #ffffff;
-  font-weight: 550;
-  line-height: 1.5;
-  letter-spacing: 3px;
-  text-transform: uppercase;
+   text-shadow: 0px 2px rgba(0, 0, 0, 0.2);
+   font-size: 18px;
+   color: #ffffff;
+   font-weight: 550;
+   line-height: 1.5;
+   letter-spacing: 3px;
+   text-transform: uppercase;
 `;
 
 const RowTitle = styled.div`
-  color: white;
-  font-size: 20px;
-  margin-t: 15px;
-  margin-bottom: 15px;
+   color: white;
+   font-size: 20px;
+   margin-t: 15px;
+   margin-bottom: 15px;
 `;
 
 const RowLayout = styled.div`
-  display: flex;
-  justify-content: center;
-  flex-wrap: wrap;
-
-  & > * {
-    min-width: calc(100vw - 20px);
-    max-width: 31.5%;
-    width: 100%;
-    margin: 0 8px;
-    margin-bottom: 32px;
-  }
+   display: flex;
+   justify-content: center;
+   flex-wrap: wrap;
+
+   & > * {
+      min-width: calc(100vw - 20px);
+      max-width: 31.5%;
+      width: 100%;
+      margin: 0 8px;
+      margin-bottom: 32px;
+   }
 `;
 
 const Card = styled(Existing)<{ selected?: boolean; timedOut?: boolean }>`
-  border: ${({ selected }) => (selected ? "2px solid white" : null)};
-  opacity: ${({ timedOut }) => (timedOut ? "0.6" : null)};
+   border: ${({ selected }) => (selected ? "2px solid white" : null)};
+   opacity: ${({ timedOut }) => (timedOut ? "0.6" : null)};
 `;
 
 const CardWrapper = styled.div`
-  ${Card} {
-    border-radius: 8px;
-  }
+   ${Card} {
+      border-radius: 8px;
+   }
 `;
 
 const TimeoutWrapper = styled.div<{ barwidth?: string }>`
-  position: absolute;
-  bottom: 0;
-  left: 0;
-  right: 0;
-  line-height: 1.8;
-  // background: white;
-  text-align: center;
-  color: white;
-  padding: 4px;
-  text-align: center;
-  width: 100%;
-  background-color: #a7565e;
-  z-index: 999999;
-  ::before {
-    content: "";
-    display: block;
-    position: absolute;
-    z-index: 1;
-    top: 0;
-    left: 0;
-    height: 100%;
-    width: ${({ barwidth }) => barwidth};
-    background: grey;
-  }
+   position: absolute;
+   bottom: 0;
+   left: 0;
+   right: 0;
+   line-height: 1.8;
+   // background: white;
+   text-align: center;
+   color: white;
+   padding: 4px;
+   text-align: center;
+   width: 100%;
+   background-color: #a7565e;
+   z-index: 999999;
+   ::before {
+      content: "";
+      display: block;
+      position: absolute;
+      z-index: 1;
+      top: 0;
+      left: 0;
+      height: 100%;
+      width: ${({ barwidth }) => barwidth};
+      background: grey;
+   }
 `;
 const TimeoutDisplay = styled.span`
-  position: relative;
-  z-index: 2;
-`;
-
-<<<<<<< HEAD
-const Button = styled.div`
-  padding: 6px 12px;
-  min-width: 100px;
-  background: black;
-  text-align: center;
-  color: white;
-  margin: auto;
-`
-
-const _loadCount = 9;
-
-=======
->>>>>>> e91c1868
+   position: relative;
+   z-index: 2;
+`;
+
 const MyZooAccount: React.FC = () => {
-  let empty;
-  const { account } = useWeb3React();
-  const { path } = useRouteMatch();
-  const { chainId } = useWeb3React();
-  const dispatch = useDispatch();
-  const { isXl, isXs } = useMatchBreakpoints();
-  const chainIdSet = chainId === undefined ? "1" : String(chainId);
-  const [ eggType, setEggType ] = useState('')
-  const [ isOpen, setOpen ] = useState(false)
-  const [ hatched, setHatched ] = useState(
-    {
+   let empty;
+   const { account } = useWeb3React();
+   const { path } = useRouteMatch();
+   const { chainId } = useWeb3React();
+   const dispatch = useDispatch();
+   const { isXl, isXs } = useMatchBreakpoints();
+   const chainIdSet = chainId === undefined ? "1" : String(chainId);
+   const [eggType, setEggType] = useState("");
+   const [isOpen, setOpen] = useState(false);
+   const [hatched, setHatched] = useState({
       tokenId: "",
       name: "",
       description: "",
@@ -188,455 +175,467 @@
       dob: "",
       imageUrl: "",
       listed: false,
-  } 
-  )
-
-  const allAnimals = useSelector<AppState, AppState["zoo"]["animals"]>(
-    (state) => state.zoo.animals
-  );
-  const allEggs = useSelector<AppState, AppState["zoo"]["eggs"]>(
-    (state) => state.zoo.eggs
-  );
-
-  interface Props {
-    onDismiss?: () => void;
-    breed: any;
-  }
-
-  let array = [];
-  let sellAnimal: Animal = {
-    tokenId: "",
-    name: "",
-    description: "",
-    boost: "",
-    yield: "",
-    rarity: "",
-    imageUrl: "",
-    dob: "",
-    listed: false,
-  };
-
-
-  const hatchEgg = (egg) => {
-    setEggType(egg.basic? "basic" : "hybrid")
-    const eggStruct = {
-        owner: egg.owner
-    }
-    console.log("BURNING")
-    let randIdx;
-
-    // REPLACE WITH HATCH FUNCTION FROM CONTRACT
-    if(egg.basic){
-        randIdx = Math.floor(Math.random() * (5 - 1) + 1);
-    }
-    else {
-        randIdx = Math.floor(Math.random() * (13 - 10) + 10);
-    }
-    console.log(randIdx)
-    const aFromMap = animalMapping[randIdx]
-    console.log(aFromMap, randIdx)
-    const newAnimal: Animal = {
-        tokenId: Math.floor(Math.random() * (999999 - 0) + 0).toString(),
-        animalId: aFromMap.animalId,
-        name: aFromMap.name,
-        description: aFromMap.description,
-        yield: aFromMap.yield,
-        boost: aFromMap.boost,
-        rarity: aFromMap.rarity,
-        dob: aFromMap.dob,
-        imageUrl: aFromMap.imageUrl,
-        startBid: aFromMap.startBid,
-        currentBid: aFromMap.currentBid,
-        buyNow: aFromMap.buyNow,
-        listed: aFromMap.listed,
-        bloodline: aFromMap.bloodline,
-        owner: account,
-        CTAOverride: { barwidth: null, timeRemainingDaysHours: null },
-        timeRemaining: 0,
-        breedCount: 0,
-        lastBred: ""
-    }
-    setHatched(newAnimal)
-    setOpen(true)
-    dispatch(burnEgg(egg))
-    dispatch(addAnimal(newAnimal))
-    // ---------------------------------------------
-  }
-
-  const breed = (onDismiss) => {
-    const animal1: Animal = array[0];
-    const animal2: Animal = array[1];
-    const now = new Date().getTime();
-    array.forEach((animal) => {
-      animal.bred = true;
-      animal.breedCount = animal.breedCount + 1 || 1;
-      const lastBred = animal.lastBred
-        ? new Date(Number(animal.lastBred)).getTime()
-        : new Date().getTime();
-      const breedTimeoutKey = animal.breedCount > 5 ? 5 : animal.breedCount;
-      const breedTimeout = getMilliseconds(breedTimeouts[breedTimeoutKey]);
-      const elapsedTime = now - lastBred;
-
-      if (elapsedTime < breedTimeout) {
-        const timeRemaining = breedTimeout - elapsedTime;
-        const timeRemainingDaysHours = getDaysHours(timeRemaining);
-        const barwidth = [100 * (elapsedTime / breedTimeout), "%"].join("");
-
-        animal.timeRemaining = timeRemaining;
-        // animal.actionStringOverride = 'data-disabled'
-        animal.CTAOverride = { barwidth, timeRemainingDaysHours };
+   });
+
+   const allAnimals = useSelector<AppState, AppState["zoo"]["animals"]>(
+      (state) => state.zoo.animals
+   );
+   const allEggs = useSelector<AppState, AppState["zoo"]["eggs"]>(
+      (state) => state.zoo.eggs
+   );
+
+   interface Props {
+      onDismiss?: () => void;
+      breed: any;
+   }
+
+   let array = [];
+   let sellAnimal: Animal = {
+      tokenId: "",
+      name: "",
+      description: "",
+      boost: "",
+      yield: "",
+      rarity: "",
+      imageUrl: "",
+      dob: "",
+      listed: false,
+   };
+
+   const hatchEgg = (egg) => {
+      setEggType(egg.basic ? "basic" : "hybrid");
+      const eggStruct = {
+         owner: egg.owner,
+      };
+      console.log("BURNING");
+      let randIdx;
+
+      // REPLACE WITH HATCH FUNCTION FROM CONTRACT
+      if (egg.basic) {
+         randIdx = Math.floor(Math.random() * (5 - 1) + 1);
       } else {
-        animal.timeRemaining = 0;
-        animal.CTAOverride = {
-          barwidth: null,
-          timeRemainingDaysHours: null,
-        };
+         randIdx = Math.floor(Math.random() * (13 - 10) + 10);
       }
-      animal.selected = false;
-    });
-
-    array = [];
-    dispatch(addAnimal(animal1));
-    dispatch(addAnimal(animal2));
-
-    const egg: Egg = {
-      owner: account,
-      tokenId: String(Math.floor(Math.random() * 100000000) + 1),
-      animalId: "3123",
-      parent1: "123",
-      parent2: "1231",
-      basic: false,
-      created: String(new Date().getTime()),
-      timeRemaining: 0,
-      CTAOverride: null,
-    };
-    if (!egg.basic) {
-      const createdDate = egg.created
-        ? new Date(Number(egg.created)).getTime()
-        : new Date().getTime();
-      const hatchTimeout = getMilliseconds(eggTimeout);
-      const elapsedTime = now - createdDate;
-
-      if (elapsedTime < hatchTimeout) {
-        const timeRemaining = hatchTimeout - elapsedTime;
-        const timeRemainingDaysHours = getDaysHours(timeRemaining);
-        const barwidth = [100 * (elapsedTime / hatchTimeout), "%"].join("");
-
-        egg.timeRemaining = timeRemaining;
-        egg.CTAOverride = { barwidth, timeRemainingDaysHours };
+      console.log(randIdx);
+      const aFromMap = animalMapping[randIdx];
+      console.log(aFromMap, randIdx);
+      const newAnimal: Animal = {
+         tokenId: Math.floor(Math.random() * (999999 - 0) + 0).toString(),
+         animalId: aFromMap.animalId,
+         name: aFromMap.name,
+         description: aFromMap.description,
+         yield: aFromMap.yield,
+         boost: aFromMap.boost,
+         rarity: aFromMap.rarity,
+         dob: aFromMap.dob,
+         imageUrl: aFromMap.imageUrl,
+         startBid: aFromMap.startBid,
+         currentBid: aFromMap.currentBid,
+         buyNow: aFromMap.buyNow,
+         listed: aFromMap.listed,
+         bloodline: aFromMap.bloodline,
+         owner: account,
+         CTAOverride: { barwidth: null, timeRemainingDaysHours: null },
+         timeRemaining: 0,
+         breedCount: 0,
+         lastBred: "",
+      };
+      setHatched(newAnimal);
+      setOpen(true);
+      dispatch(burnEgg(egg));
+      dispatch(addAnimal(newAnimal));
+      // ---------------------------------------------
+   };
+
+   const breed = (onDismiss) => {
+      const animal1: Animal = array[0];
+      const animal2: Animal = array[1];
+      const now = new Date().getTime();
+      array.forEach((animal) => {
+         animal.bred = true;
+         animal.breedCount = animal.breedCount + 1 || 1;
+         const lastBred = animal.lastBred
+            ? new Date(Number(animal.lastBred)).getTime()
+            : new Date().getTime();
+         const breedTimeoutKey = animal.breedCount > 5 ? 5 : animal.breedCount;
+         const breedTimeout = getMilliseconds(breedTimeouts[breedTimeoutKey]);
+         const elapsedTime = now - lastBred;
+
+         if (elapsedTime < breedTimeout) {
+            const timeRemaining = breedTimeout - elapsedTime;
+            const timeRemainingDaysHours = getDaysHours(timeRemaining);
+            const barwidth = [100 * (elapsedTime / breedTimeout), "%"].join("");
+
+            animal.timeRemaining = timeRemaining;
+            // animal.actionStringOverride = 'data-disabled'
+            animal.CTAOverride = { barwidth, timeRemainingDaysHours };
+         } else {
+            animal.timeRemaining = 0;
+            animal.CTAOverride = {
+               barwidth: null,
+               timeRemainingDaysHours: null,
+            };
+         }
+         animal.selected = false;
+      });
+
+      array = [];
+      dispatch(addAnimal(animal1));
+      dispatch(addAnimal(animal2));
+
+      const egg: Egg = {
+         owner: account,
+         tokenId: String(Math.floor(Math.random() * 100000000) + 1),
+         animalId: "3123",
+         parent1: "123",
+         parent2: "1231",
+         basic: false,
+         created: String(new Date().getTime()),
+         timeRemaining: 0,
+         CTAOverride: null,
+      };
+      if (!egg.basic) {
+         const createdDate = egg.created
+            ? new Date(Number(egg.created)).getTime()
+            : new Date().getTime();
+         const hatchTimeout = getMilliseconds(eggTimeout);
+         const elapsedTime = now - createdDate;
+
+         if (elapsedTime < hatchTimeout) {
+            const timeRemaining = hatchTimeout - elapsedTime;
+            const timeRemainingDaysHours = getDaysHours(timeRemaining);
+            const barwidth = [100 * (elapsedTime / hatchTimeout), "%"].join("");
+
+            egg.timeRemaining = timeRemaining;
+            egg.CTAOverride = { barwidth, timeRemainingDaysHours };
+         } else {
+            egg.timeRemaining = 0;
+         }
       } else {
-        egg.timeRemaining = 0;
+         egg.timeRemaining = 0;
       }
-    } else {
-      egg.timeRemaining = 0;
-    }
-    dispatch(addEgg(egg));
-    onEggCreated();
-    // onDismiss();
-  };
-
-  const breedClick = (animal) => {
-    const selected = Object.values(allAnimals).filter((item) => item.selected);
-    const toSet: Animal = { ...animal };
-    toSet.selected = animal.selected ? false : true;
-
-    if (!animal.selected && selected.length === 1) {
-      const temp = [{ ...selected[0] }, { ...animal }];
-      array = temp;
-      onConfirm();
-    }
-    dispatch(addAnimal(toSet));
-  };
-
-  const Confirmation: React.FC<Props> = ({ onDismiss = () => null, breed }) => {
-    const animal1 = array[0];
-    const animal2 = array[1];
-    return (
-      <CustomModal onDismiss={onDismiss}>
-        <Text color="textSubtle" style={{color: "black"}}>{`You want to breed this ${animal1.name} with this ${animal2.name}?`}</Text>
-        <Flex style={{marginTop: 15}}>
-          <Button onClick={() => breed(onDismiss)}>
-            YES
-          </Button>
-          <Button onClick={() => onDismiss()}>
-            NO
-          </Button>
-        </Flex>
-      </CustomModal>
-    );
-  };
-
-  const EggCreatedNotify: React.FC<any> = ({ onDismiss = () => null}) => {
-    return (
-      <CustomModal style={{width: "230px"}} onDismiss={onDismiss}>
-        <Text color="textSubtle" style={{color: "black"}}>Hybrid egg created successfully</Text>
-        <Flex style={{marginTop: 15}}>
-          <Button onClick={() => onDismiss()}>
-            OK
-          </Button>
-        </Flex>
-      </CustomModal>
-    );
-  };
-
-  const [onConfirm] = useModal(
-    <Confirmation onDismiss={() => null} breed={breed} />
-  );
-
-  const [onEggCreated] = useModal(
-    <EggCreatedNotify onDismiss={() => null} />
-  );
-
-  const list = (animal) => {
-    const temp: Animal = { ...animal };
-    sellAnimal = temp;
-    onSell();
-  };
-
-  const sell = (onDismiss) => {
-    const animal: Animal = sellAnimal;
-    animal.listed = true;
-    dispatch(addAnimal(animal));
-    onDismiss();
-  };
-
-  const SellConfirm: React.FC<Props> = ({ onDismiss = () => null, breed }) => {
-    return (
-      <Modal title="Are you Sure?" onDismiss={onDismiss}>
-        <Text>{`You want to list this ${sellAnimal.name}?`}</Text>
-        <BorderButton scale="md" onClick={() => onDismiss()}>
-          Cancel
-        </BorderButton>
-        <BorderButton scale="md" onClick={() => breed(onDismiss)}>
-          Confirm
-        </BorderButton>
-      </Modal>
-    );
-  };
-
-  const [onSell] = useModal(
-    <SellConfirm onDismiss={() => null} breed={sell} />
-  );
-
-  const onVideoEnd = () => {
-    setEggType('')
-    setTimeout(()=>{setOpen(false)}, 5000)
-  }
-
-  const renderAnimals = (hybrid): JSX.Element => {
-    const animalData = [];
-    const now = new Date().getTime();
-
-    Object.values(allAnimalsSorted).forEach((animal, index) => {
-      const lastBred = animal.lastBred
-        ? new Date(Number(animal.lastBred)).getTime()
-        : new Date().getTime();
-      const breedTimeoutKey =
-        animal.breedCount > 5 ? 5 : animal.breedCount || 1;
-      const breedTimeout = getMilliseconds(breedTimeouts[breedTimeoutKey]);
-      const elapsedTime = now - lastBred;
-      const timeRemaining = breedTimeout - elapsedTime;
-      const timeRemainingDaysHours = getDaysHours(timeRemaining);
-      const barwidth = [100 * (elapsedTime / breedTimeout), "%"].join("");
-
-      animalData.push({
-        id: index,
-        ...animal,
-        name: animal.name.replace(/\u0000/g, ""),
-        timeRemaining:
-          animal.bloodline !== "pure"
-            ? elapsedTime < breedTimeout
-              ? timeRemaining
-              : 0
-            : 0,
-        CTAOverride:
-          animal.bloodline !== "pure"
-            ? elapsedTime < breedTimeout
-              ? { barwidth, timeRemainingDaysHours }
-              : null
-            : null,
+      dispatch(addEgg(egg));
+      onEggCreated();
+      // onDismiss();
+   };
+
+   const breedClick = (animal) => {
+      const selected = Object.values(allAnimals).filter(
+         (item) => item.selected
+      );
+      const toSet: Animal = { ...animal };
+      toSet.selected = animal.selected ? false : true;
+
+      if (!animal.selected && selected.length === 1) {
+         const temp = [{ ...selected[0] }, { ...animal }];
+         array = temp;
+         onConfirm();
+      }
+      dispatch(addAnimal(toSet));
+   };
+
+   const Confirmation: React.FC<Props> = ({
+      onDismiss = () => null,
+      breed,
+   }) => {
+      const animal1 = array[0];
+      const animal2 = array[1];
+      return (
+         <CustomModal onDismiss={onDismiss}>
+            <Text
+               color="textSubtle"
+               style={{
+                  color: "black",
+               }}>{`You want to breed this ${animal1.name} with this ${animal2.name}?`}</Text>
+            <Flex style={{ marginTop: 15 }}>
+               <Button onClick={() => breed(onDismiss)}>YES</Button>
+               <Button onClick={() => onDismiss()}>NO</Button>
+            </Flex>
+         </CustomModal>
+      );
+   };
+
+   const EggCreatedNotify: React.FC<any> = ({ onDismiss = () => null }) => {
+      return (
+         <CustomModal style={{ width: "230px" }} onDismiss={onDismiss}>
+            <Text color="textSubtle" style={{ color: "black" }}>
+               Hybrid egg created successfully
+            </Text>
+            <Flex style={{ marginTop: 15 }}>
+               <Button onClick={() => onDismiss()}>OK</Button>
+            </Flex>
+         </CustomModal>
+      );
+   };
+
+   const [onConfirm] = useModal(
+      <Confirmation onDismiss={() => null} breed={breed} />
+   );
+
+   const [onEggCreated] = useModal(<EggCreatedNotify onDismiss={() => null} />);
+
+   const list = (animal) => {
+      const temp: Animal = { ...animal };
+      sellAnimal = temp;
+      onSell();
+   };
+
+   const sell = (onDismiss) => {
+      const animal: Animal = sellAnimal;
+      animal.listed = true;
+      dispatch(addAnimal(animal));
+      onDismiss();
+   };
+
+   const SellConfirm: React.FC<Props> = ({ onDismiss = () => null, breed }) => {
+      return (
+         <Modal title="Are you Sure?" onDismiss={onDismiss}>
+            <Text>{`You want to list this ${sellAnimal.name}?`}</Text>
+            <BorderButton scale="md" onClick={() => onDismiss()}>
+               Cancel
+            </BorderButton>
+            <BorderButton scale="md" onClick={() => breed(onDismiss)}>
+               Confirm
+            </BorderButton>
+         </Modal>
+      );
+   };
+
+   const [onSell] = useModal(
+      <SellConfirm onDismiss={() => null} breed={sell} />
+   );
+
+   const onVideoEnd = () => {
+      setEggType("");
+      setTimeout(() => {
+         setOpen(false);
+      }, 5000);
+   };
+
+   const renderAnimals = (hybrid): JSX.Element => {
+      const animalData = [];
+      const now = new Date().getTime();
+
+      Object.values(allAnimalsSorted).forEach((animal, index) => {
+         const lastBred = animal.lastBred
+            ? new Date(Number(animal.lastBred)).getTime()
+            : new Date().getTime();
+         const breedTimeoutKey =
+            animal.breedCount > 5 ? 5 : animal.breedCount || 1;
+         const breedTimeout = getMilliseconds(breedTimeouts[breedTimeoutKey]);
+         const elapsedTime = now - lastBred;
+         const timeRemaining = breedTimeout - elapsedTime;
+         const timeRemainingDaysHours = getDaysHours(timeRemaining);
+         const barwidth = [100 * (elapsedTime / breedTimeout), "%"].join("");
+
+         animalData.push({
+            id: index,
+            ...animal,
+            name: animal.name.replace(/\u0000/g, ""),
+            timeRemaining:
+               animal.bloodline !== "pure"
+                  ? elapsedTime < breedTimeout
+                     ? timeRemaining
+                     : 0
+                  : 0,
+            CTAOverride:
+               animal.bloodline !== "pure"
+                  ? elapsedTime < breedTimeout
+                     ? { barwidth, timeRemainingDaysHours }
+                     : null
+                  : null,
+         });
       });
-    });
-    empty =
-      animalData.length === 0 && Object.keys(allAnimalsSorted).length !== 0;
-
-    const animals = animalData.filter(
-      (item) => item.bloodline === hybrid && item.owner === account
-    );
-
-    return (
-      <RowLayout>
-        <Route exact path={`${path}`}>
-          {animals.length === 0 ? (
-            <Text textAlign="center" fontSize="16px">
-              No {hybrid === "pure" ? `breedable` : `hybrid`} animals
-            </Text>
-          ) : (
-            <Swiper slidesPerView={2.2} spaceBetween={10}>
-              {animals.map((animal) => (
-                <SwiperSlide>
-                  <CardWrapper>
-                    <Card
-                      key={animal.id}
-                      selected={animal.selected ? true : false}
-                      timedOut={animal.timeRemaining > 0 ? true : false}
-                    >
-                      <CardBody
-                        style={{
-                          backgroundImage: `url("${animal.imageUrl}")`,
-                          backgroundSize: "cover",
-                          backgroundPosition: "center",
-                          height: 250,
-                          width: "calc(100vw/2.2 - 13px)",
-                          padding: 10,
-                        }}
-                      >
-                        <TextWrapper
-                          style={{
-                            textShadow: "0px 2px 6px rgb(0, 0, 0)",
-                            textAlign: "center",
-                            fontSize: 20,
-                            letterSpacing: 0,
-                          }}
-                        >
-                          {animal.name}
-                        </TextWrapper>
-                        {animal.timeRemaining > 0 ? (
-                          <TimeoutWrapper
-                            barwidth={
-                              animal.CTAOverride
-                                ? animal.CTAOverride.barwidth
-                                : 0
-                            }
-                          >
-                            <TimeoutDisplay>
-                              {`${animal.CTAOverride.timeRemainingDaysHours.days}D ${animal.CTAOverride.timeRemainingDaysHours.hours}H`}
-                            </TimeoutDisplay>
-                          </TimeoutWrapper>
-                        ) : (
-                          <InfoBlock
-                            onClick={() =>
-                              hybrid === "pure"
-                                ? breedClick(animal)
-                                : list(animal)
-                            }
-                          >
-                            <BreedWrapper>
-                              {hybrid === "pure" ? `BREED` : `SELL`}
-                            </BreedWrapper>
-                          </InfoBlock>
-                        )}
-                      </CardBody>
-                    </Card>
-                  </CardWrapper>
-                </SwiperSlide>
-              ))}
-            </Swiper>
-          )}
-        </Route>
-        <Route exact path={`${path}/history`}>
-          {animalData.map((animal) => (
-            <Card key={animal.id} />
-          ))}
-        </Route>
-      </RowLayout>
-    );
-  };
-
-  const renderEggs = (): JSX.Element => {
-    const eggData = [];
-    const now = new Date().getTime();
-    Object.values(allEggsSorted).forEach((egg, index) => {
-      const createdDate = egg.created
-        ? new Date(Number(egg.created)).getTime()
-        : new Date().getTime();
-      const hatchTimeout = getMilliseconds(eggTimeout);
-      const elapsedTime = now - createdDate;
-      const timeRemaining = hatchTimeout - elapsedTime;
-      const timeRemainingDaysHours = getDaysHours(timeRemaining);
-      const barwidth = [100 * (elapsedTime / hatchTimeout), "%"].join("");
-
-      eggData.push({
-        id: index,
-        ...egg,
-        name: egg.basic ? "BASIC" : "HYBRID",
-        timeRemaining: !egg.basic
-          ? elapsedTime < hatchTimeout
-            ? timeRemaining
-            : 0
-          : 0,
-        CTAOverride: !egg.basic
-          ? elapsedTime < hatchTimeout
-            ? { barwidth, timeRemainingDaysHours }
-            : null
-          : null,
+      empty =
+         animalData.length === 0 && Object.keys(allAnimalsSorted).length !== 0;
+
+      const animals = animalData.filter(
+         (item) => item.bloodline === hybrid && item.owner === account
+      );
+
+      return (
+         <RowLayout>
+            <Route exact path={`${path}`}>
+               {animals.length === 0 ? (
+                  <Text textAlign="center" fontSize="16px">
+                     No {hybrid === "pure" ? `breedable` : `hybrid`} animals
+                  </Text>
+               ) : (
+                  <Swiper slidesPerView={2.2} spaceBetween={10}>
+                     {animals.map((animal) => (
+                        <SwiperSlide>
+                           <CardWrapper>
+                              <Card
+                                 key={animal.id}
+                                 selected={animal.selected ? true : false}
+                                 timedOut={
+                                    animal.timeRemaining > 0 ? true : false
+                                 }>
+                                 <CardBody
+                                    style={{
+                                       backgroundImage: `url("${animal.imageUrl}")`,
+                                       backgroundSize: "cover",
+                                       backgroundPosition: "center",
+                                       height: 250,
+                                       width: "calc(100vw/2.2 - 13px)",
+                                       padding: 10,
+                                    }}>
+                                    <TextWrapper
+                                       style={{
+                                          textShadow:
+                                             "0px 2px 6px rgb(0, 0, 0)",
+                                          textAlign: "center",
+                                          fontSize: 20,
+                                          letterSpacing: 0,
+                                       }}>
+                                       {animal.name}
+                                    </TextWrapper>
+                                    {animal.timeRemaining > 0 ? (
+                                       <TimeoutWrapper
+                                          barwidth={
+                                             animal.CTAOverride
+                                                ? animal.CTAOverride.barwidth
+                                                : 0
+                                          }>
+                                          <TimeoutDisplay>
+                                             {`${animal.CTAOverride.timeRemainingDaysHours.days}D ${animal.CTAOverride.timeRemainingDaysHours.hours}H`}
+                                          </TimeoutDisplay>
+                                       </TimeoutWrapper>
+                                    ) : (
+                                       <InfoBlock
+                                          onClick={() =>
+                                             hybrid === "pure"
+                                                ? breedClick(animal)
+                                                : list(animal)
+                                          }>
+                                          <BreedWrapper>
+                                             {hybrid === "pure"
+                                                ? `BREED`
+                                                : `SELL`}
+                                          </BreedWrapper>
+                                       </InfoBlock>
+                                    )}
+                                 </CardBody>
+                              </Card>
+                           </CardWrapper>
+                        </SwiperSlide>
+                     ))}
+                  </Swiper>
+               )}
+            </Route>
+            <Route exact path={`${path}/history`}>
+               {animalData.map((animal) => (
+                  <Card key={animal.id} />
+               ))}
+            </Route>
+         </RowLayout>
+      );
+   };
+
+   const renderEggs = (): JSX.Element => {
+      const eggData = [];
+      const now = new Date().getTime();
+      Object.values(allEggsSorted).forEach((egg, index) => {
+         const createdDate = egg.created
+            ? new Date(Number(egg.created)).getTime()
+            : new Date().getTime();
+         const hatchTimeout = getMilliseconds(eggTimeout);
+         const elapsedTime = now - createdDate;
+         const timeRemaining = hatchTimeout - elapsedTime;
+         const timeRemainingDaysHours = getDaysHours(timeRemaining);
+         const barwidth = [100 * (elapsedTime / hatchTimeout), "%"].join("");
+
+         eggData.push({
+            id: index,
+            ...egg,
+            name: egg.basic ? "BASIC" : "HYBRID",
+            timeRemaining: !egg.basic
+               ? elapsedTime < hatchTimeout
+                  ? timeRemaining
+                  : 0
+               : 0,
+            CTAOverride: !egg.basic
+               ? elapsedTime < hatchTimeout
+                  ? { barwidth, timeRemainingDaysHours }
+                  : null
+               : null,
+         });
       });
-    });
-    console.log(eggData);
-    empty = eggData.length === 0 && Object.keys(allEggsSorted).length !== 0;
-
-    return (
-      <RowLayout>
-        <Route exact path={`${path}`}>
-          <Swiper
-            slidesPerView={ document.body.getBoundingClientRect().width / (140)}
-            spaceBetween={0}
-            pagination={{ clickable: true }}
-          >
-            {eggData.map((egg) => (
-              <SwiperSlide key={egg.id}>
-                <EggCard egg={egg} hatchEgg={hatchEgg}/>
-              </SwiperSlide>
-            ))}
-          </Swiper>
-        </Route>
-        <Route exact path={`${path}/history`}>
-          {eggData.map((egg) => (
-            <Card key={egg.id} />
-          ))}
-        </Route>
-      </RowLayout>
-    );
-  };
-  const allAnimalsSorted = Object.values(allAnimals).sort((a, b) => {
-    if (a.timeRemaining === b.timeRemaining) {
-      if (a.bloodline) {
-        if (b.bloodline) return 0;
-        return -1;
+      console.log(eggData);
+      empty = eggData.length === 0 && Object.keys(allEggsSorted).length !== 0;
+
+      return (
+         <RowLayout>
+            <Route exact path={`${path}`}>
+               <Swiper
+                  slidesPerView={
+                     document.body.getBoundingClientRect().width / 140
+                  }
+                  spaceBetween={0}
+                  pagination={{ clickable: true }}>
+                  {eggData.map((egg) => (
+                     <SwiperSlide key={egg.id}>
+                        <EggCard egg={egg} hatchEgg={hatchEgg} />
+                     </SwiperSlide>
+                  ))}
+               </Swiper>
+            </Route>
+            <Route exact path={`${path}/history`}>
+               {eggData.map((egg) => (
+                  <Card key={egg.id} />
+               ))}
+            </Route>
+         </RowLayout>
+      );
+   };
+   const allAnimalsSorted = Object.values(allAnimals).sort((a, b) => {
+      if (a.timeRemaining === b.timeRemaining) {
+         if (a.bloodline) {
+            if (b.bloodline) return 0;
+            return -1;
+         }
+         if (b.bloodline) return 1;
+         return 0;
       }
-      if (b.bloodline) return 1;
-      return 0;
-    }
-    return a.timeRemaining - b.timeRemaining;
-  });
-  const allEggsSorted = Object.values(allEggs).sort((a, b) => {
-    if (a.timeRemaining === b.timeRemaining) {
-      if (a.basic) {
-        if (b.basic) return 0;
-        return -1;
+      return a.timeRemaining - b.timeRemaining;
+   });
+   const allEggsSorted = Object.values(allEggs).sort((a, b) => {
+      if (a.timeRemaining === b.timeRemaining) {
+         if (a.basic) {
+            if (b.basic) return 0;
+            return -1;
+         }
+         if (b.basic) return 1;
+         return 0;
       }
-      if (b.basic) return 1;
-      return 0;
-    }
-    return a.timeRemaining - b.timeRemaining;
-  });
-
-  return (  
-  <div>
-    {eggType !== '' ? 
-      <VideoPlayer videoPath={eggType === 'basic' ? "hatch_mobile_basic.mp4": "hatch_mobile_hybrid.mp4"} onDone={() => onVideoEnd()}/> : 
-      isOpen ? <NewAnimalCard animal={hatched} isOpen={setOpen}/> :
-    <Page>
-      {/* <RowTitle>My Eggs</RowTitle> */}
-      {renderEggs()}
-      <RowTitle>Breedable Animals</RowTitle>
-      {renderAnimals("pure")}
-      <RowTitle>Hybrid Animals</RowTitle>
-      {renderAnimals("hybrid")}
-    </Page>
-  }
-  </div>
-  )
+      return a.timeRemaining - b.timeRemaining;
+   });
+
+   return (
+      <div>
+         {eggType !== "" ? (
+            <VideoPlayer
+               videoPath={
+                  eggType === "basic"
+                     ? "hatch_mobile_basic.mp4"
+                     : "hatch_mobile_hybrid.mp4"
+               }
+               onDone={() => onVideoEnd()}
+            />
+         ) : isOpen ? (
+            <NewAnimalCard animal={hatched} isOpen={setOpen} />
+         ) : (
+            <Page>
+               {/* <RowTitle>My Eggs</RowTitle> */}
+               {renderEggs()}
+               <RowTitle>Breedable Animals</RowTitle>
+               {renderAnimals("pure")}
+               <RowTitle>Hybrid Animals</RowTitle>
+               {renderAnimals("hybrid")}
+            </Page>
+         )}
+      </div>
+   );
 };
 
 export default MyZooAccount;