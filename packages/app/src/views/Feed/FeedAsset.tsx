import { ArrowForwardIcon, CopyIcon, HeartIcon } from 'components'
import CopyHelper from 'components/Copy/Copy'
import { CardEgg } from 'components/EggCard/types'
import TransactionTable from 'components/Transaction/Table'
import React from 'react'
import { ArrowUpRight } from 'react-feather'
import { ImArrowUpRight2 } from 'react-icons/im'
import { RiShareCircleLine, RiShareFill, RiUploadCloudFill, RiUploadCloudLine } from 'react-icons/ri'
import { useSelector } from 'react-redux'
import { AppState } from 'state'
import EggFeedCard from './EggFeedCard'
import { useIsAnimationMode } from 'state/user/hooks'

interface FeedAssetProps {
  history: {
    location: {
      state: {
        item: any
      }
    }
  }
}

const FeedAsset: React.FC<FeedAssetProps> = ({ history }) => {
<<<<<<< HEAD
  const animationMode = useIsAnimationMode()
  const getVideo = (animated: boolean) => {
    return animated ? (
      <video
        className='rounded'
        playsInline
        autoPlay
        loop
        muted
        style={{
          pointerEvents: 'none',
          alignSelf: 'center',
        }}>
        <source src={'/static/video/egg.mp4'} type='video/mp4'></source>
      </video>
    ) : (
      <img src={window.location.origin + '/static/images/basic.jpg'} />
=======
  const isAnimated = useIsAnimationMode()
  const getVideo = () => {
    return isAnimated ? (
      <div className=''>
        <video
          className='rounded'
          autoPlay
          playsInline
          loop
          muted
          style={{
            pointerEvents: 'none',
            maxHeight: 600,
            alignSelf: 'center',
          }}>
          <source src={'/static/video/egg.mp4'} type='video/mp4'></source>
        </video>
      </div>
    ) : (
      <img
        style={{ verticalAlign: 'middle' }}
        src={`${item.imageUrl || window.location.origin + '/static/images/basic.jpg'}`}
        className='h-full transition-transform w-full duration-1000 rounded h-full'
      />
>>>>>>> a5e08127
    )
  }

  const item = history.location.state.item
  const txHash = item.transactionHash || '0x000000000000000000000000000000000000000'
  const accountEllipsis = `${txHash.substring(0, 10)}...${txHash.substring(txHash.length - 6)}`
  const myTransactions = useSelector<AppState, AppState['zoo']['myTransactions']>((state) => state.zoo.myTransactions)
  console.log(item)

  return (
    <main className='flex flex-col  flex-grow w-full h-full lg:p-16 lg:m-4 p-0 m-0 lg:pr-0 lg:mr-0 space-y-4 rounded-lg  flex flex-col relative filter drop-shadow z-10'>
      <div className='flex flex-1 flex-wrap md:flex-nowrap'>
        <div className='flex w-full lg:w:1/2 justify-center  md:flex-1'>
          <div className=' p-px lg:w-1/2 w-full  h-full bg-gradient-to-b from-btn1  to-btn2 rounded flex relative'>
            <div className='h-full w-full bg-cover rounded bg-no-repeat'>
<<<<<<< HEAD
              { getVideo(true) }
            </div>
            <div className='absolute top-5 xs:left-10 pl-4 lg:pl-0 lg:right-5 '></div>
=======
              {getVideo()}
            </div>
            {/*
            <div className='absolute top-5 xs:left-10 pl-4 lg:pl-0 lg:right-5 '>
              {[0, 1, 2].map((value) => (
                <div className='cursor-pointer rounded-full p-2 bg-dark-800 mb-4 flex justify-center items-center'>
                  {value === 0 ? (
                    <HeartIcon fill='white' style={{ fontSize: 8 }} />
                  ) : value === 1 ? (
                    <RiShareFill fill='white' size={20} />
                  ) : (
                    <CopyIcon fill='white' style={{ fontSize: 8 }} />
                  )}
                </div>
              ))}
            </div>
            */}
>>>>>>> a5e08127
          </div>
        </div>
        <div className='w:1/2 my-8 mb-16 md:m-0 md:flex-1'>
          <div className='flex '>
            <div className=' flex flex-col items-start px-4 w-full lg:w-2/3 '>
<<<<<<< HEAD
              <h2 className='text-2xl font-semibold'>Egg #{item.id}</h2>
              <p className='text-sm text-justify text-gray-500 my-4 font-semibold' style={{ color: '#f2f2f2' }}>
                Contains 1 of 16 Generation One Base Animals. To hatch or to hold…
              </p>
=======
              <h2 className='text-2xl font-semibold'>Egg #{item.tokenID}</h2>
              {/*
              <div className='flex my-4'>
                <div className='rounded-full p-px h-full bg-gradient-to-b from-btn1  to-btn2 mr-4'>
                  <div className='text-xs font-semibold bg-dark-800 px-6 py-2 rounded-full'>🔥 {'  '}Highest Bid</div>
                </div>
                <div className='rounded-full p-px h-full bg-gradient-to-b from-btn1  to-btn2 mr-4'>
                  <div className='text-xs font-semibold bg-dark-800 px-6 py-2 rounded-full'>{item.basic ? 'BASIC' : 'HYBRID'}</div>
                </div>
              </div>
              */}
              <p className='text-sm text-justify text-gray-500 my-4 font-semibold' style={{ color: '#f2f2f2' }}>
                Contains 1 of 16 Generation One Base Animals. To hatch or to hold…
              </p>
              {/*
              <div className='w-full mb-4'>
                <div className='rounded border-2 border-gray-400 border-solid p-4' style={{ borderWidth: 1 }}>
                  <h2 className='text-sm font-bold mb-2'>Reserve Price</h2>
                  <div className=''>
                    <span className='mr-2 text-xl  font-semibold'>0.25 ETH</span>
                    <span className='font-light'>$975.00 USD</span>
                  </div>
                </div>
              </div>
              <div className='w-full  grid  mb-8' style={{ gridTemplateColumns: '1fr 54px', gap: '10px' }}>
                <a
                  style={{ pointerEvents: 'unset', padding: '11px 0px', borderRadius: 4 }}
                  className='rounded bg-white text-black flex items-center justify-center font-bold text-sm'
                  href='#'>
                  Place Bid
                </a>
                <button style={{ paddingLeft: 0, paddingRight: 0, padding: '11px 20px', backgroundColor: '#f2f2f2', borderRadius: 4 }} className=''>
                  <RiShareFill fill='black' />
                </button>
              </div>
              */}
>>>>>>> a5e08127

              <div className='w-full mb-4'>
                <div className=' rounded border-2 border-gray-400 border-solid p-4' style={{ borderWidth: 1 }}>
                  <h2 className='text-sm font-bold mb-4'>Details</h2>
                  <div className='flex justify-between items-center'>
                    <span className='text-md  font-semibold'>Transaction Hash</span>
                    <span
                      className='font-semibold text-sm primary cursor-pointer'
                      onClick={() => window.open(`https://testnet.bscscan.com/tx/${txHash}`, '_blank')}>
                      {accountEllipsis}
                    </span>
                  </div>
                  <div className='flex justify-between items-center'>
                    <span className=' text-md  font-semibold'>Token ID</span>
                    <CopyHelper toCopy={item.tokenID.toString()}>
                      <div className='text-sm font-medium'>{item.tokenID}</div>
                    </CopyHelper>
                  </div>
                  <div className='flex justify-between items-center'>
                    <span className='text-md  font-semibold'>Token Standard</span>
                    <span className='font-semibold text-sm '>ERC-721</span>
                  </div>
                </div>
              </div>
              <div className='w-full rounded flex flex-col  border-2 border-gray-400 border-solid' style={{ borderWidth: 1 }}>
                <div className='flex flex-col'>
                  <h2 className='ml-4 mt-4 mb-4 text-sm font-bold'>Proof of Authenticity</h2>
                  <a
                    href={`https://testnet.bscscan.com/address/${item.owner || ''}`}
                    target='_blank'
                    className='p-4 justify-between items-center flex border-b-2 border-gray-400 border-solid hover:bg-dark-800'
                    style={{ borderBottomWidth: 1 }}>
                    <div className='text-sm font-medium primary'>Etherscan transaction</div>
                    <div>
                      <ImArrowUpRight2 fill='#f2f2f2' size={12} />
                    </div>
                  </a>
                  <a
                    href='https://bafybeidq6egcuxafoo2i2pvyp7cgajf6iewzfiq24owfhrgrezyokygvwq.ipfs.dweb.link'
                    target='_blank'
                    className='p-4 flex justify-between items-center hover:bg-dark-800 rounded-b-lg'>
                    <div className='text-sm font-medium primary'>View on IPFS</div>
                    <div>
                      <ImArrowUpRight2 fill='#f2f2f2' size={12} />
                    </div>
                  </a>
                </div>
              </div>
            </div>
          </div>
        </div>
      </div>

      <div className=' flex-1  flex justify-center'>
        <div className='flex flex-col px-4 w-full lg:w-2/3'>
          <h6 className='my-8 font-semibold text-xl'>History</h6>
          {myTransactions.length === 0 ? (
            <div className='flex items-center h-full justify-center'>
              {' '}
              <h6> No Transaction Data </h6>
            </div>
          ) : (
            <div>
              <TransactionTable Transactions={myTransactions.slice(0, 5)} />
            </div>
          )}
        </div>
      </div>
      <div
        style={{
          width: '50vw',
          height: '50vh',
          top: '0%',
          right: '-15%',
          zIndex: -1,
        }}
        className='absolute  bg-primary opacity-10  rounded-full z-0 filter  blur-3xl'></div>
      <div
        style={{
          width: '50vw',
          height: '50vh',
          left: '-15%',
          right: 0,
          bottom: '0%',
          zIndex: -1,
        }}
        className='absolute  bg-pink rounded-full opacity-10  z-0 filter  blur-3xl'></div>
    </main>
  )
}

export default FeedAsset<|MERGE_RESOLUTION|>--- conflicted
+++ resolved
@@ -22,25 +22,6 @@
 }
 
 const FeedAsset: React.FC<FeedAssetProps> = ({ history }) => {
-<<<<<<< HEAD
-  const animationMode = useIsAnimationMode()
-  const getVideo = (animated: boolean) => {
-    return animated ? (
-      <video
-        className='rounded'
-        playsInline
-        autoPlay
-        loop
-        muted
-        style={{
-          pointerEvents: 'none',
-          alignSelf: 'center',
-        }}>
-        <source src={'/static/video/egg.mp4'} type='video/mp4'></source>
-      </video>
-    ) : (
-      <img src={window.location.origin + '/static/images/basic.jpg'} />
-=======
   const isAnimated = useIsAnimationMode()
   const getVideo = () => {
     return isAnimated ? (
@@ -65,7 +46,6 @@
         src={`${item.imageUrl || window.location.origin + '/static/images/basic.jpg'}`}
         className='h-full transition-transform w-full duration-1000 rounded h-full'
       />
->>>>>>> a5e08127
     )
   }
 
@@ -81,11 +61,6 @@
         <div className='flex w-full lg:w:1/2 justify-center  md:flex-1'>
           <div className=' p-px lg:w-1/2 w-full  h-full bg-gradient-to-b from-btn1  to-btn2 rounded flex relative'>
             <div className='h-full w-full bg-cover rounded bg-no-repeat'>
-<<<<<<< HEAD
-              { getVideo(true) }
-            </div>
-            <div className='absolute top-5 xs:left-10 pl-4 lg:pl-0 lg:right-5 '></div>
-=======
               {getVideo()}
             </div>
             {/*
@@ -103,18 +78,11 @@
               ))}
             </div>
             */}
->>>>>>> a5e08127
           </div>
         </div>
         <div className='w:1/2 my-8 mb-16 md:m-0 md:flex-1'>
           <div className='flex '>
             <div className=' flex flex-col items-start px-4 w-full lg:w-2/3 '>
-<<<<<<< HEAD
-              <h2 className='text-2xl font-semibold'>Egg #{item.id}</h2>
-              <p className='text-sm text-justify text-gray-500 my-4 font-semibold' style={{ color: '#f2f2f2' }}>
-                Contains 1 of 16 Generation One Base Animals. To hatch or to hold…
-              </p>
-=======
               <h2 className='text-2xl font-semibold'>Egg #{item.tokenID}</h2>
               {/*
               <div className='flex my-4'>
@@ -151,7 +119,6 @@
                 </button>
               </div>
               */}
->>>>>>> a5e08127
 
               <div className='w-full mb-4'>
                 <div className=' rounded border-2 border-gray-400 border-solid p-4' style={{ borderWidth: 1 }}>
