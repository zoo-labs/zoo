import BorderButton from "components/Button/BorderButton";
import Page from "components/layout/Page";
import React, { useState, useEffect } from "react";
import { AppState } from "state";
import { useSelector } from "react-redux";
import { useWeb3React } from "@web3-react/core";
import useWeb3 from "hooks/useWeb3";
import { useHistory } from "react-router-dom";
import styles from "styled-components";
import { Label, Text } from "components/Text";
import { Heading } from "components";
import Body from "components/layout/Body";
import { useModal } from "components/Modal";
import BuyEggs from "components/BuyEggs";
import { getZooToken } from "util/contractHelpers";

const HeadingContainer = styles.div`
    width: 100%;
    display: flex;
    justify-content: start;
    margin: 0px 8px;
`;

const StyledButton = styles.button`
    cursor: pointer;
    text-decoration: underline;
    text-transform: uppercase;
`;

const LabelWrapper = styles.div`
    display: flex;
    width: 100%;
    justify-content: space-evenly;
    align-items: center;
`;

const ValueWrapper = styles(Text)`
    color: white;
    width: 100%;
    display: flex;
    white-space: nowrap;
    overflow: hidden;
    text-overflow: ellipsis;
`;
const RowWrapper = styles.div`
    width: 100%;
    display: flex;
    justify-content: space-around;
    margin: 16px;
`;

const Bank: React.FC = () => {
<<<<<<< HEAD
  const { account } = useWeb3React()
  const history = useHistory()
   // PLACEHOLDER DATA
  const zooCount = 99999999999999999
  
  const handleClick = () => {
    history.push('/account')
  }
  const toLink = () => {
    location.href = "https://pancakeswap.info/token/0x8e7788ee2b1d3e5451e182035d6b2b566c2fe997"
  }

  const pageHeading = (
    <HeadingContainer>
      <Heading>My Bank</Heading>
      <StyledButton
        style={{
          background: "transparent",
          border: "none",
          color: "white",
          marginLeft: "8px",
        }}
        onClick={()=>handleClick()}
      >
        View Account
      </StyledButton>
    </HeadingContainer>
  );
  return (
    <>
      <Page>
        {pageHeading}
        <Body>
            <LabelWrapper>
              <Label>Wallet Balance</Label>
              <BorderButton onClick={toLink}>Add Funds</BorderButton>
            </LabelWrapper>
            <ValueWrapper>
              {zooCount} ZOOTOKENS
            </ValueWrapper>
            <ValueWrapper>
              ~100 USD
            </ValueWrapper>
            <ValueWrapper>
              Total Daily Yield: 200 ZOOTOKENS
            </ValueWrapper>
          </Body>
      </Page>
    </>
  );
=======
   const [zooBalance, setBalance] = useState(0.0);
   const { account, chainId } = useWeb3React();
   const web3 = useWeb3();
   const history = useHistory();

   const zooToken = getZooToken(web3, chainId);

   const handleClick = () => {
      history.push("/account");
   };

   const getBalance = async () => {
      try {
         const decimals = await zooToken.methods.decimals().call();
         const rawBalance = await zooToken.methods.balanceOf(account).call();
         const divisor = parseFloat(Math.pow(10, decimals).toString());
         const balance = rawBalance / divisor;
         setBalance(balance);
      } catch (e) {
         console.error("ISSUE LOADING ZOO BALANCE \n", e);
      }
   };

   useEffect(() => {
      getBalance();
   }, [account, chainId]);

   useEffect(() => {
      getBalance();
   }, []);

   const pageHeading = (
      <HeadingContainer>
         <Heading>My Bank</Heading>
         <StyledButton
            style={{
               background: "transparent",
               border: "none",
               color: "white",
               marginLeft: "8px",
            }}
            onClick={() => handleClick()}>
            View Account
         </StyledButton>
      </HeadingContainer>
   );

   return (
      <>
         <Page>
            {pageHeading}
            <Body>
               <LabelWrapper>
                  <Label>Wallet Balance</Label>
                  <BorderButton>Add Funds</BorderButton>
               </LabelWrapper>
               <ValueWrapper>{zooBalance} ZOOTOKENS</ValueWrapper>
               <ValueWrapper>~100 USD</ValueWrapper>
               <ValueWrapper>Total Daily Yield: 200 ZOOTOKENS</ValueWrapper>
            </Body>
         </Page>
      </>
   );
>>>>>>> addb5d87
};

export default Bank;<|MERGE_RESOLUTION|>--- conflicted
+++ resolved
@@ -50,58 +50,6 @@
 `;
 
 const Bank: React.FC = () => {
-<<<<<<< HEAD
-  const { account } = useWeb3React()
-  const history = useHistory()
-   // PLACEHOLDER DATA
-  const zooCount = 99999999999999999
-  
-  const handleClick = () => {
-    history.push('/account')
-  }
-  const toLink = () => {
-    location.href = "https://pancakeswap.info/token/0x8e7788ee2b1d3e5451e182035d6b2b566c2fe997"
-  }
-
-  const pageHeading = (
-    <HeadingContainer>
-      <Heading>My Bank</Heading>
-      <StyledButton
-        style={{
-          background: "transparent",
-          border: "none",
-          color: "white",
-          marginLeft: "8px",
-        }}
-        onClick={()=>handleClick()}
-      >
-        View Account
-      </StyledButton>
-    </HeadingContainer>
-  );
-  return (
-    <>
-      <Page>
-        {pageHeading}
-        <Body>
-            <LabelWrapper>
-              <Label>Wallet Balance</Label>
-              <BorderButton onClick={toLink}>Add Funds</BorderButton>
-            </LabelWrapper>
-            <ValueWrapper>
-              {zooCount} ZOOTOKENS
-            </ValueWrapper>
-            <ValueWrapper>
-              ~100 USD
-            </ValueWrapper>
-            <ValueWrapper>
-              Total Daily Yield: 200 ZOOTOKENS
-            </ValueWrapper>
-          </Body>
-      </Page>
-    </>
-  );
-=======
    const [zooBalance, setBalance] = useState(0.0);
    const { account, chainId } = useWeb3React();
    const web3 = useWeb3();
@@ -148,6 +96,9 @@
          </StyledButton>
       </HeadingContainer>
    );
+   const toLink = () => {
+    location.href = "https://pancakeswap.info/token/0x8e7788ee2b1d3e5451e182035d6b2b566c2fe997"
+  }
 
    return (
       <>
@@ -156,7 +107,7 @@
             <Body>
                <LabelWrapper>
                   <Label>Wallet Balance</Label>
-                  <BorderButton>Add Funds</BorderButton>
+                  <BorderButton onClick={toLink}>Add Funds</BorderButton>
                </LabelWrapper>
                <ValueWrapper>{zooBalance} ZOOTOKENS</ValueWrapper>
                <ValueWrapper>~100 USD</ValueWrapper>
@@ -165,7 +116,6 @@
          </Page>
       </>
    );
->>>>>>> addb5d87
 };
 
 export default Bank;