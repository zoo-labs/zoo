import BorderButton from "components/Button/BorderButton";
import Page from "components/layout/Page";
import React, { useState, useEffect } from "react";
import { AppState } from "state";
import { useSelector } from "react-redux";
import { useWeb3React } from "@web3-react/core";
import useWeb3 from "hooks/useWeb3";
import { useHistory } from "react-router-dom";
import styles from "styled-components";
import { Label, Text } from "components/Text";
import { Flex, Heading } from "components";
import Body from "components/layout/Body";
import { useModal } from "components/Modal";
import BuyEggs from "components/BuyEggs";
import { getZooToken } from "util/contractHelpers";

const HeadingContainer = styles.div`
    width: 100%;
    display: flex;
    justify-content: start;
    margin: 0px 8px;
`;

const StyledButton = styles.button`
    cursor: pointer;
    text-decoration: underline;
    text-transform: uppercase;
`;

const LabelWrapper = styles.div`
    display: flex;
    width: 100%;
    justify-content: space-evenly;
    align-items: center;
`;

const ValueWrapper = styles(Text)`
    color: white;
    width: 100%;
    display: flex;
    white-space: nowrap;
    overflow: hidden;
    text-overflow: ellipsis;
    padding: 16px;
    font-size: 18px;
`;
const RowWrapper = styles.div`
    width: 100%;
    display: flex;
    justify-content: space-around;
    margin: 16px;
`;

const Bank: React.FC = () => {
   const [zooBalance, setBalance] = useState(0.0);
   const { account, chainId } = useWeb3React();
   const web3 = useWeb3();
   const history = useHistory();

   const zooToken = getZooToken(web3, chainId);

   const handleClick = () => {
      history.push("/account");
   };

   const getBalance = async () => {
      try {
         const decimals = await zooToken.methods.decimals().call();
         const rawBalance = await zooToken.methods.balanceOf(account).call();
         const divisor = parseFloat(Math.pow(10, decimals).toString());
         const balance = rawBalance / divisor;
         setBalance(balance);
      } catch (e) {
         console.error("ISSUE LOADING ZOO BALANCE \n", e);
      }
   };

   useEffect(() => {
      getBalance();
   }, [account, chainId]);

   useEffect(() => {
      getBalance();
   }, []);

   const pageHeading = (
      <HeadingContainer>
         <Heading>My Bank</Heading>
         <StyledButton
            style={{
               background: "transparent",
               border: "none",
               color: "white",
               marginLeft: "8px",
            }}
            onClick={() => handleClick()}>
            View Account
         </StyledButton>
      </HeadingContainer>
   );
   const toLink = () => {
    location.href = "https://pancakeswap.info/token/0x8e7788ee2b1d3e5451e182035d6b2b566c2fe997"
  }

   return (
      <>
         <Page>
            {pageHeading}
            <Body>
               <LabelWrapper>
<<<<<<< HEAD
                  <Label small>Wallet Balance</Label>
                  <BorderButton minWidth="140px" scale="sm">Add Funds</BorderButton>
=======
                  <Label>Wallet Balance</Label>
                  <BorderButton onClick={toLink}>Add Funds</BorderButton>
>>>>>>> 0cb61f91
               </LabelWrapper>
               <Flex width="100%" alignItems="center">
                  <ValueWrapper>{zooBalance} ZOO Tokens</ValueWrapper>
                  <ValueWrapper style={{ fontSize: "14px",  color: "#28FD73" }}>0 USD</ValueWrapper>
               </Flex>
               <Label small>Total Daily Yield</Label>
               <ValueWrapper> 200 ZOO Tokens</ValueWrapper>
            </Body>
         </Page>
      </>
   );
};

export default Bank;<|MERGE_RESOLUTION|>--- conflicted
+++ resolved
@@ -108,13 +108,8 @@
             {pageHeading}
             <Body>
                <LabelWrapper>
-<<<<<<< HEAD
                   <Label small>Wallet Balance</Label>
-                  <BorderButton minWidth="140px" scale="sm">Add Funds</BorderButton>
-=======
-                  <Label>Wallet Balance</Label>
-                  <BorderButton onClick={toLink}>Add Funds</BorderButton>
->>>>>>> 0cb61f91
+                  <BorderButton minWidth="140px" scale="sm" onClick={toLink}>Add Funds</BorderButton>
                </LabelWrapper>
                <Flex width="100%" alignItems="center">
                   <ValueWrapper>{zooBalance} ZOO Tokens</ValueWrapper>
