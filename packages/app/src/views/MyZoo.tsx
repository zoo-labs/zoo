import React, { useState, useEffect, useCallback } from 'react'
import { Route, useRouteMatch } from 'react-router-dom'
import { AppState } from 'state'
import { useDispatch, useSelector } from 'react-redux'
import Moralis from 'moralis'
import { useWeb3React } from '@web3-react/core'
import styled from 'styled-components'

import { Swiper, Slide } from 'components/Swiper'

import useWeb3 from 'hooks/useWeb3'
import { Text, Card as Existing, EggCard, VideoPlayer } from 'components'
import { getMilliseconds, getDaysHours } from 'util/timeHelpers'
import { breedTimeouts, eggTimeout } from 'constants/index'
import { addAnimal, addEgg, burnEgg } from 'state/actions'
import { RarityColor } from 'enums/rarity-color'
import { getZooKeeper } from 'util/contracts'
import { Animal, Egg } from 'types/zoo'
import { AnimalCard } from 'components/AnimalCard'
import { NewAnimalCard } from 'components/NewAnimal'
import { mapEgg, mapAnimal } from 'util/moralis'

const StyledText = styled(Text)`
  color: ${({ theme }) => theme.colors.text};
`

const RowTitle = styled.div`
  color: ${({ theme }) => theme.colors.text};
  font-size: 20px;
  margin-top: 15px;
  margin-bottom: 15px;
  margin-left: 10px;
  font-weight: 600;
`

const RowLayout = styled.div`
  display: flex;
  justify-content: center;
  flex-wrap: wrap;
  & > * {
    // min-width: calc(100vw - 20px);
    // max-width: 31.5%;
    width: 100%;
    margin: 8px;
    margin-bottom: 32px;
  }
`

// const Card = styled(Existing)<{ selected?: boolean; timedOut?: boolean }>`
//   border: ${({ selected }) => (selected ? '2px solid white' : null)};
//   opacity: ${({ timedOut }) => (timedOut ? '0.6' : null)};
// `

const MyZooAccount: React.FC = () => {
  const { account, chainId } = useWeb3React()
  const { path } = useRouteMatch()
  const dispatch = useDispatch()
  const [eggType, setEggType] = useState('')
  const [isOpen, setOpen] = useState(false)
  const [_, setShowBoth] = useState(false)
  const web3 = useWeb3()
  const { gasPrice } = web3
  const zooKeeper = getZooKeeper(web3)
  const videoTimeout = []
  const [hatched, setHatched] = useState({
    tokenID: 0,
    name: '',
    rarity: '',
    description: '',
    dob: 0,
    imageUrl: '',
    listed: false,
    boost: 0,
    yield: 0,
  })

  const allAnimals = useSelector<AppState, AppState['zoo']['animals']>((state) => state.zoo.animals)
  const allEggs = useSelector<AppState, AppState['zoo']['eggs']>((state) => state.zoo.eggs)

  const hatchEggReady = async (egg) => {
    const eggObject = Moralis.Object.extend('Eggs')
    const eggQuery = new Moralis.Query(eggObject)
    eggQuery.equalTo('tokenID', egg.tokenID)
    const eggResults = await eggQuery.find()
    const foundEgg = eggResults[0]

    foundEgg.set('burn', true)
    await foundEgg.save()

    setShowBoth(true)
    setEggType(egg.basic ? 'basic' : 'hybrid')

    const animalObject = Moralis.Object.extend('Animals')
    const animalQuery = new Moralis.Query(animalObject)
    console.log('QUERY ANIMAL', egg.animalID)
    animalQuery.equalTo('tokenID', egg.animalID)
    const animalResults = await animalQuery.find()
    const foundAnimal = animalResults[0]

    console.log('ANIMAL', foundAnimal)
    setHatched(mapAnimal(foundAnimal))
    foundAnimal.set('revealed', true)
    foundAnimal.save()
    startAnimationTimer()
  }

  const hatchEgg = async (egg) => {
    egg.hatching = true
    dispatch(addEgg(mapEgg(egg)))
    try {
      await zooKeeper.methods.hatchEgg(1, egg.tokenID).send({
        from: account,
        gasPrice: gasPrice,
      })
    } catch (error) {
      console.error(error)
    }
  }

  const startAnimationTimer = useCallback(() => {
    videoTimeout.push(
      setTimeout(() => {
        setOpen(true)
      }, 5450),
    )
    videoTimeout.push(setTimeout(() => setEggType(''), 7000))
  }, [])

  const closeAnimation = useCallback(async (e) => {
    setEggType('')
    videoTimeout.forEach((i) => {
      clearTimeout(i)
    })
  }, [])

  useEffect(() => {
    document.addEventListener('keydown', closeAnimation, false)
    return () => {
      document.removeEventListener('keydown', closeAnimation, false)
    }
  }, [])

  const [timeStartOnPage] = useState(new Date().getTime())
  const [elapsedTimeOnPage, setElapsedTimeOnPage] = useState(new Date().getTime() - timeStartOnPage)

  useEffect(() => {
    const timeout = setTimeout(() => {
      setElapsedTimeOnPage(elapsedTimeOnPage + 5000)
    }, 5000)
    return () => {
      clearTimeout(timeout)
    }
  }, [elapsedTimeOnPage])

  async function getToken(tokenID) {
    return await zooKeeper.methods.tokens(tokenID).call()
  }

  // useEffect(() => {

  // }, [])

  const renderAnimals = (hybrid): JSX.Element => {
    const animalGroup = {}
    const animalData = []

    Object.values(allAnimals).forEach((animal, index) => {
      if (animal.owner.toLowerCase() !== account.toLowerCase() || animal.freed || !animal.revealed) {
        return
      }

      // const t = await getToken(animal.tokenID)

      // console.log("ANIMAL")
      // console.log(animal.tokenID)
      // console.log(t.breed['count'])
      // console.log(t.breed['timestamp'])

      const lastBred = animal.lastBred ? new Date(Number(animal.lastBred)).getTime() : new Date().getTime()
      const now = new Date().getTime()
      const breedTimeoutKey = animal.breedCount > 5 ? 5 : animal.breedCount || 0
      const breedTimeout = getMilliseconds(breedTimeouts[breedTimeoutKey])
      const elapsedTime = now - lastBred
      const timeRemaining = breedTimeout - elapsedTime
      const timeRemainingDaysHours = getDaysHours(timeRemaining)
      const barwidth = [100 * (elapsedTime / breedTimeout), '%'].join('')

      console.log('animal', animal)
      console.log('barwidth', barwidth, timeRemainingDaysHours)
      console.log('lastBred', lastBred)
      console.log('timeRemaining', timeRemaining)

      if (timeRemaining <= 0 && animalData.find((a) => a.name === animal.name && a.timeRemaining <= 0)) {
        animalGroup[animal.name] = animalGroup[animal.name] ? [...animalGroup[animal.name], animal] : [animal]
      } else {
        animalData.push({
          id: index,
          ...animal,
          name: animal.name.replace(/\u0000/g, ''),
          timeRemaining: animal.bloodline === 'pure' ? (elapsedTime < breedTimeout ? timeRemaining : 0) : 0,
          CTAOverride: animal.bloodline === 'pure' ? (elapsedTime < breedTimeout ? { barwidth, timeRemainingDaysHours } : null) : null,
          rarityColor: RarityColor[animal.rarity.toLowerCase()] || 'white',
        })
      }
    })

    const animals = sortData(
      animalData.filter((item) => item.bloodline === hybrid),
      'bloodline',
    )

    const executeStackedBreeding = (a: Animal) => {
      console.log('EXECUTING STACKED BREEDING')
    }

    return (
      <>
        {hybrid === 'pure' ? (
          <RowTitle>
            {animals.length} {animals.length != 1 ? 'Animals' : 'Animal'}
          </RowTitle>
        ) : (
          <RowTitle>
            {animals.length} {animals.length != 1 ? 'Hybrid Animals' : 'Hybrid Animal'}
          </RowTitle>
        )}
        <RowLayout>
          <Route exact path={`${path}`}>
            {animals.length === 0 ? (
              <StyledText textAlign='center' fontSize='16px'>
                No {hybrid === 'pure' ? '' : `hybrid `}animals
              </StyledText>
            ) : (
              <Swiper slidesPerView={document.body.getBoundingClientRect().width / 220} spaceBetween={4} pagination={{ clickable: true }}>
                {animals.map((animal) => {
                  return (
<<<<<<< HEAD
                    <SwiperSlide style={{ width: '220px', display: 'flex' }} key={animal.tokenID}>
                      <AnimalCard {...{ animal, account, animalGroup, hybrid, allAnimals, executeStackedBreeding, breedClick: () => null }} />
                    </SwiperSlide>
=======
                    <Slide style={{ width: '220px', display: 'flex' }} key={animal.tokenID}>
                      <AnimalCard {...{ animal, account, animalGroup, hybrid, allAnimals, executeStackedBreeding }} />
                    </Slide>
>>>>>>> 3661b497
                  )
                })}
              </Swiper>
            )}
          </Route>
          <Route exact path={`${path}/history`}>
            {animalData.map((animal) => (
              <Existing key={animal.tokenID} />
            ))}
          </Route>
        </RowLayout>
      </>
    )
  }

  const renderEggs = (): JSX.Element => {
    let eggData = []
    // let eggGroup = {
    //    BASIC: 1,
    //    HYBRID: 1
    // };

    Object.values(allEggs).forEach((egg, index) => {
      const eggType = egg.basic ? 'EGG' : 'HYBRID'
      if ((egg.owner || '').toLowerCase() !== account.toLowerCase()) {
        //console.log(account, egg)
        return
      }
      const now = new Date().getTime()
      const elapsedTime = now - egg.createdAt.getTime()
      const hatchTimeout = egg.basic ? 0 : getMilliseconds(eggTimeout)
      const timeRemaining = hatchTimeout - elapsedTime
      const timeRemainingDaysHours = getDaysHours(timeRemaining)
      const barwidth = [100 * (elapsedTime / hatchTimeout), '%'].join('')

      if (egg.owner.toLowerCase() === account.toLowerCase() && !egg.burned) {
        eggData.push({
          id: index,
          ...egg,
          name: eggType,
          timeRemaining: !egg.basic ? (elapsedTime < hatchTimeout ? timeRemaining : 0) : 0,
          CTAOverride: !egg.basic ? (elapsedTime < hatchTimeout ? { barwidth, timeRemainingDaysHours } : null) : null,
        })
      }
    })

    eggData = sortData(eggData, 'hybrid')

    return (
      <RowLayout style={{ marginBottom: -8 }}>
        <Route exact path={`${path}`}>
          {eggData.length === 0 ? (
            <StyledText textAlign='center' fontSize='16px'>
              No eggs
            </StyledText>
          ) : (
            <Swiper slidesPerView={document.body.getBoundingClientRect().width / 150} spaceBetween={4} pagination={{ clickable: true }}>
              {eggData.map((egg) => (
                <Slide className='account__animal-slide' style={{ width: '220px', display: 'flex' }} key={egg.tokenID}>
                  {/* <CardWrapper> */}
                  <EggCard egg={egg} hatchEgg={hatchEgg} hatchEggReady={hatchEggReady} />
                </Slide>
              ))}
            </Swiper>
          )}
        </Route>
        <Route exact path={`${path}/history`}>
          {/* {eggData.map((egg) => (
            <Card key={egg.id} />
          ))} */}
        </Route>
      </RowLayout>
    )
  }

  const sortData = (data: Array<any>, byType: string) => {
    return data.sort((a, b) => Number(b.tokenID) - Number(a.tokenID))
    // if (a.timeRemaining === b.timeRemaining) {
    //   if (a[byType]) {
    //     if (b[byType]) return 0
    //     return -1
    //   }
    //   if (b[byType]) return 1
    //   return 0
    // }
    // return a.timeRemaining - b.timeRemaining
    // })
  }

  return (
    <div>
      {eggType !== '' && <VideoPlayer videoPath={eggType === 'basic' ? 'hatch_mobile_basic.mp4' : 'hatch_mobile_hybrid.mp4'} />}
      {isOpen ? (
        <NewAnimalCard animal={hatched} isOpen={setOpen} />
      ) : (
        <>
          {eggType === '' && renderEggs()}
          {eggType === '' && renderAnimals('pure')}
          {eggType === '' && renderAnimals('hybrid')}
        </>
      )}
    </div>
  )
}

export default MyZooAccount<|MERGE_RESOLUTION|>--- conflicted
+++ resolved
@@ -234,15 +234,9 @@
               <Swiper slidesPerView={document.body.getBoundingClientRect().width / 220} spaceBetween={4} pagination={{ clickable: true }}>
                 {animals.map((animal) => {
                   return (
-<<<<<<< HEAD
-                    <SwiperSlide style={{ width: '220px', display: 'flex' }} key={animal.tokenID}>
-                      <AnimalCard {...{ animal, account, animalGroup, hybrid, allAnimals, executeStackedBreeding, breedClick: () => null }} />
-                    </SwiperSlide>
-=======
                     <Slide style={{ width: '220px', display: 'flex' }} key={animal.tokenID}>
                       <AnimalCard {...{ animal, account, animalGroup, hybrid, allAnimals, executeStackedBreeding }} />
                     </Slide>
->>>>>>> 3661b497
                   )
                 })}
               </Swiper>
