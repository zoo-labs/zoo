import React, { useState, useRef, useEffect } from "react";
import { Route, useRouteMatch } from "react-router-dom";
import { AppState } from "state"
import { useSelector } from "react-redux"
import { useWeb3React } from "@web3-react/core";
import styled from "styled-components";
import { Swiper, SwiperSlide } from 'swiper/react';
import FlexLayout from "components/layout/Flex";
import Page from "components/layout/Page";
import { orderBy, parseInt } from "lodash";
import {
  Flex,
  Text,
  useMatchBreakpoints,
  Heading,
  Card,
  CardHeader,
  CardBody,
  CardFooter,
  VideoPlayer
} from "components";
// import HatchDialog from "components/HatchDialog"
import { VscLoading } from "react-icons/vsc";
import { useModal } from "components/Modal";
import HatchModal from "components/ZooModals/HatchModal"
// import { ViewMode } from "./components/types"
import "swiper/swiper.min.css";
import "swiper/components/pagination/pagination.min.css"
import "./styles.css";
// import SwiperCore, {
//   Pagination
// } from 'swiper/core';
import MyMP16OSFFont from '../fonts/MP16OSF.ttf'

// install Swiper modules
// SwiperCore.use([Pagination]);

const IconCont = styled.div`
  display: flex;
  justify-content: center;
  margin-top: 20px;
  & svg {
    color: ${({ theme }) => theme.colors.primary};
    animation: spin 2s ease infinite;
  }

  @keyframes spin {
    0% {
      transform: rotate(0deg);
    }
    100% {
      transform: rotate(360deg);
    }
  }
`
const ImageContainer = styled.div`
  img {
    width: 100%;
    height: 100%;
    minHeight: 300px;
    overflow: hidden;
  }
`

const InfoBlock = styled.div`
  padding: 10px;
  text-align: center; 
  position: relative;
  bottom: 0; 
  width: 100%;
  background-color: #ffffff6b;
  z-index: 999999;
`;

const TextWrapper = styled.div`
  text-shadow: 0px 2px rgba(0, 0, 0, 0.2);
  font-size: 14px;
  color: #ffffff;
  font-weight: 550;
  line-height: 1.5;
  letter-spacing: 3px;
  text-transform: uppercase;
`

const BreedWrapper = styled.div<{cols?: number}>`
  text-shadow: 0px 2px rgba(0, 0, 0, 0.2);
  font-size: 20px;
  color: #ffffff;
  font-weight: 550;
  line-height: 1.5;
  letter-spacing: 3px;
  text-transform: uppercase;
` 

const RowTitle = styled.div`
  @font-face{
    font-family:'MyMP16OSFFont';
    src:url('${MyMP16OSFFont}') format('TrueType');   
  }
  color: white;
  font-family: 'MyMP16OSFFont'; 
  font-size: 20px;
  margin-t: 15px;
  margin-bottom: 15px;
`

const RowLayout = styled.div`
  display: flex;
  justify-content: center;
  flex-wrap: wrap;
  & > * {
    min-width: calc(100vw - 20px);
    max-width: 31.5%;
    width: 100%;
    margin: 0 8px;
    margin-bottom: 32px;
  }
`

const _loadCount = 9;

const EggMarketplace: React.FC = () => {
  let empty;
  const {account} = useWeb3React()
  const { path } = useRouteMatch();
  const { chainId } = useWeb3React();
  const [numVisData, setNumVisData] = useState(_loadCount);
  const [observerIsSet, setObserverIsSet] = useState(false);
  const bottomRef = useRef<HTMLDivElement>(null);
  const { isXl, isXs } = useMatchBreakpoints();
  const chainIdSet = chainId === undefined ? "1" : String(chainId);
  const [ playVideo, setPlayVideo ] = useState(false)

  const hatchEgg = () => {
    console.log("HATCH")
    setPlayVideo(true)
  }

  const [onHatch] = useModal(
    <HatchModal

        confirmation={hatchEgg}
        onDismiss={()=>null}
    />
)

  const allAnimals = useSelector<AppState, AppState['zoo']['animals']>((state) => state.zoo.animals)
  const allEggs = useSelector<AppState, AppState['zoo']['eggs']>((state) => state.zoo.eggs)

  // useEffect(() => {
  //   const showMoreData = (entries) => {
  //     const [entry] = entries;
  //     if (entry.isIntersecting) {
  //       setNumVisData((dataCurrent) => dataCurrent + _loadCount);
  //     }
  //   };

  //   if (!observerIsSet) {
  //     const loadMoreObserver = new IntersectionObserver(showMoreData, {
  //       rootMargin: "0px",
  //       threshold: 1,
  //     });
  //     loadMoreObserver.observe(bottomRef.current);
  //     setObserverIsSet(true);
  //   }
  // }, [observerIsSet]);
  // const shownData = (data) => {
  //   return data.slice(0, numVisData);
  // };

  const handleHatch = () => {
    // useModal(
    //   <HatchDialog />
    // )
    console.log('hatch')
  }

  const renderAnimals = (hybrid): JSX.Element => {
    const animalData = [];
    // const updatedData = []
    Object.values(allAnimals).forEach((animal, index) => {
      animalData.push({
        id: index,
        ...animal,
        name: animal.name.replace(/\u0000/g, ""),
      });
    });
    console.log(animalData)
    empty = animalData.length === 0 && Object.keys(allAnimals).length !== 0;
    // Object.values(updatedTokens)
    //   .filter((tkn) => tkn.isToken)
    //   .forEach((token, ind) => {
    //     if (token.curve === undefined) {
    //       return
    //     }
    //     updatedData.push({ id: ind, ...token })
    //   })

    return (
      <RowLayout>
        <Route exact path={`${path}`}>
          <Swiper slidesPerView={2.2} spaceBetween={10} className="mySwiper">
          {(animalData).filter((item)=>item.bloodline === hybrid).filter((item)=>item.owner === account).map((animal) => (
            <SwiperSlide>
              <Card key={animal.id}>
                <CardBody style={{backgroundImage: `url("${animal.imageUrl}")`, backgroundSize: 'cover', backgroundPosition: 'center', height: 250, width: 'calc(100vw/2.2 - 13px)', padding: 20}}>
                  <Heading mb="8px" style={{textShadow: '0px 2px rgba(0, 0, 0, 0.2)'}}>{animal.name}</Heading>
                </CardBody>
                  <InfoBlock>
                    <BreedWrapper>{hybrid === "pure" ? `BREED` : `SELL`}</BreedWrapper>
                  </InfoBlock>
              </Card>
            </SwiperSlide>
              // <SwiperSlide>Slide 1</SwiperSlide>
          ))}
          </Swiper>
        </Route>
        <Route exact path={`${path}/history`}>
          {/* {shownData(animalData).map((animal) => ( */}
          {(animalData).map((animal) => (
            <Card
            // key={JSON.stringify(token)}
            />
          ))}
        </Route>
      </RowLayout>
    );
  };

  const renderEggs = (): JSX.Element => {
    const eggData = [];
    // const updatedData = []
    Object.values(allEggs).forEach((egg, index) => {
      eggData.push({
        id: index,
        ...egg,
        name: egg.basic ? "BASIC" : "HYBRID"
      });
    });
    empty = eggData.length === 0 && Object.keys(allEggs).length !== 0;
    const basicEggURL = window.location.origin + '/static/images/basic.png'
    const hybridEggURL = window.location.origin + '/static/images/hybrid.png'

    return (
      <RowLayout>
        <Route exact path={`${path}`}>
          <Swiper slidesPerView={3} spaceBetween={10} pagination={{"clickable": true}} className="mySwiper">
          {(eggData).map((egg) => (
            <SwiperSlide key={egg.id}>
              <Card style={{backgroundColor: '#000000'}}>
                <CardBody style={{backgroundImage: `url("${egg.basic ? basicEggURL : hybridEggURL}")`, backgroundSize: 'cover', backgroundPosition: 'center', height: 150, padding: 10}}>
                  <TextWrapper>{egg.name}</TextWrapper>
                </CardBody>
                <InfoBlock style={{textAlign: 'center', backgroundColor: '#ffffff38', padding: 10}} onClick={() => {onHatch()}}>
                  <TextWrapper >{`HATCH`}</TextWrapper>
                </InfoBlock>
              </Card>
            </SwiperSlide>
          ))}
          </Swiper>
        </Route>
        <Route exact path={`${path}/history`}>
          {(eggData).map((egg) => (
            <Card
            // key={JSON.stringify(token)}
            />
          ))}
        </Route>
      </RowLayout>
    );
  };

<<<<<<< HEAD

  return (
    <div>
      <Page>
        <RowTitle>My Eggs</RowTitle>
=======
  const renderVideo = () => {
    return (
      <VideoPlayer videoPath="hatch_mobile_basic.mp4" onDone={() => setPlayVideo(false)}/>
    )
  }

  const renderZoo = () => {
    return (
      <div>
        <Page>
>>>>>>> 9186f8ee
        {renderEggs()}
        <RowTitle>Breedable Animals</RowTitle>
        {renderAnimals("pure")}
        <RowTitle>Hybrid Animals</RowTitle>
        {renderAnimals("hybrid")}
        {/* <IconCont ref={bottomRef}>
          {" "}
          {numVisData < Object.keys(allEggs).length ? (
            <VscLoading size={36} />
          ) : null}{" "}
        </IconCont> */}
      </Page>
    </div>
    )
  }

  return (
    playVideo ? renderVideo() : renderZoo()
  )
};

export default EggMarketplace;<|MERGE_RESOLUTION|>--- conflicted
+++ resolved
@@ -17,6 +17,7 @@
   CardHeader,
   CardBody,
   CardFooter,
+  CardContent, 
   VideoPlayer
 } from "components";
 // import HatchDialog from "components/HatchDialog"
@@ -168,12 +169,6 @@
   //   return data.slice(0, numVisData);
   // };
 
-  const handleHatch = () => {
-    // useModal(
-    //   <HatchDialog />
-    // )
-    console.log('hatch')
-  }
 
   const renderAnimals = (hybrid): JSX.Element => {
     const animalData = [];
@@ -270,13 +265,6 @@
     );
   };
 
-<<<<<<< HEAD
-
-  return (
-    <div>
-      <Page>
-        <RowTitle>My Eggs</RowTitle>
-=======
   const renderVideo = () => {
     return (
       <VideoPlayer videoPath="hatch_mobile_basic.mp4" onDone={() => setPlayVideo(false)}/>
@@ -287,7 +275,7 @@
     return (
       <div>
         <Page>
->>>>>>> 9186f8ee
+        <RowTitle>My Eggs</RowTitle>
         {renderEggs()}
         <RowTitle>Breedable Animals</RowTitle>
         {renderAnimals("pure")}
