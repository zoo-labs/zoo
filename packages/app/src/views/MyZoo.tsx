import React, { useState, useRef, useEffect } from "react";
import { Route, useRouteMatch } from "react-router-dom";
import { AppState } from "state"
import { useSelector } from "react-redux"
import { useWeb3React } from "@web3-react/core";
import styled from "styled-components";
import { Swiper, SwiperSlide } from 'swiper/react';
import FlexLayout from "components/layout/Flex";
import Page from "components/layout/Page";
import { orderBy, parseInt } from "lodash";
import {
  Flex,
  Text,
  useMatchBreakpoints,
  Heading,
  Card,
  CardHeader,
  CardBody,
  CardFooter,
  CardContent,
<<<<<<< HEAD
  VideoPlayer
=======
  useModal
>>>>>>> 0c42dfd4
} from "components";
// import HatchDialog from "components/HatchDialog"
import { VscLoading } from "react-icons/vsc";
import { useModal } from "components/Modal";
import HatchModal from "components/ZooModals/HatchModal"
// import { ViewMode } from "./components/types"
import "swiper/swiper.min.css";
import "swiper/components/pagination/pagination.min.css"
import "./styles.css";
import SwiperCore, {
  Pagination
} from 'swiper/core';
import MyMP16OSFFont from '../fonts/MP16OSF.ttf'

// install Swiper modules
SwiperCore.use([Pagination]);

const IconCont = styled.div`
  display: flex;
  justify-content: center;
  margin-top: 20px;
  & svg {
    color: ${({ theme }) => theme.colors.primary};
    animation: spin 2s ease infinite;
  }

  @keyframes spin {
    0% {
      transform: rotate(0deg);
    }
    100% {
      transform: rotate(360deg);
    }
  }
`
const ImageContainer = styled.div`
  img {
    width: 100%;
    height: 100%;
    minHeight: 300px;
    overflow: hidden;
  }
`

const InfoBlock = styled.div`
  padding: 10px;
  text-align: center; 
  position: absolute;
  bottom: 0; 
  width: 100%;
  background-color: #ffffff6b;
`;

const TextWrapper = styled.div`
  text-shadow: 0px 2px rgba(0, 0, 0, 0.2);
  font-size: 14px;
  color: #ffffff;
  font-weight: 550;
  line-height: 1.5;
  letter-spacing: 3px;
  text-transform: uppercase;
`

const BreedWrapper = styled.div`
  text-shadow: 0px 2px rgba(0, 0, 0, 0.2);
  font-size: 20px;
  color: #ffffff;
  font-weight: 550;
  line-height: 1.5;
  letter-spacing: 3px;
  text-transform: uppercase;
`

const RowTitle = styled.div`
  @font-face{
    font-family:'MyMP16OSFFont';
    src:url('${MyMP16OSFFont}') format('TrueType');   
  }
  color: white;
  font-family: 'MyMP16OSFFont'; 
  font-size: 20px;
  margin-t: 15px;
  margin-bottom: 15px;
`

const RowLayout = styled.div`
  display: flex;
  justify-content: center;
  flex-wrap: wrap;
  & > * {
    min-width: calc(100vw - 20px);
    max-width: 31.5%;
    width: 100%;
    margin: 0 8px;
    margin-bottom: 32px;
  }
`

const _loadCount = 9;

const EggMarketplace: React.FC = () => {
  let empty;
  const { path } = useRouteMatch();
  const { chainId } = useWeb3React();
  const [numVisData, setNumVisData] = useState(_loadCount);
  const [observerIsSet, setObserverIsSet] = useState(false);
  const bottomRef = useRef<HTMLDivElement>(null);
  const { isXl, isXs } = useMatchBreakpoints();
  const chainIdSet = chainId === undefined ? "1" : String(chainId);
  const [ playVideo, setPlayVideo ] = useState(false)

  const hatchEgg = () => {
    console.log("HATCH")
    setPlayVideo(true)
  }

  const [onHatch] = useModal(
    <HatchModal

        confirmation={hatchEgg}
        onDismiss={()=>null}
    />
)

<<<<<<< HEAD
  // const allEggs = useSelector<AppState, AppState['cryptozoo']>((state) => state.cryptozoo.allEggs)

  const allAnimals = {
      1: {
         tokenId: "1",
         name: "Red Panda",
         description: "Mystery",
         yield: "543",
         boost: "5678",
         rarity: "Legendary",
         dob: "1627064176",
         imageUrl:
            "https://i2.wp.com/bestlifeonline.com/wp-content/uploads/2018/10/red-panda-raising-fist.jpg?resize=640%2C360&ssl=1",
      },
      2: {
         tokenId: "2",
         name: "Suzanne",
         description: "LOL",
         yield: "4223",
         boost: "2",
         rarity: "Rare",
         dob: "1627064176",
         imageUrl: "https://ichef.bbci.co.uk/images/ic/1200x675/p02k8mcv.jpg",
      },
      3: {
         tokenId: "3",
         name: "Cool Doggo",
         description: "WOOF wO0F",
         yield: "321",
         boost: "2",
         rarity: "Uncommon",
         dob: "1627064176",
         imageUrl:
            "https://encrypted-tbn0.gstatic.com/images?q=tbn:ANd9GcTIuXjTOdhD--589Qjr310qX4IgAZrz_4-RAw&usqp=CAU",
      },
      4: {
         tokenId: "4",
         name: "Seal",
         description: "BARK",
         yield: "31",
         boost: "22",
         rarity: "Common",
         dob: "1627064176",
         imageUrl:
            "https://sites.psu.edu/siowfa16/files/2016/09/baby-seal-29vsgyf.jpg",
      },
   }

   const allEggs = {
      5: {
         tokenId: "5",
         parent1: "1",
         parent2: "2",
         basic: true
      },
      6: {
         tokenId: "6",
         parent1: "3",
         parent2: "4",
         basic: false
      },
    }

  useEffect(() => {
    const showMoreData = (entries) => {
      const [entry] = entries;
      if (entry.isIntersecting) {
        setNumVisData((dataCurrent) => dataCurrent + _loadCount);
      }
    };

    if (!observerIsSet) {
      const loadMoreObserver = new IntersectionObserver(showMoreData, {
        rootMargin: "0px",
        threshold: 1,
      });
      loadMoreObserver.observe(bottomRef.current);
      setObserverIsSet(true);
    }
  }, [observerIsSet]);
  const shownData = (data) => {
    return data.slice(0, numVisData);
  };
=======
  const allAnimals = useSelector<AppState, AppState['zoo']['animals']>((state) => state.zoo.animals)
  const allEggs = useSelector<AppState, AppState['zoo']['eggs']>((state) => state.zoo.eggs)

  // useEffect(() => {
  //   const showMoreData = (entries) => {
  //     const [entry] = entries;
  //     if (entry.isIntersecting) {
  //       setNumVisData((dataCurrent) => dataCurrent + _loadCount);
  //     }
  //   };

  //   if (!observerIsSet) {
  //     const loadMoreObserver = new IntersectionObserver(showMoreData, {
  //       rootMargin: "0px",
  //       threshold: 1,
  //     });
  //     loadMoreObserver.observe(bottomRef.current);
  //     setObserverIsSet(true);
  //   }
  // }, [observerIsSet]);
  // const shownData = (data) => {
  //   return data.slice(0, numVisData);
  // };

  const handleHatch = () => {
    // useModal(
    //   <HatchDialog />
    // )
    console.log('hatch')
  }

>>>>>>> 0c42dfd4
  const renderAnimals = (): JSX.Element => {
    const animalData = [];
    // const updatedData = []
    Object.values(allAnimals).forEach((animal, index) => {
      animalData.push({
        id: index,
        ...animal,
        name: animal.name.replace(/\u0000/g, ""),
      });
    });
    console.log(animalData)
    empty = animalData.length === 0 && Object.keys(allAnimals).length !== 0;
    // Object.values(updatedTokens)
    //   .filter((tkn) => tkn.isToken)
    //   .forEach((token, ind) => {
    //     if (token.curve === undefined) {
    //       return
    //     }
    //     updatedData.push({ id: ind, ...token })
    //   })

<<<<<<< HEAD
=======

    return (
      <RowLayout>
        <Route exact path={`${path}`}>
          <Swiper slidesPerView={3} spaceBetween={10} pagination={{"clickable": true}} className="mySwiper">
          {/* {shownData(animalData).map((animal) => ( */}
          {(animalData).map((animal) => (
            <SwiperSlide>
              <Card key={animal.id}>
                <CardBody style={{backgroundImage: `url("${animal.imageUrl}")`, backgroundSize: 'cover', backgroundPosition: 'center', height: 250}}>
                  <Heading mb="8px" style={{textShadow: '0px 2px rgba(0, 0, 0, 0.2)'}}>{animal.name}</Heading>
                </CardBody>
                  <InfoBlock>
                    <BreedWrapper>{`BREED`}</BreedWrapper>
                  </InfoBlock>
              </Card>
            </SwiperSlide>
              // <SwiperSlide>Slide 1</SwiperSlide>
          ))}
          </Swiper>
        </Route>
        <Route exact path={`${path}/history`}>
          {/* {shownData(animalData).map((animal) => ( */}
          {(animalData).map((animal) => (
            <Card
            // key={JSON.stringify(token)}
            />
          ))}
        </Route>
      </RowLayout>
    );
  };

  const renderEggs = (): JSX.Element => {
    const eggData = [];
    // const updatedData = []
    Object.values(allEggs).forEach((egg, index) => {
      eggData.push({
        id: index,
        ...egg,
        name: egg.basic ? "BASIC" : "HYBRID"
      });
    });
    empty = eggData.length === 0 && Object.keys(allEggs).length !== 0;
    const basicEggURL = window.location.origin + '/static/images/basic.png'
    const hybridEggURL = window.location.origin + '/static/images/hybrid.png'
>>>>>>> 0c42dfd4

    return (
      <RowLayout>
        <Route exact path={`${path}`}>
<<<<<<< HEAD
          {shownData(animalData).map((animal) => (
            <Card>
              {/* <CardHeader>
                <Heading color="cardLabel">
                  {animal.name}
                </Heading>
              </CardHeader> */}
              <CardBody style={{backgroundImage: `url("${animal.imageURL}")`, backgroundSize: 'cover', backgroundPosition: 'center', height: 500}}>
                <Heading mb="8px" style={{textShadow: '0px 2px rgba(0, 0, 0, 0.2)'}}>{animal.name}</Heading>
              </CardBody>
                <InfoBlock style={{textAlign: 'center'}}>
                  <Heading mb="8px" style={{textShadow: '0px 2px rgba(0, 0, 0, 0.2)'}}>{`BREED`}</Heading>
                </InfoBlock>
            </Card>
=======
          <Swiper slidesPerView={3} spaceBetween={10} pagination={{"clickable": true}} className="mySwiper">
          {(eggData).map((egg) => (
            <SwiperSlide key={egg.id}>
              <Card style={{backgroundColor: '#000000'}}>
                <CardBody style={{backgroundImage: `url("${egg.basic ? basicEggURL : hybridEggURL}")`, backgroundSize: 'cover', backgroundPosition: 'center', height: 150, padding: 10}}>
                  <TextWrapper>{egg.name}</TextWrapper>
                </CardBody>
                <InfoBlock style={{textAlign: 'center', backgroundColor: '#ffffff38', padding: 10}}>
                  <TextWrapper onClick={handleHatch}>{`HATCH`}</TextWrapper>
                </InfoBlock>
              </Card>
            </SwiperSlide>
>>>>>>> 0c42dfd4
          ))}
          </Swiper>
        </Route>
        <Route exact path={`${path}/history`}>
<<<<<<< HEAD
          {shownData(animalData).map((animal) => (
=======
          {(eggData).map((egg) => (
>>>>>>> 0c42dfd4
            <Card
            // key={JSON.stringify(token)}
            />
          ))}
        </Route>
      </RowLayout>
    );
  };

<<<<<<< HEAD
  const renderEggs = (): JSX.Element => {
    const eggData = [];
    // const updatedData = []
    Object.values(allEggs).forEach((egg, index) => {
      eggData.push({
        id: index,
        ...egg,
        name: egg.basic ? "BASIC" : "HYBRID"
      });
    });
    empty = eggData.length === 0 && Object.keys(allEggs).length !== 0;
    const basicEggURL = 'static/images/basic.png'
    const hybridEggURL = 'static/images/hybrid.png'

    return (
      <FlexLayout>
        <Route exact path={`${path}`}>
          {shownData(eggData).map((egg) => (
            <Card style={{backgroundColor: '#000000'}}>
              <CardBody style={{backgroundImage: `url("${egg.basic ? basicEggURL : hybridEggURL}")`, backgroundSize: 'cover', backgroundPosition: 'center', height: 250}}>
                <Heading mb="8px" style={{textShadow: '0px 2px rgba(0, 0, 0, 0.2)'}}>{egg.name}</Heading>
              </CardBody>
              <InfoBlock style={{textAlign: 'center'}} onClick={onHatch}>
                <Heading mb="8px" style={{textShadow: '0px 2px rgba(0, 0, 0, 0.2)'}}>{`HATCH`}</Heading>
              </InfoBlock>
            </Card>
          ))}
        </Route>
        <Route exact path={`${path}/history`}>
          {shownData(eggData).map((egg) => (
            <Card
            // key={JSON.stringify(token)}
            />
          ))}
        </Route>
      </FlexLayout>
    );
  };

  const renderVideo = () => {
    return (
      <VideoPlayer videoPath="hatch_mobile_basic.mp4" onDone={() => setPlayVideo(false)}/>
    )
  }

  const renderZoo = () => {
    return (
      <>
        {renderEggs()}
        {renderAnimals()}
        <IconCont ref={bottomRef}>
=======
  return (
    <div>
      <Page>
        <RowTitle>My Eggs</RowTitle>
        {renderEggs()}
        <RowTitle>Breedable Animals</RowTitle>
        {renderAnimals()}
        <RowTitle>Hybrid Animals</RowTitle>
        {/* <IconCont ref={bottomRef}>
>>>>>>> 0c42dfd4
          {" "}
          {numVisData < Object.keys(allEggs).length ? (
            <VscLoading size={36} />
          ) : null}{" "}
<<<<<<< HEAD
        </IconCont>
      </>
    )
  }

  return (
    <div>
      <Page>
        {playVideo ? renderVideo() : renderZoo()}
=======
        </IconCont> */}
>>>>>>> 0c42dfd4
      </Page>
    </div>
  );
};

export default EggMarketplace;<|MERGE_RESOLUTION|>--- conflicted
+++ resolved
@@ -17,12 +17,7 @@
   CardHeader,
   CardBody,
   CardFooter,
-  CardContent,
-<<<<<<< HEAD
   VideoPlayer
-=======
-  useModal
->>>>>>> 0c42dfd4
 } from "components";
 // import HatchDialog from "components/HatchDialog"
 import { VscLoading } from "react-icons/vsc";
@@ -147,91 +142,6 @@
     />
 )
 
-<<<<<<< HEAD
-  // const allEggs = useSelector<AppState, AppState['cryptozoo']>((state) => state.cryptozoo.allEggs)
-
-  const allAnimals = {
-      1: {
-         tokenId: "1",
-         name: "Red Panda",
-         description: "Mystery",
-         yield: "543",
-         boost: "5678",
-         rarity: "Legendary",
-         dob: "1627064176",
-         imageUrl:
-            "https://i2.wp.com/bestlifeonline.com/wp-content/uploads/2018/10/red-panda-raising-fist.jpg?resize=640%2C360&ssl=1",
-      },
-      2: {
-         tokenId: "2",
-         name: "Suzanne",
-         description: "LOL",
-         yield: "4223",
-         boost: "2",
-         rarity: "Rare",
-         dob: "1627064176",
-         imageUrl: "https://ichef.bbci.co.uk/images/ic/1200x675/p02k8mcv.jpg",
-      },
-      3: {
-         tokenId: "3",
-         name: "Cool Doggo",
-         description: "WOOF wO0F",
-         yield: "321",
-         boost: "2",
-         rarity: "Uncommon",
-         dob: "1627064176",
-         imageUrl:
-            "https://encrypted-tbn0.gstatic.com/images?q=tbn:ANd9GcTIuXjTOdhD--589Qjr310qX4IgAZrz_4-RAw&usqp=CAU",
-      },
-      4: {
-         tokenId: "4",
-         name: "Seal",
-         description: "BARK",
-         yield: "31",
-         boost: "22",
-         rarity: "Common",
-         dob: "1627064176",
-         imageUrl:
-            "https://sites.psu.edu/siowfa16/files/2016/09/baby-seal-29vsgyf.jpg",
-      },
-   }
-
-   const allEggs = {
-      5: {
-         tokenId: "5",
-         parent1: "1",
-         parent2: "2",
-         basic: true
-      },
-      6: {
-         tokenId: "6",
-         parent1: "3",
-         parent2: "4",
-         basic: false
-      },
-    }
-
-  useEffect(() => {
-    const showMoreData = (entries) => {
-      const [entry] = entries;
-      if (entry.isIntersecting) {
-        setNumVisData((dataCurrent) => dataCurrent + _loadCount);
-      }
-    };
-
-    if (!observerIsSet) {
-      const loadMoreObserver = new IntersectionObserver(showMoreData, {
-        rootMargin: "0px",
-        threshold: 1,
-      });
-      loadMoreObserver.observe(bottomRef.current);
-      setObserverIsSet(true);
-    }
-  }, [observerIsSet]);
-  const shownData = (data) => {
-    return data.slice(0, numVisData);
-  };
-=======
   const allAnimals = useSelector<AppState, AppState['zoo']['animals']>((state) => state.zoo.animals)
   const allEggs = useSelector<AppState, AppState['zoo']['eggs']>((state) => state.zoo.eggs)
 
@@ -263,7 +173,6 @@
     console.log('hatch')
   }
 
->>>>>>> 0c42dfd4
   const renderAnimals = (): JSX.Element => {
     const animalData = [];
     // const updatedData = []
@@ -285,8 +194,6 @@
     //     updatedData.push({ id: ind, ...token })
     //   })
 
-<<<<<<< HEAD
-=======
 
     return (
       <RowLayout>
@@ -333,27 +240,10 @@
     empty = eggData.length === 0 && Object.keys(allEggs).length !== 0;
     const basicEggURL = window.location.origin + '/static/images/basic.png'
     const hybridEggURL = window.location.origin + '/static/images/hybrid.png'
->>>>>>> 0c42dfd4
 
     return (
       <RowLayout>
         <Route exact path={`${path}`}>
-<<<<<<< HEAD
-          {shownData(animalData).map((animal) => (
-            <Card>
-              {/* <CardHeader>
-                <Heading color="cardLabel">
-                  {animal.name}
-                </Heading>
-              </CardHeader> */}
-              <CardBody style={{backgroundImage: `url("${animal.imageURL}")`, backgroundSize: 'cover', backgroundPosition: 'center', height: 500}}>
-                <Heading mb="8px" style={{textShadow: '0px 2px rgba(0, 0, 0, 0.2)'}}>{animal.name}</Heading>
-              </CardBody>
-                <InfoBlock style={{textAlign: 'center'}}>
-                  <Heading mb="8px" style={{textShadow: '0px 2px rgba(0, 0, 0, 0.2)'}}>{`BREED`}</Heading>
-                </InfoBlock>
-            </Card>
-=======
           <Swiper slidesPerView={3} spaceBetween={10} pagination={{"clickable": true}} className="mySwiper">
           {(eggData).map((egg) => (
             <SwiperSlide key={egg.id}>
@@ -361,21 +251,16 @@
                 <CardBody style={{backgroundImage: `url("${egg.basic ? basicEggURL : hybridEggURL}")`, backgroundSize: 'cover', backgroundPosition: 'center', height: 150, padding: 10}}>
                   <TextWrapper>{egg.name}</TextWrapper>
                 </CardBody>
-                <InfoBlock style={{textAlign: 'center', backgroundColor: '#ffffff38', padding: 10}}>
-                  <TextWrapper onClick={handleHatch}>{`HATCH`}</TextWrapper>
+                <InfoBlock style={{textAlign: 'center', backgroundColor: '#ffffff38', padding: 10}} onClick={onHatch}>
+                  <TextWrapper >{`HATCH`}</TextWrapper>
                 </InfoBlock>
               </Card>
             </SwiperSlide>
->>>>>>> 0c42dfd4
           ))}
           </Swiper>
         </Route>
         <Route exact path={`${path}/history`}>
-<<<<<<< HEAD
-          {shownData(animalData).map((animal) => (
-=======
           {(eggData).map((egg) => (
->>>>>>> 0c42dfd4
             <Card
             // key={JSON.stringify(token)}
             />
@@ -385,46 +270,6 @@
     );
   };
 
-<<<<<<< HEAD
-  const renderEggs = (): JSX.Element => {
-    const eggData = [];
-    // const updatedData = []
-    Object.values(allEggs).forEach((egg, index) => {
-      eggData.push({
-        id: index,
-        ...egg,
-        name: egg.basic ? "BASIC" : "HYBRID"
-      });
-    });
-    empty = eggData.length === 0 && Object.keys(allEggs).length !== 0;
-    const basicEggURL = 'static/images/basic.png'
-    const hybridEggURL = 'static/images/hybrid.png'
-
-    return (
-      <FlexLayout>
-        <Route exact path={`${path}`}>
-          {shownData(eggData).map((egg) => (
-            <Card style={{backgroundColor: '#000000'}}>
-              <CardBody style={{backgroundImage: `url("${egg.basic ? basicEggURL : hybridEggURL}")`, backgroundSize: 'cover', backgroundPosition: 'center', height: 250}}>
-                <Heading mb="8px" style={{textShadow: '0px 2px rgba(0, 0, 0, 0.2)'}}>{egg.name}</Heading>
-              </CardBody>
-              <InfoBlock style={{textAlign: 'center'}} onClick={onHatch}>
-                <Heading mb="8px" style={{textShadow: '0px 2px rgba(0, 0, 0, 0.2)'}}>{`HATCH`}</Heading>
-              </InfoBlock>
-            </Card>
-          ))}
-        </Route>
-        <Route exact path={`${path}/history`}>
-          {shownData(eggData).map((egg) => (
-            <Card
-            // key={JSON.stringify(token)}
-            />
-          ))}
-        </Route>
-      </FlexLayout>
-    );
-  };
-
   const renderVideo = () => {
     return (
       <VideoPlayer videoPath="hatch_mobile_basic.mp4" onDone={() => setPlayVideo(false)}/>
@@ -433,41 +278,26 @@
 
   const renderZoo = () => {
     return (
-      <>
-        {renderEggs()}
-        {renderAnimals()}
-        <IconCont ref={bottomRef}>
-=======
-  return (
-    <div>
-      <Page>
-        <RowTitle>My Eggs</RowTitle>
+      <div>
+        <Page>
         {renderEggs()}
         <RowTitle>Breedable Animals</RowTitle>
         {renderAnimals()}
         <RowTitle>Hybrid Animals</RowTitle>
         {/* <IconCont ref={bottomRef}>
->>>>>>> 0c42dfd4
           {" "}
           {numVisData < Object.keys(allEggs).length ? (
             <VscLoading size={36} />
           ) : null}{" "}
-<<<<<<< HEAD
-        </IconCont>
-      </>
-    )
-  }
-
-  return (
-    <div>
-      <Page>
-        {playVideo ? renderVideo() : renderZoo()}
-=======
         </IconCont> */}
->>>>>>> 0c42dfd4
       </Page>
     </div>
-  );
+    )
+  }
+
+  return (
+    playVideo ? renderVideo() : renderZoo()
+  )
 };
 
 export default EggMarketplace;