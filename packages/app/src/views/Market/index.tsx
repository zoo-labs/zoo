import { CloseIcon, HeartIcon } from 'components'
import React, { useEffect, useRef, useState } from 'react'
import { withStyles } from '@material-ui/core/styles'
import { RiArrowDownCircleLine, RiFilter2Line, RiPlayMiniFill } from 'react-icons/ri'
import Slider from '@material-ui/core/Slider'
import { useSelector } from 'react-redux'
import { AppState } from 'state'
import DiscoverCard from 'components/Market/DiscoverCard'
import '@splidejs/splide/dist/css/themes/splide-default.min.css'
import { Splide, SplideSlide } from 'components/Splide'
import { ArrowLeft, ArrowRight, StopCircle } from 'react-feather'
import { FaArrowLeft, FaArrowRight } from 'react-icons/fa'
import { ImArrowRight, ImPlay } from 'react-icons/im'
import DoubleGlowShadow from 'components/DoubleGlowShadow'
import { wait } from 'functions'
import { Avatar } from '@material-ui/core'
import { GiPlayButton } from 'react-icons/gi'
import MyBid from 'components/Market/MyBid'
import MyAuction from 'components/Market/MyAuction'
import BidModal from 'components/modals/MarketModals/BidModal'
import { useBidModalToggle, useAssetModalToggle } from 'state/application/hooks'
import Box from '@mui/material/Box'
import InputLabel from '@mui/material/InputLabel'
import MenuItem from '@mui/material/MenuItem'
import FormControl from '@mui/material/FormControl'
import Select from '@mui/material/Select'
import { Input } from '@mui/material'
import Dropdown from 'react-dropdown'
import AssetModal from 'components/modals/MarketModals/AssetModal'
import { color } from 'styled-system'
import './index.css'
interface IndexProps {}
const PrettoSlider = withStyles({
  root: {
    color: '#52af77',
    height: 8,
  },
  thumb: {
    height: 24,
    width: 24,
    backgroundColor: 'rgb(140, 79, 248)',
    border: '2px solid currentColor',
    marginTop: -8,
    marginLeft: -12,
    '&:focus, &:hover, &$active': {
      boxShadow: 'inherit',
    },
  },
  active: {},
  valueLabel: {
    left: 'calc(-50% + 4px)',
    '& *': {
      background: 'white',
      color: 'rgb(140, 79, 248)',
    },
  },
  track: {
    height: 8,
    borderRadius: 4,
    backgroundColor: 'rgb(140, 79, 248)',
  },
  rail: {
    height: 8,
    borderRadius: 4,
  },
})(Slider)

const Index: React.FC<IndexProps> = ({}) => {
  const [category, setCategory] = useState(0)
  const [filtering, setFiltering] = useState(false)
  const [fetching, setFetching] = useState(false)
  const [loadingMore, setLoadingMore] = useState(false)
  const [page, setPage] = useState(1)
  const [data, setData] = useState([])
  const [hotData, setHotData] = useState([])
  const [bidView, setBidView] = useState(0)
  const [activeBid, setActiveBid] = useState({})
  const [priceRange, setPriceRange] = useState<any>(0.0)
<<<<<<< HEAD
=======
  const [breedRange, setBreedRange] = useState<any>(0.0)
>>>>>>> f5cb9019
  const [age, setAge] = useState(0)
  const [breedCount, setBreadCount] = useState(0)
  const [rarity, setRarity] = useState('')
  const [activeItem, setActiveItem] = useState({})

  const animalsState = useSelector<AppState, AppState['zoo']['animals']>((state) => state.zoo.animals)
  const eggsState = useSelector<AppState, AppState['zoo']['eggs']>((state) => state.zoo.eggs)
  const toggleBidModal = useBidModalToggle()
  const toggleAssetModal = useAssetModalToggle()
  const myAuctions = [0, 1]
  const options = ['Common 🌕', 'Uncommon 🌓', 'Rare 🔥', 'Super Rare ☄️', 'Epic 🌟']
  const swiperRef = useRef(null)
  const splideAuctionRef = useRef(null)
  const splideBidRef = useRef(null)
  const splideparentRef = useRef(null)
  const allAnimls = Object.values(animalsState)
  const allEggs = Object.values(eggsState)
  const allData = {
    0: allEggs,
    1: allAnimls,
  }

  const myBids = [...Object.values(allData)]
    .flat(1)
    .sort((a, b) => a.tokenID - b.tokenID)
    .slice(0, 3)

  useEffect(() => {
    console.log(
      'hjhjh',
      [...Object.values(allData)].flat(1).sort((a, b) => a.tokenID - b.tokenID),
    )
    setData(
      [...Object.values(allData)]
        .flat(1)
        .sort((a, b) => a.tokenID - b.tokenID)
        .slice(0, 8 * page),
    )
    setHotData([allData[1]].flat(1).slice(0, 8))
  }, [])
  const loadMore = () => {
    setPage(page + 1)

    setLoadingMore(true)
    if (category === 0) {
      setData(
        [...Object.values(allData)]
          .flat(1)
          .sort((a, b) => a.tokenID - b.tokenID)
          .slice(0, 8 * page),
      )
    } else if (category === 3) {
      console.log('is hybrid filter')
    } else {
      setData(
        [allData[category - 1]]
          .flat(1)
          .sort((a, b) => a.tokenID - b.tokenID)
          .slice(0, 8 * page),
      )
    }
    setLoadingMore(false)
  }
  splideparentRef.current &&
    splideparentRef.current.splide.on('moved', function (data, index) {
      console.log('index', index)
      if (index === 0) {
        setBidView(1)
      } else {
        setBidView(0)
      }
    })

  return (
    <main className='w-full h-full'>
      <div className='py-32 '>
        <div className='w-full md:px-8 lg:px-16 px-4'>
          <div className='mb-36 text-center mx-auto max-w-xl'>
            <DoubleGlowShadow>
              <div className='mb-2 text-gray-600 font-bold text-sm'>Buy, List, & Bid on Generation One Based Animals.</div>
              <h3 className='mb-6 text-4xl'>
                The new <span className='primary font-semibold text-3xl'>ZOO</span> Market
              </h3>
              <a
                href='#market-section'
                className='cursor-pointer font-semibold rounded-full shadow-lg text-white h-12 items-center border-solid border px-6 inline-flex hover:bg-primary hover:border-0'
                style={{ borderColor: 'gray' }}>
                Start your search
              </a>
            </DoubleGlowShadow>
          </div>
          <div className='relative -mt-6 '>
            <div className='flex mb-8 justify-between items-center px-2 lg:px-16 max-w-screen-xl mx-auto'>
              <h3 className=' font-bold text-xl md:text-2xl lg:text-4xl'>My {bidView === 0 ? 'Bids' : 'Auctions'}</h3>
              <div
                onClick={() => splideparentRef.current.splide.go('>')}
                style={{ borderWidth: 1 }}
                className='hoverdiv hover:border-white cursor-pointer border-gray-500 border-solid  shadow-xl w-30 md:w-40 lg:w-60 rounded  flex justify-between items-center '>
                <div className='flex flex-col px-4 py-2 '>
                  <h6 className='text-xs text-gray-500  font-semibold'>{bidView === 0 ? myAuctions.length : myBids.length}</h6>
                  <h6 className=' text-xl text-gray-500  font-bold'>{bidView === 0 ? 'Auctions' : 'Bids'}</h6>
                </div>
                <div className='pr-4 py-2'>
                  <ArrowRight color='gray' className='svg' />
                </div>
              </div>
            </div>

            <Splide
              ref={splideparentRef}
              options={{
                drag: false,
                width: '100%',
                fixedWidth: '100vw',
                arrows: false,
                pagination: false,
                rewind: true,
                breakpoints: {
                  640: {
                    fixedWidth: '100%',
                  },
                },
              }}>
              <SplideSlide>
                <Splide
                  ref={splideBidRef}
                  options={{
                    width: '100%',
                    fixedWidth: '100%',
                    arrows: false,
                    pagination: false,
                  }}>
                  {myBids.map((datum, index) => {
                    const showArrow = myBids.length > 0
                    const showLeftArrow = index > 0
                    const showRightArrow = index < myBids.length - 1

                    return (
                      <SplideSlide key={index} className='flex items-center flex-col'>
                        <MyBid
                          datum={datum}
                          showArrow={showArrow}
                          showLeftArrow={showLeftArrow}
                          showRightArrow={showRightArrow}
                          bidRef={splideBidRef}
                          placeBid={() => (setActiveItem(datum), toggleBidModal())}
                          viewItem={() => (setActiveItem(datum), toggleAssetModal())}
                        />
                      </SplideSlide>
                    )
                  })}
                </Splide>
              </SplideSlide>
              <SplideSlide>
                <Splide
                  ref={splideAuctionRef}
                  options={{
                    width: '100%',
                    fixedWidth: '100%',
                    arrows: false,
                    pagination: false,
                  }}>
                  {myAuctions.map((value, index) => {
                    const showArrow = myAuctions.length > 0
                    const showLeftArrow = index > 0
                    const showRightArrow = index < myAuctions.length - 1
                    return (
                      <SplideSlide key={index} className='flex items-center flex-col'>
                        <MyAuction showArrow={showArrow} showLeftArrow={showLeftArrow} showRightArrow={showRightArrow} bidRef={splideAuctionRef} />
                      </SplideSlide>
                    )
                  })}
                </Splide>
              </SplideSlide>
            </Splide>
          </div>
        </div>
      </div>
      {/* <div className='pb-16'>
        <div className='w-full px-16 max-w-screen-xl mx-auto'>
          <div className='relative'>
            <div className='flex mb-16 justify-between items-center'>
              <h3 className=' font-bold text-4xl'>Hot bid</h3>
              {hotData.length > 0 && (
                <div className='flex'>
                  <div
                    onClick={() => swiperRef.current.splide.go('<')}
                    style={{ borderColor: 'rgb(94, 98, 111)' }}
                    className='h-10 mr-2 w-10 rounded-full  border-solid hover:border-2 flex items-center justify-center cursor-pointer'>
                    <FaArrowLeft fill='rgb(94, 98, 111)' />
                  </div>
                  <div
                    onClick={() => swiperRef.current.splide.go('>')}
                    style={{ borderColor: 'rgb(94, 98, 111)' }}
                    className='h-10 ml-2 w-10 rounded-full  border-solid hover:border-2 flex items-center justify-center cursor-pointer'>
                    <FaArrowRight fill='rgb(94, 98, 111)' />
                  </div>
                </div>
              )}
            </div>
            <div className='-mx-4 flex flex-col'>
              {hotData.length > 0 ? (
                <Splide
                  ref={swiperRef}
                  options={{
                    perPage: 4,
                    perMove: 1,
                    fiexdWidth: 'calc(25% - 32px)',
                    arrows: false,
                    pagination: false,
                    gap: '1rem',
                    breakpoints: {
                      640: {
                        fixedWidth: '100%',
                        perPage: 1,
                      },
                      780: {
                        fixedWidth: 'calc(50% - 32px)',
                        perPage: 2,
                      },
                    },
                  }}>
                  {hotData.map((datum, index) => {
                    return (
                      <SplideSlide key={index}>
                        <div className='w-full h-full'>
                          <DiscoverCard datum={datum} applyMaxWidth={false} placeBid={() => (setActiveBid(datum), toggleBidModal())} />
                        </div>
                      </SplideSlide>
                    )
                  })}
                </Splide>
              ) : (
                <div className='self-center w-max h-full p-px rounded '>
                  <div className='flex h-full flex-col p-3 rounded bg-dark-900 justify-center items-center px-12'>
                    <h6 className='text-center'>No Eggs available in the market</h6>
                  </div>
                </div>
              )}
            </div>
          </div>
        </div>
      </div> */}
      <div className='py-32 ' id='market-section'>
        <div className='w-full px-16 max-w-screen-xl mx-auto'>
          <h3 className='mb-16 text-4xl font-semibold'>Discover</h3>
          <div className='hidden lg:flex relative justify-between mb-8'>
            <div className='cursor-pointer text-sm w-44 h-12 pl-4 pr-1 items-center rounded-lg flex justify-between'></div>
            {/* <div className='cursor-pointer text-sm w-44 h-12 pl-4 pr-1 items-center rounded-lg border border-solid border-gray-600 flex justify-between'>
              Recently added
              <RiArrowDownCircleLine fill='gray' style={{ fontSize: 25, color: 'red' }} />
            </div> */}
            <div className='absolute transform left-2/4 flex justify-center -translate-x-2/4' style={{ top: 10 }}>
              {['All Items', 'Eggs', 'Animals', 'Hybrid'].map((value, index) => {
                const active = category === index
                return (
                  <a
                    onClick={() => {
                      setCategory(index)
                      setPage(1)
                      if (index === 0) {
                        setData(
                          [...Object.values(allData)]
                            .flat(1)
                            .sort((a, b) => a.tokenID - b.tokenID)
                            .slice(0, 8),
                        )
                      } else if (index === 3) {
                        console.log('is hybrid filter')
                      } else {
                        setData([])
                        setFetching(true)
                        wait(1500).then(() =>
                          setData(
                            [allData[index - 1]]
                              .flat(1)
                              .sort((a, b) => a.tokenID - b.tokenID)
                              .slice(0, 8),
                          ),
                        )
                      }
                    }}
                    className={`${active ? 'bg-white text-gray-900' : 'text-gray-600'} text-sm rounded-full font-bold py-1 px-4 cursor-pointer`}
                    key={index}>
                    {value}
                  </a>
                )
              })}
            </div>
            <div className='hidden'>show on tablet viewport</div>
            <button
              onClick={() => setFiltering(!filtering)}
              className='font-bold relative flex items-center justify-center rounded-full pl-6 bg-gradient-to-b from-btn1 to-btn2 hover:from-primary hover:to-primary leading-3'>
              Filter
              <div className='flex items-center justify-center w-14 pr-2'>{!filtering ? <RiFilter2Line /> : <CloseIcon fill='white' />}</div>
            </button>
          </div>
          <div className={`${!filtering ? 'hidden' : 'block'} border-t border-solid  py-8`} style={{ borderColor: 'rgb(107, 114, 128)' }}>
            <div className='flex flex-wrap -mt-8 -mx-4 '>
              <div className='' style={{ flex: ' 0 0 calc(25% - 32px)', maxWidth: 'calc(25% - 32px)', margin: '32px 16px 0' }}>
                <div>
                  <div className='mb-4 font-bold uppercase text-gray-400 text-xs'>Age</div>
                  <div className='relative'>
                    <div className='w-full cursor-pointer text-sm text-white font-semibold w-44 h-12 pl-4 pr-1 items-center rounded-lg border border-solid border-gray-600 flex justify-between'>
                      {/* Highest Yields */}
                      {/* <RiArrowDownCircleLine fill='gray' style={{ fontSize: 25, color: 'red' }} /> */}
                      <Input
                        type={'number'}
                        onChange={(e) => {
                          setAge(parseInt(e.target.value))
                        }}
                        style={{ color: '#fff' }}
                        placeholder='Age'></Input>
                    </div>
                  </div>
                </div>
              </div>
              <div className='' style={{ flex: ' 0 0 calc(25% - 32px)', maxWidth: 'calc(25% - 32px)', margin: '32px 16px 0' }}>
                <div>
                  <div className='mb-4 font-bold uppercase text-gray-400 text-xs'>Rarity</div>
                  <div className='relative'>
                    <div className='w-full cursor-pointer text-sm text-white font-semibold w-44 h-12 pl-4 pr-1 items-center rounded-lg border border-solid border-gray-600 flex justify-between'>
                      <Dropdown menuClassName="menu" className='dropdown' options={options} value={''} placeholder='Select an option' />
                      {/* <RiArrowDownCircleLine values={"dfghj"} fill='gray' style={{ fontSize: 25, color: 'red' }} /> */}
                    </div>
                  </div>
                </div>
              </div>
              ``
              <div className='' style={{ flex: ' 0 0 calc(25% - 32px)', maxWidth: 'calc(25% - 32px)', margin: '32px 16px 0' }}>
                <div>
                  <div className='mb-2 font-bold uppercase text-gray-400 text-xs'>Breed Range</div>
                  <PrettoSlider
                    onChange={(value, number) => {
                      setBreedRange(number)
                    }}
                    value={breedRange}
                    valueLabelDisplay='auto'
                    aria-label='slider'
                    step={1}
                    defaultValue={2}
                    min={0}
                    max={9}
                  />
                  <div className='flex justify-between text-xs'>
                    <div className='font-semibold'>0</div>
                    <div className='font-semibold'>9</div>
                  </div>
                </div>
              </div>
              <div className='' style={{ flex: ' 0 0 calc(25% - 32px)', maxWidth: 'calc(25% - 32px)', margin: '32px 16px 0' }}>
                <div>
                  <div className='mb-2 font-bold uppercase text-gray-400 text-xs'>Price Range</div>
                  <PrettoSlider
                    onChange={(value, number) => {
                      setPriceRange(number)
                    }}
                    value={priceRange}
                    valueLabelDisplay='auto'
                    aria-label='slider'
                    step={0.01}
                    defaultValue={2}
                    min={0.01}
                    max={10}
                  />
                  <div className='flex justify-between text-xs'>
                    <div className='font-semibold'>0.01 ETH</div>
                    <div className='font-semibold'>10 ETH</div>
                  </div>
                </div>
              </div>
            </div>
          </div>
          <div>
            <div className='flex flex-wrap mt-8 -mx-4'>
              {data.length > 0 ? (
                data.map((datum, index) => {
                  return (
                    <div key={index} className='w-full md:w-1/2 xl:w-1/4 p-2'>
                      <DiscoverCard datum={datum} applyMaxWidth={false} placeBid={() => (setActiveItem(datum), toggleBidModal())} />
                    </div>
                  )
                })
              ) : (
                <div>None</div>
              )}
            </div>
          </div>
          <div className='mt-8 text-center'>
            <button
              onClick={() => loadMore()}
              className='cursor-pointer font-semibold rounded-full shadow-lg text-white h-12 items-center border-solid border px-6 inline-flex hover:bg-primary hover:border-0'
              style={{ borderColor: 'gray' }}>
              Load More
            </button>
          </div>
        </div>
      </div>
      <div className=''></div>
      <BidModal item={activeItem} />
      <AssetModal item={activeItem} />
    </main>
  )
}

export default Index<|MERGE_RESOLUTION|>--- conflicted
+++ resolved
@@ -76,10 +76,7 @@
   const [bidView, setBidView] = useState(0)
   const [activeBid, setActiveBid] = useState({})
   const [priceRange, setPriceRange] = useState<any>(0.0)
-<<<<<<< HEAD
-=======
   const [breedRange, setBreedRange] = useState<any>(0.0)
->>>>>>> f5cb9019
   const [age, setAge] = useState(0)
   const [breedCount, setBreadCount] = useState(0)
   const [rarity, setRarity] = useState('')
