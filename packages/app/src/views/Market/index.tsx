--- conflicted
+++ resolved
@@ -18,10 +18,7 @@
 import MyBid from 'components/Market/MyBid'
 import MyAuction from 'components/Market/MyAuction'
 import BidModal from 'components/modals/MarketModals/BidModal'
-<<<<<<< HEAD
-=======
 import { useBidModalToggle, useAssetModalToggle } from 'state/application/hooks'
->>>>>>> 4643bd41
 import Box from '@mui/material/Box'
 import InputLabel from '@mui/material/InputLabel'
 import MenuItem from '@mui/material/MenuItem'
@@ -29,16 +26,8 @@
 import Select from '@mui/material/Select'
 import { Input } from '@mui/material'
 import Dropdown from 'react-dropdown'
-<<<<<<< HEAD
-// import AssetModal from 'components/modals/AssetModal'
-=======
 import AssetModal from 'components/modals/MarketModals/AssetModal'
->>>>>>> 4643bd41
 import { color } from 'styled-system'
-
-import AssetModal from 'components/modals/MarketModals/AssetModal'
-
-import { useBidModalToggle, useAssetModalToggle } from 'state/application/hooks'
 
 interface IndexProps {}
 const PrettoSlider = withStyles({
@@ -231,13 +220,8 @@
                           showLeftArrow={showLeftArrow}
                           showRightArrow={showRightArrow}
                           bidRef={splideBidRef}
-<<<<<<< HEAD
-                          placeBid={() => (setActiveBid(datum), toggleBidModal())}
-                          viewItem={() => (setActiveBid(datum), toggleAssetModal())}
-=======
                           placeBid={() => (setActiveItem(datum), toggleBidModal())}
                           viewItem={() => (setActiveItem(datum), toggleAssetModal())}
->>>>>>> 4643bd41
                         />
                       </SplideSlide>
                     )
@@ -485,13 +469,8 @@
         </div>
       </div>
       <div className=''></div>
-<<<<<<< HEAD
-      <BidModal item={activeBid} />
-      <AssetModal item={activeBid} />
-=======
       <BidModal item={activeItem} />
       <AssetModal item={activeItem} />
->>>>>>> 4643bd41
     </main>
   )
 }
