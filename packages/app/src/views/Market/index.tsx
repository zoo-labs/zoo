import { CloseIcon, HeartIcon } from 'components'
import React, { useEffect, useRef, useState } from 'react'
import { withStyles } from '@material-ui/core/styles'
import { RiArrowDownCircleLine, RiFilter2Line, RiPlayMiniFill } from 'react-icons/ri'
import Slider from '@material-ui/core/Slider'
import { useSelector } from 'react-redux'
import { AppState } from 'state'
import DiscoverCard from 'components/Market/DiscoverCard'
import '@splidejs/splide/dist/css/themes/splide-default.min.css'
import { Splide, SplideSlide } from 'components/Splide'
import { ArrowLeft, ArrowRight, StopCircle } from 'react-feather'
import { FaArrowLeft, FaArrowRight } from 'react-icons/fa'
import { ImArrowRight, ImPlay } from 'react-icons/im'
import DoubleGlowShadow from 'components/DoubleGlowShadow'
import { wait } from 'functions'
import { Avatar } from '@material-ui/core'
import { GiPlayButton } from 'react-icons/gi'
import MyBid from 'components/Market/MyBid'
import MyAuction from 'components/Market/MyAuction'
import BidModal from 'components/modals/MarketModals/BidModal'
import { useBidModalToggle, useAssetModalToggle } from 'state/application/hooks'
import Box from '@mui/material/Box'
import InputLabel from '@mui/material/InputLabel'
import MenuItem from '@mui/material/MenuItem'
import FormControl from '@mui/material/FormControl'
import Select from '@mui/material/Select'
import { Input } from '@mui/material'
import Dropdown from 'react-dropdown'
import AssetModal from 'components/modals/MarketModals/AssetModal'
import { color } from 'styled-system'
import './index.css'
interface IndexProps {}
const PrettoSlider = withStyles({
  root: {
    color: '#52af77',
    height: 8,
  },
  thumb: {
    height: 24,
    width: 24,
    backgroundColor: 'rgb(140, 79, 248)',
    border: '2px solid currentColor',
    marginTop: -8,
    marginLeft: -12,
    '&:focus, &:hover, &$active': {
      boxShadow: 'inherit',
    },
  },
  active: {},
  valueLabel: {
    left: 'calc(-50% + 4px)',
    '& *': {
      background: 'white',
      color: 'rgb(140, 79, 248)',
    },
  },
  track: {
    height: 8,
    borderRadius: 4,
    backgroundColor: 'rgb(140, 79, 248)',
  },
  rail: {
    height: 8,
    borderRadius: 4,
  },
})(Slider)

const Index: React.FC<IndexProps> = ({}) => {
  const [category, setCategory] = useState(0)
  const [filtering, setFiltering] = useState(false)
  const [fetching, setFetching] = useState(false)
  const [loadingMore, setLoadingMore] = useState(false)
  const [page, setPage] = useState(1)
  const [data, setData] = useState([])
  const [hotData, setHotData] = useState([])
  const [bidView, setBidView] = useState(0)
  const [activeBid, setActiveBid] = useState({})
  const [priceRange, setPriceRange] = useState<any>(0.0)
  const [breedRange, setBreedRange] = useState<any>(0.0)
  const [age, setAge] = useState(0)
  const [breedCount, setBreadCount] = useState(0)
  const [rarity, setRarity] = useState('')
  const [activeItem, setActiveItem] = useState({})

  const animalsState = useSelector<AppState, AppState['zoo']['animals']>((state) => state.zoo.animals)
  const eggsState = useSelector<AppState, AppState['zoo']['eggs']>((state) => state.zoo.eggs)
  const toggleBidModal = useBidModalToggle()
  const toggleAssetModal = useAssetModalToggle()
  const myAuctions = [0, 1]
  const options = ['Common 🌕', 'Uncommon 🌓', 'Rare 🔥', 'Super Rare ☄️', 'Epic 🌟']
  const swiperRef = useRef(null)
  const splideAuctionRef = useRef(null)
  const splideBidRef = useRef(null)
  const splideparentRef = useRef(null)
  const allAnimls = Object.values(animalsState)
  const allEggs = Object.values(eggsState)
  const allData = {
    0: allEggs,
    1: allAnimls,
  }

  const myBids = [...Object.values(allData)]
    .flat(1)
    .sort((a, b) => a.tokenID - b.tokenID)
    .slice(0, 3)

  useEffect(() => {
    console.log(
      'hjhjh',
      [...Object.values(allData)].flat(1).sort((a, b) => a.tokenID - b.tokenID),
    )
    setData(
      [...Object.values(allData)]
        .flat(1)
        .sort((a, b) => a.tokenID - b.tokenID)
        .slice(0, 8 * page),
    )
    setHotData([allData[1]].flat(1).slice(0, 8))
  }, [])
  const loadMore = () => {
    setPage(page + 1)

    setLoadingMore(true)
    if (category === 0) {
      setData(
        [...Object.values(allData)]
          .flat(1)
          .sort((a, b) => a.tokenID - b.tokenID)
          .slice(0, 8 * page),
      )
    } else if (category === 3) {
      console.log('is hybrid filter')
    } else {
      setData(
        [allData[category - 1]]
          .flat(1)
          .sort((a, b) => a.tokenID - b.tokenID)
          .slice(0, 8 * page),
      )
    }
    setLoadingMore(false)
  }
  splideparentRef.current &&
    splideparentRef.current.splide.on('moved', function (data, index) {
      console.log('index', index)
      if (index === 0) {
        setBidView(1)
      } else {
        setBidView(0)
      }
    })

  return (
    <main className='w-full h-full'>
      <div className='py-32 '>
        <div className='w-full md:px-8 lg:px-16 px-4'>
          <div className='mb-36 text-center mx-auto max-w-xl'>
            <DoubleGlowShadow>
              <div className='mb-2 text-gray-600 font-bold text-sm'>Buy, List, & Bid on Generation One Based Animals.</div>
              <h3 className='mb-6 text-4xl'>
                The new <span className='primary font-semibold text-3xl'>ZOO</span> Market
              </h3>
              <a
                href='#market-section'
                className='cursor-pointer font-semibold rounded-full shadow-lg text-white h-12 items-center border-solid border px-6 inline-flex hover:bg-primary hover:border-0'
                style={{ borderColor: 'gray' }}>
                Start your search
              </a>
            </DoubleGlowShadow>
          </div>
          <div className='relative -mt-6 '>
            <div className='flex mb-8 justify-between items-center px-2 lg:px-16 max-w-screen-xl mx-auto'>
              <h3 className=' font-bold text-xl md:text-2xl lg:text-4xl'>My {bidView === 0 ? 'Bids' : 'Auctions'}</h3>
              <div
                onClick={() => splideparentRef.current.splide.go('>')}
                style={{ borderWidth: 1 }}
                className='hoverdiv hover:border-white cursor-pointer border-gray-500 border-solid  shadow-xl w-30 md:w-40 lg:w-60 rounded  flex justify-between items-center '>
                <div className='flex flex-col px-4 py-2 '>
                  <h6 className='text-xs text-gray-500  font-semibold'>{bidView === 0 ? myAuctions.length : myBids.length}</h6>
                  <h6 className=' text-xl text-gray-500  font-bold'>{bidView === 0 ? 'Auctions' : 'Bids'}</h6>
                </div>
                <div className='pr-4 py-2'>
                  <ArrowRight color='gray' className='svg' />
                </div>
              </div>
            </div>

            <Splide
              ref={splideparentRef}
              options={{
                drag: false,
                width: '100%',
                fixedWidth: '100vw',
                arrows: false,
                pagination: false,
                rewind: true,
                breakpoints: {
                  640: {
                    fixedWidth: '100%',
                  },
                },
              }}>
              <SplideSlide>
                <Splide
                  ref={splideBidRef}
                  options={{
                    width: '100%',
                    fixedWidth: '100%',
                    arrows: false,
                    pagination: false,
                  }}>
                  {myBids.map((datum, index) => {
                    const showArrow = myBids.length > 0
                    const showLeftArrow = index > 0
                    const showRightArrow = index < myBids.length - 1

                    return (
                      <SplideSlide key={index} className='flex items-center flex-col'>
                        <MyBid
                          datum={datum}
                          showArrow={showArrow}
                          showLeftArrow={showLeftArrow}
                          showRightArrow={showRightArrow}
                          bidRef={splideBidRef}
                          placeBid={() => (setActiveItem(datum), toggleBidModal())}
                          viewItem={() => (setActiveItem(datum), toggleAssetModal())}
                        />
                      </SplideSlide>
                    )
                  })}
                </Splide>
              </SplideSlide>
              <SplideSlide>
                <Splide
                  ref={splideAuctionRef}
                  options={{
                    width: '100%',
                    fixedWidth: '100%',
                    arrows: false,
                    pagination: false,
                  }}>
                  {myAuctions.map((value, index) => {
                    const showArrow = myAuctions.length > 0
                    const showLeftArrow = index > 0
                    const showRightArrow = index < myAuctions.length - 1
                    return (
                      <SplideSlide key={index} className='flex items-center flex-col'>
                        <MyAuction showArrow={showArrow} showLeftArrow={showLeftArrow} showRightArrow={showRightArrow} bidRef={splideAuctionRef} />
                      </SplideSlide>
                    )
                  })}
                </Splide>
              </SplideSlide>
            </Splide>
          </div>
        </div>
      </div>
      {/* <div className='pb-16'>
        <div className='w-full px-16 max-w-screen-xl mx-auto'>
          <div className='relative'>
            <div className='flex mb-16 justify-between items-center'>
              <h3 className=' font-bold text-4xl'>Hot bid</h3>
              {hotData.length > 0 && (
                <div className='flex'>
                  <div
                    onClick={() => swiperRef.current.splide.go('<')}
                    style={{ borderColor: 'rgb(94, 98, 111)' }}
                    className='h-10 mr-2 w-10 rounded-full  border-solid hover:border-2 flex items-center justify-center cursor-pointer'>
                    <FaArrowLeft fill='rgb(94, 98, 111)' />
                  </div>
                  <div
                    onClick={() => swiperRef.current.splide.go('>')}
                    style={{ borderColor: 'rgb(94, 98, 111)' }}
                    className='h-10 ml-2 w-10 rounded-full  border-solid hover:border-2 flex items-center justify-center cursor-pointer'>
                    <FaArrowRight fill='rgb(94, 98, 111)' />
                  </div>
                </div>
              )}
            </div>
            <div className='-mx-4 flex flex-col'>
              {hotData.length > 0 ? (
                <Splide
                  ref={swiperRef}
                  options={{
                    perPage: 4,
                    perMove: 1,
                    fiexdWidth: 'calc(25% - 32px)',
                    arrows: false,
                    pagination: false,
                    gap: '1rem',
                    breakpoints: {
                      640: {
                        fixedWidth: '100%',
                        perPage: 1,
                      },
                      780: {
                        fixedWidth: 'calc(50% - 32px)',
                        perPage: 2,
                      },
                    },
                  }}>
                  {hotData.map((datum, index) => {
                    return (
                      <SplideSlide key={index}>
                        <div className='w-full h-full'>
                          <DiscoverCard datum={datum} applyMaxWidth={false} placeBid={() => (setActiveBid(datum), toggleBidModal())} />
                        </div>
                      </SplideSlide>
                    )
                  })}
                </Splide>
              ) : (
                <div className='self-center w-max h-full p-px rounded '>
                  <div className='flex h-full flex-col p-3 rounded bg-dark-900 justify-center items-center px-12'>
                    <h6 className='text-center'>No Eggs available in the market</h6>
                  </div>
                </div>
              )}
            </div>
          </div>
        </div>
      </div> */}
      <div className='py-32 ' id='market-section'>
        <div className='w-full px-16 max-w-screen-xl mx-auto'>
          <h3 className='mb-16 text-4xl font-semibold'>Discover</h3>
          <div className='hidden lg:flex relative justify-between mb-8'>
            <div className='cursor-pointer text-sm w-44 h-12 pl-4 pr-1 items-center rounded-lg flex justify-between'></div>
            {/* <div className='cursor-pointer text-sm w-44 h-12 pl-4 pr-1 items-center rounded-lg border border-solid border-gray-600 flex justify-between'>
              Recently added
              <RiArrowDownCircleLine fill='gray' style={{ fontSize: 25, color: 'red' }} />
            </div> */}
            <div className='absolute transform left-2/4 flex justify-center -translate-x-2/4' style={{ top: 10 }}>
              {['All Items', 'Eggs', 'Animals', 'Hybrid'].map((value, index) => {
                const active = category === index
                return (
                  <a
                    onClick={() => {
                      setCategory(index)
                      setPage(1)
                      if (index === 0) {
                        setData(
                          [...Object.values(allData)]
                            .flat(1)
                            .sort((a, b) => a.tokenID - b.tokenID)
                            .slice(0, 8),
                        )
                      } else if (index === 3) {
                        console.log('is hybrid filter')
                      } else {
                        setData([])
                        setFetching(true)
                        wait(1500).then(() =>
                          setData(
                            [allData[index - 1]]
                              .flat(1)
                              .sort((a, b) => a.tokenID - b.tokenID)
                              .slice(0, 8),
                          ),
                        )
                      }
                    }}
                    className={`${active ? 'bg-white text-gray-900' : 'text-gray-600'} text-sm rounded-full font-bold py-1 px-4 cursor-pointer`}
                    key={index}>
                    {value}
                  </a>
                )
              })}
            </div>
            <div className='hidden'>show on tablet viewport</div>
            <button
              onClick={() => setFiltering(!filtering)}
              className='font-bold relative flex items-center justify-center rounded-full pl-6 bg-gradient-to-b from-btn1 to-btn2 hover:from-primary hover:to-primary leading-3'>
              Filter
              <div className='flex items-center justify-center w-14 pr-2'>{!filtering ? <RiFilter2Line /> : <CloseIcon fill='white' />}</div>
            </button>
          </div>
          <div className={`${!filtering ? 'hidden' : 'block'} border-t border-solid  py-8`} style={{ borderColor: 'rgb(107, 114, 128)' }}>
            <div className='flex flex-wrap -mt-8 -mx-4 '>
              <div className='' style={{ flex: ' 0 0 calc(25% - 32px)', maxWidth: 'calc(25% - 32px)', margin: '32px 16px 0' }}>
                <div>
<<<<<<< HEAD
                  <div className='mb-2 font-bold uppercase text-gray-400 text-xs'>Breed Count</div>
                  <PrettoSlider
                    onChange={(value, number) => {
                      setBreadCount(Number(number))
                    }}
                    value={breedCount}
                    valueLabelDisplay='auto'
                    aria-label='slider'
                    step={1}
                    defaultValue={10}
                    min={1}
                    max={100}
                  />
                  <div className='flex justify-between text-xs'>
                    <div className='font-semibold'>0.01 ETH</div>
                    <div className='font-semibold'>10 ETH</div>
                  </div>
                </div>
              </div>
              <div className='' style={{ flex: ' 0 0 calc(25% - 32px)', maxWidth: 'calc(25% - 32px)', margin: '32px 16px 0' }}>
                <div>
=======
>>>>>>> 9a5105a8
                  <div className='mb-4 font-bold uppercase text-gray-400 text-xs'>Age</div>
                  <div className='relative'>
                    <div className='w-full cursor-pointer text-sm text-white font-semibold w-44 h-12 pl-4 pr-1 items-center rounded-lg border border-solid border-gray-600 flex justify-between'>
                      {/* Highest Yields */}
                      {/* <RiArrowDownCircleLine fill='gray' style={{ fontSize: 25, color: 'red' }} /> */}
                      <Input
                        type={'number'}
                        onChange={(e) => {
                          setAge(parseInt(e.target.value))
                        }}
                        style={{ color: '#fff' }}
                        placeholder='Age'></Input>
                    </div>
                  </div>
                </div>
              </div>
              <div className='' style={{ flex: ' 0 0 calc(25% - 32px)', maxWidth: 'calc(25% - 32px)', margin: '32px 16px 0' }}>
                <div>
                  <div className='mb-4 font-bold uppercase text-gray-400 text-xs'>Rarity</div>
                  <div className='relative'>
                    <div className='w-full cursor-pointer text-sm text-white font-semibold w-44 h-12 pl-4 pr-1 items-center rounded-lg border border-solid border-gray-600 flex justify-between'>
                      <Dropdown menuClassName="menu" className='dropdown' options={options} value={''} placeholder='Select an option' />
                      {/* <RiArrowDownCircleLine values={"dfghj"} fill='gray' style={{ fontSize: 25, color: 'red' }} /> */}
                    </div>
                  </div>
                </div>
              </div>
              ``
              <div className='' style={{ flex: ' 0 0 calc(25% - 32px)', maxWidth: 'calc(25% - 32px)', margin: '32px 16px 0' }}>
                <div>
                  <div className='mb-2 font-bold uppercase text-gray-400 text-xs'>Breed Range</div>
                  <PrettoSlider
                    onChange={(value, number) => {
                      setBreedRange(number)
                    }}
                    value={breedRange}
                    valueLabelDisplay='auto'
                    aria-label='slider'
                    step={1}
                    defaultValue={2}
                    min={0}
                    max={9}
                  />
                  <div className='flex justify-between text-xs'>
                    <div className='font-semibold'>0</div>
                    <div className='font-semibold'>9</div>
                  </div>
                </div>
              </div>
              <div className='' style={{ flex: ' 0 0 calc(25% - 32px)', maxWidth: 'calc(25% - 32px)', margin: '32px 16px 0' }}>
                <div>
                  <div className='mb-2 font-bold uppercase text-gray-400 text-xs'>Price Range</div>
                  <PrettoSlider
                    onChange={(value, number) => {
<<<<<<< HEAD
                      setPriceRange(Number(number))
=======
                      setPriceRange(number)
>>>>>>> 9a5105a8
                    }}
                    value={priceRange}
                    valueLabelDisplay='auto'
                    aria-label='slider'
                    step={0.01}
                    defaultValue={2}
                    min={0.01}
                    max={10}
                  />
                  <div className='flex justify-between text-xs'>
                    <div className='font-semibold'>0.01 ETH</div>
                    <div className='font-semibold'>10 ETH</div>
                  </div>
                </div>
              </div>
            </div>
          </div>
          <div>
            <div className='flex flex-wrap mt-8 -mx-4'>
              {data.length > 0 ? (
                data.map((datum, index) => {
                  return (
                    <div key={index} className='w-full md:w-1/2 xl:w-1/4 p-2'>
                      <DiscoverCard datum={datum} applyMaxWidth={false} placeBid={() => (setActiveItem(datum), toggleBidModal())} />
                    </div>
                  )
                })
              ) : (
                <div>None</div>
              )}
            </div>
          </div>
          <div className='mt-8 text-center'>
            <button
              onClick={() => loadMore()}
              className='cursor-pointer font-semibold rounded-full shadow-lg text-white h-12 items-center border-solid border px-6 inline-flex hover:bg-primary hover:border-0'
              style={{ borderColor: 'gray' }}>
              Load More
            </button>
          </div>
        </div>
      </div>
      <div className=''></div>
      <BidModal item={activeItem} />
      <AssetModal item={activeItem} />
    </main>
  )
}

export default Index<|MERGE_RESOLUTION|>--- conflicted
+++ resolved
@@ -378,7 +378,6 @@
             <div className='flex flex-wrap -mt-8 -mx-4 '>
               <div className='' style={{ flex: ' 0 0 calc(25% - 32px)', maxWidth: 'calc(25% - 32px)', margin: '32px 16px 0' }}>
                 <div>
-<<<<<<< HEAD
                   <div className='mb-2 font-bold uppercase text-gray-400 text-xs'>Breed Count</div>
                   <PrettoSlider
                     onChange={(value, number) => {
@@ -400,8 +399,6 @@
               </div>
               <div className='' style={{ flex: ' 0 0 calc(25% - 32px)', maxWidth: 'calc(25% - 32px)', margin: '32px 16px 0' }}>
                 <div>
-=======
->>>>>>> 9a5105a8
                   <div className='mb-4 font-bold uppercase text-gray-400 text-xs'>Age</div>
                   <div className='relative'>
                     <div className='w-full cursor-pointer text-sm text-white font-semibold w-44 h-12 pl-4 pr-1 items-center rounded-lg border border-solid border-gray-600 flex justify-between'>
@@ -423,7 +420,7 @@
                   <div className='mb-4 font-bold uppercase text-gray-400 text-xs'>Rarity</div>
                   <div className='relative'>
                     <div className='w-full cursor-pointer text-sm text-white font-semibold w-44 h-12 pl-4 pr-1 items-center rounded-lg border border-solid border-gray-600 flex justify-between'>
-                      <Dropdown menuClassName="menu" className='dropdown' options={options} value={''} placeholder='Select an option' />
+                      <Dropdown menuClassName='menu' className='dropdown' options={options} value={''} placeholder='Select an option' />
                       {/* <RiArrowDownCircleLine values={"dfghj"} fill='gray' style={{ fontSize: 25, color: 'red' }} /> */}
                     </div>
                   </div>
@@ -456,11 +453,7 @@
                   <div className='mb-2 font-bold uppercase text-gray-400 text-xs'>Price Range</div>
                   <PrettoSlider
                     onChange={(value, number) => {
-<<<<<<< HEAD
                       setPriceRange(Number(number))
-=======
-                      setPriceRange(number)
->>>>>>> 9a5105a8
                     }}
                     value={priceRange}
                     valueLabelDisplay='auto'
