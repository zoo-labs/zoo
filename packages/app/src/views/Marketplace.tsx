import React from 'react'
import styled from 'styled-components'
import {Text} from 'components'
import { Swiper, SwiperSlide } from 'swiper/react';
import 'swiper/swiper.min.css';
import { IoPersonCircle } from "react-icons/io5";
import { FaMoneyBillWave, FaDollarSign } from "react-icons/fa";
import {Card as Existing } from 'components'
import { useMatchBreakpoints } from 'hooks';
import Moralis from 'moralis'
import { useHistory } from 'react-router-dom'
import { useModal } from "components/Modal";
import BidModal from 'components/MarketModals/BidModal'
<<<<<<< HEAD
=======
import YieldModal from 'components/MarketModals/YieldModal'
>>>>>>> 39ebdd86


const Container = styled.div<{isMobile?: boolean}>`

    height: ${({ isMobile }) => isMobile? `100vh`: null};
    display: ${({ isMobile }) => isMobile? null : "flex"};
    flex-direcetion: row;
    flex-wrap: wrap;
`
const Card = styled.div<{url?: string}>`
    width: 100vw;
    display: flex;
    flex-direction: column;
    background-image: url(${({ url }) => `${url}`});
    background-position: center; 
    background-repeat: no-repeat;
    background-size: cover;
    display: flex;
    justify-content: center;
    align-items: center;
    color: white;
    height: 100vh;
    max-height: 773px;
    max-width: 425px;
    ${({ theme }) => theme.mediaQueries.sm} {
      }
`
const FirstThird = styled.div`
    height: 33vh;
    width: 100%;
    max-height: 256px;

`
const SecondThird = styled.div`
    height: 33vh;
    width: 100%;
    display: flex;
    flex-direction: column;
    align-items: flex-end;
    max-height: 256px;
`
const FinalThird = styled.div`
    height: 33vh;
    width: 100%;
    padding-left: 15px;
    display: flex;
    flex-direction: column;
    justify-content: center;
    max-height: 256px;
`
const IconButton = styled.button`
    display: flex;
    flex-direction: column;
    position: relative;
    z-index: 9999999;
    align-items: center;
    background: none;
    border: none;
    outline: none;
    width: 80px;
    & span {
        text-align: center;
        font-weight: bold;
        width: 100%;
        color: black;
        -webkit-text-fill-color: white;
        -webkit-text-stroke-width: 1px;
        -webkit-text-stroke-color: black;
    }
    & svg {
        height: 24px;
        width: 24px;
        fill: white;
        stroke: black;
        stroke-width: 15px;
    }
`
const MainHeading = styled(Text)`
    font-size: 20px;
    width: 100%;
    color: black;
    font-weight: 900;
    -webkit-text-fill-color: white;
    -webkit-text-stroke-width: 1px;
    -webkit-text-stroke-color: black;
`
const Subheading = styled(Text)`
    width: 100%;
    color: black;
    font-weight: 800;
    font-size: 18px;
    -webkit-text-fill-color: white;
    -webkit-text-stroke-width: 1px;
    -webkit-text-stroke-color: black;
    :nth-child(3){
        font-size: 16px;
        font-weight: 600;
        
    }
`
const Card2 = styled(Existing)<{url?: string}>`
    background-image: url(${({ url }) => `${url}`});
    background-position: center; 
    background-repeat: no-repeat;
    background-size: cover;
    max-height: 773px;
    max-width: 425px;
`


Moralis.initialize("16weSJXK4RD3aYAuwiP46Cgzjm4Bng1Torxz5qiy");

Moralis.serverURL = "https://dblpeaqbqk32.usemoralis.com:2053/server"



export default function Marketplace() {
    const {isXs, isSm, isMd} = useMatchBreakpoints()
    const isMobile = isXs || isSm || isMd
    const queryObject = Moralis.Object.extend("Animals")
    const [animals, setAnimals] = React.useState([])
    const history = useHistory()
    const temp = {}
<<<<<<< HEAD
=======
    const ypd = {}
>>>>>>> 39ebdd86

    const [onBid] = useModal(
        <BidModal
            item = {temp}
            onDismiss={()=>null}
<<<<<<< HEAD
=======
            Moralis = {Moralis}
>>>>>>> 39ebdd86
        />
    )

    const onBidInfo = (item) => {
        temp["CurrentBid"] = item.get("CurrentBid")
        temp["Name"] = item.get("Name")
        temp["BuyNow"] = item.get("BuyNow")
<<<<<<< HEAD
        temp["AnimalId"] = item.get("TokenId")
        onBid()
    }

=======
        temp["AnimalId"] = item.get("AnimalID")
        onBid()
    }

    const [onYield] = useModal(
        <YieldModal
            item={temp}
            onDismiss={() => null}
            Moralis={Moralis}
        />
    )

    const onYieldInfo = (animal) => {
        ypd['Name'] = animal.get("Name")
        ypd['currentBlock'] = 'currentBlockNumber'
        ypd['birthBlock'] = 'birthBlockNumber'
        ypd['divideBy'] = '28800'
        ypd['animalYield'] = 'yieldOfAnimal'
        ypd['price'] = '0'
        onYield()
    }


>>>>>>> 39ebdd86
    React.useEffect(()=>{
        getAnimals()
    },[])

    const HomeClick = () => {
        history.push("/account")
    }

    const getAnimals = async () => {
        const query = new Moralis.Query(queryObject)
        query.limit(1000)
<<<<<<< HEAD
        query.equalTo("Listed", true)
=======
>>>>>>> 39ebdd86
        const results = await query.find()
        setAnimals(results)
    }

<<<<<<< HEAD

=======
>>>>>>> 39ebdd86
    return (
    <Container isMobile = {isMobile}>
        {   isMobile?
            <Swiper
                spaceBetween={50}
                slidesPerView={isMobile? 1 : 3}
                onSlideChange={() => console.log('slide change')}
                onSwiper={(swiper) => console.log(swiper)}
            >
            {animals.map(item => {
                return (
                    <SwiperSlide key = {item.get("ObjectID")}>
                        <Card2 url={item.get("ImageURL")}>
                            <FirstThird/>
                            <SecondThird>
<<<<<<< HEAD
                                <IconButton onClick={()=>{alert("Some Yield Component")}}><FaMoneyBillWave /><Text as = "span">Yield</Text></IconButton>
=======
                               
                                <IconButton onClick={() => { onYieldInfo(item) }}><FaMoneyBillWave /><Text as="span">Yield</Text></IconButton>
>>>>>>> 39ebdd86
                                <IconButton onClick={()=>{onBidInfo(item)}}><FaDollarSign /><Text as = "span">Bid</Text></IconButton>
                                <IconButton onClick={()=>{HomeClick()}}><IoPersonCircle/><Text as = "span">Home</Text></IconButton>
                            </SecondThird>
                            <FinalThird>
                                <MainHeading bold as = "p">{item.get("Name")}</MainHeading>  
                                <Subheading bold as = "p">{item.get("Rarity")}</Subheading>  
                                <Subheading bold as = "p">{`Born: ${item.get("Born")}`}</Subheading>  
                            </FinalThird>
                        </Card2>
<<<<<<< HEAD
=======
                        
>>>>>>> 39ebdd86
                    </SwiperSlide>
                )
            })}
            </Swiper>
            : 
            animals.map(item => {
                return (
                    <Card2 url={item.get("ImageURL")} key = {item.get("ObjectID")}>
                    <FirstThird/>
                    <SecondThird>
<<<<<<< HEAD
                        <IconButton onClick={()=>{alert("Some Yield Component")}}><FaMoneyBillWave /><Text as = "span">Yield</Text></IconButton>
=======
                        <IconButton onClick={() => { onYieldInfo(item) }}><FaMoneyBillWave /><Text as = "span">Yield</Text></IconButton>
>>>>>>> 39ebdd86
                        <IconButton onClick={()=>{onBidInfo(item)}}><FaDollarSign /><Text as = "span">Bid</Text></IconButton>
                        <IconButton onClick={()=>{HomeClick()}}><IoPersonCircle/><Text as = "span">Home</Text></IconButton>
                    </SecondThird>
                    <FinalThird>
                        <MainHeading bold as = "p">{item.get("Name")}</MainHeading>  
                        <Subheading bold as = "p">{item.get("Rarity")}</Subheading>  
                        <Subheading bold as = "p">{`Born: ${item.get("Born")}`}</Subheading>  
                    </FinalThird>
                </Card2>
                )
            })
        }   
    </Container> 
    )
}<|MERGE_RESOLUTION|>--- conflicted
+++ resolved
@@ -11,10 +11,7 @@
 import { useHistory } from 'react-router-dom'
 import { useModal } from "components/Modal";
 import BidModal from 'components/MarketModals/BidModal'
-<<<<<<< HEAD
-=======
 import YieldModal from 'components/MarketModals/YieldModal'
->>>>>>> 39ebdd86
 
 
 const Container = styled.div<{isMobile?: boolean}>`
@@ -138,19 +135,12 @@
     const [animals, setAnimals] = React.useState([])
     const history = useHistory()
     const temp = {}
-<<<<<<< HEAD
-=======
     const ypd = {}
->>>>>>> 39ebdd86
 
     const [onBid] = useModal(
         <BidModal
             item = {temp}
             onDismiss={()=>null}
-<<<<<<< HEAD
-=======
-            Moralis = {Moralis}
->>>>>>> 39ebdd86
         />
     )
 
@@ -158,13 +148,7 @@
         temp["CurrentBid"] = item.get("CurrentBid")
         temp["Name"] = item.get("Name")
         temp["BuyNow"] = item.get("BuyNow")
-<<<<<<< HEAD
         temp["AnimalId"] = item.get("TokenId")
-        onBid()
-    }
-
-=======
-        temp["AnimalId"] = item.get("AnimalID")
         onBid()
     }
 
@@ -187,7 +171,6 @@
     }
 
 
->>>>>>> 39ebdd86
     React.useEffect(()=>{
         getAnimals()
     },[])
@@ -199,18 +182,12 @@
     const getAnimals = async () => {
         const query = new Moralis.Query(queryObject)
         query.limit(1000)
-<<<<<<< HEAD
         query.equalTo("Listed", true)
-=======
->>>>>>> 39ebdd86
         const results = await query.find()
         setAnimals(results)
     }
 
-<<<<<<< HEAD
-
-=======
->>>>>>> 39ebdd86
+
     return (
     <Container isMobile = {isMobile}>
         {   isMobile?
@@ -226,12 +203,8 @@
                         <Card2 url={item.get("ImageURL")}>
                             <FirstThird/>
                             <SecondThird>
-<<<<<<< HEAD
-                                <IconButton onClick={()=>{alert("Some Yield Component")}}><FaMoneyBillWave /><Text as = "span">Yield</Text></IconButton>
-=======
                                
                                 <IconButton onClick={() => { onYieldInfo(item) }}><FaMoneyBillWave /><Text as="span">Yield</Text></IconButton>
->>>>>>> 39ebdd86
                                 <IconButton onClick={()=>{onBidInfo(item)}}><FaDollarSign /><Text as = "span">Bid</Text></IconButton>
                                 <IconButton onClick={()=>{HomeClick()}}><IoPersonCircle/><Text as = "span">Home</Text></IconButton>
                             </SecondThird>
@@ -241,10 +214,7 @@
                                 <Subheading bold as = "p">{`Born: ${item.get("Born")}`}</Subheading>  
                             </FinalThird>
                         </Card2>
-<<<<<<< HEAD
-=======
                         
->>>>>>> 39ebdd86
                     </SwiperSlide>
                 )
             })}
@@ -255,11 +225,7 @@
                     <Card2 url={item.get("ImageURL")} key = {item.get("ObjectID")}>
                     <FirstThird/>
                     <SecondThird>
-<<<<<<< HEAD
-                        <IconButton onClick={()=>{alert("Some Yield Component")}}><FaMoneyBillWave /><Text as = "span">Yield</Text></IconButton>
-=======
                         <IconButton onClick={() => { onYieldInfo(item) }}><FaMoneyBillWave /><Text as = "span">Yield</Text></IconButton>
->>>>>>> 39ebdd86
                         <IconButton onClick={()=>{onBidInfo(item)}}><FaDollarSign /><Text as = "span">Bid</Text></IconButton>
                         <IconButton onClick={()=>{HomeClick()}}><IoPersonCircle/><Text as = "span">Home</Text></IconButton>
                     </SecondThird>
