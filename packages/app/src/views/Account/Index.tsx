import BorderButton from 'components/Button/BorderButton'
import StickyBottomMenu from 'components/Button/StickyBottomMenu'
import Page from 'components/layout/Page'
import React, { useState, useEffect } from 'react'
import { AppState } from 'state'
import { useSelector } from 'react-redux'
import { useHistory } from 'react-router-dom'
import styles from 'styled-components'
import Metamask from '../../components/WalletModal/icons/Metamask'

import { Label, Text } from 'components/Text'
import { Flex, Heading, useMatchBreakpoints } from 'components'
import Body from 'components/layout/Body'
import { useModal } from 'components/Modal'
import BuyEggs from 'components/BuyEggs'
import MyZoo from 'views/MyZoo'
import { Egg } from 'types/zoo'
import { useDispatch } from 'react-redux'
import { breedTimeouts, eggTimeout } from 'constants/index'
import { getMilliseconds, getDaysHours } from 'util/timeHelpers'
import { getZooToken, getZooDrop, getZooFaucet, getZooMedia, getZooKeeper } from 'util/contracts'
import useWeb3 from 'hooks/useWeb3'
import useToast from 'hooks/useToast'
import Header from 'components/Header'
import Eggs from './Eggs'
import Animals from './Animals'
const HeadingContainer = styles.div`
    width: 200%;
    display: flex;
    justify-content: start;
    margin: 0px 8px;
`

const MyZooContainer = styles.div`
    width: 100%;
    display: flex;
    padding: 16px;
`

const StyledButton = styles.button`
    cursor: pointer;
    margin-top: 1px;
    margin-left: 16px;
    text-decoration: none;
    text-transform: uppercase;
`

const LabelWrapper = styles.div`
    display: flex;
    width: 100%;
    justify-content: space-evenly;
    align-items: center;
`

const ValueWrapper = styles(Text)`
    color: ${({ theme }) => theme.colors.text};
    width: 100%;
    display: flex;
    white-space: nowrap;
    overflow: hidden;
    text-overflow: ellipsis;
    font-weight: 550;
`

const RowWrapper = styles.div`
    width: 100%;
    display: flex;
    justify-content: space-around;
    margin: 16px;
`

const StyledHeading = styles(Heading)`
    color: ${({ theme }) => theme.colors.text};
`

function numberWithCommas(num) {
  const values = num.toString().split('.')
  return values[0].replace(/.(?=(?:.{3})+$)/g, '$&,') + (values.length == 2 ? '.' + values[1] : '')
}

const IconWrapper = styles.div<{ size?: number }>`
  align-items: center;
  justify-content: center;
  & > * {
    height: ${({ size }) => (size ? size + 'px' : '32px')};
    width: ${({ size }) => (size ? size + 'px' : '32px')};
  }
`
const HeaderFrame = styles.div<{ isSm: boolean }>`
  grid-template-columns: 1fr 120px;
  -moz-box-pack: justify;
  -moz-box-align: center;
  flex-direction: row;
  top: 0px;
  padding: 1rem;
  z-index: 21;
  position: relative;
  background-image: linear-gradient(transparent 50%, rgb(25, 27, 31) 50%);
  background-position: 0px 0px;
  background-size: 100% 200%;
  box-shadow: transparent 0px 0px 0px 1px;
  transition: background-position 0.1s ease 0s, box-shadow 0.1s ease 0s;
  background-blend-mode: hard-light;
  display: grid;
  width: 100%;
  ${({ isSm }) => (isSm ? 'grid-template-columns: 1fr; padding: 1rem' : '')};
`

const Account: React.FC = () => {
  const [isInitial, setIsInitial] = useState(true)
  const [tab, setTab] = useState(0)
  const [allowance, setAllowance] = useState(false)
  const [disable, setDisable] = useState(false)
  const [disableApprove, setDisableApprove] = useState(false)
  const [keepApprove, setKeepApprove] = useState(true)
  const web3 = useWeb3()
  const { account, chainID, gasPrice } = web3
  const { isXl, isSm, isMd } = useMatchBreakpoints()
  const { toastSuccess, toastError, toastInfo, clear } = useToast()
  const allEggs = useSelector<AppState, AppState['zoo']['eggs']>((state) => state.zoo.eggs)

  const toastClear = () => {
    clear()
  }

  const currentEggsOwned = Object.values(allEggs).filter((egg) => (egg.owner || '').toLowerCase() === account.toLowerCase() && !egg.burned).length

  const zooToken = getZooToken(web3)
  const zooKeeper = getZooKeeper(web3)
  const zooDrop = getZooDrop(web3)
  const keeperAdd = zooKeeper.options.address

  const getBalance = async () => {
    try {
      const decimals = await zooToken.methods.decimals().call()
      const rawBalance = await zooToken.methods.balanceOf(account).call()
      const divisor = parseFloat(Math.pow(10, decimals).toString())
      const balance = rawBalance / divisor
    } catch (e) {
      console.error('ISSUE LOADING ZOO BALANCE \n', e)
      toastClear()
      toastError('Failed to load ZOO balance')
    }

    try {
      const allowance = await zooToken.methods.allowance(account, keeperAdd).call()
      if (allowance > 0) {
        setAllowance(true)
        setKeepApprove(false)
        if (isInitial) {
          toastClear()
          toastSuccess('Wallet connected')
        }
      } else {
        setKeepApprove(true)
        toastClear()
        toastInfo('Please approve allowance to play')
      }
    } catch (error) {
      console.log(error)
    }
    setIsInitial(false)
  }

  const approve = async () => {
    toastClear()
    setDisableApprove(true)
    toastInfo('Processing approval...')

    // Increase allowance
    const eggPrice = await zooDrop.methods.eggPrice().call()
    const allowance = web3.utils.toBN(eggPrice).mul(web3.utils.toBN(100))
    const tx = zooToken.methods.approve(keeperAdd, allowance).send({ from: account })

    tx.then(() => {
      setAllowance(true)
      setDisableApprove(false)
      toastClear()
      toastSuccess('Approval success!')
    }).catch((e) => {
      console.error('APPROVE ERROR', e)
      setDisableApprove(false)
      toastClear()
      toastError('Failed to approve account')
    })
  }

  useEffect(() => {
    let mounted = true
    if (mounted) {
      getBalance()
    }
    return () => {
      mounted = false
    }
  }, [account, chainID])

  const buyEgg = async () => {
    setDisable(true)

    try {
      await zooKeeper.methods
        .buyEgg(1) // buy from first drop
        .send({ from: account, gasPrice: gasPrice })
        .then((res) => {
          toastClear()
          toastInfo('Transaction submitted.')
          console.log('bought egg', res)
          setDisable(false)
        })
        .catch((err) => {
          console.log(err)
        })
    } catch (error) {
      setDisable(false)
      console.log(error)
      toastClear()
      toastError('Unable to purchase eggs. Try again later.')
    }
  }

  return (
    <div
    // style={{ height: '100vh' }} className='flex items-center'
    >
      <div className='lg:p-16 p-4 pr-0 lg:pr-0 mr-0 space-y-4 rounded-lg  m-4 flex flex-col relative filter drop-shadow z-10'>
        <div className='flex flex-col h-full'>
          <div className='flex flex-col justify-between h-full'>
            <div style={{ flex: 1 }} className='p-5 rounded'>
              <div className='mb-2'>
                <Label style={{ fontSize: '20px' }}>{currentEggsOwned} Eggs Owned</Label>
              </div>
              <Eggs />
            </div>

            <div className='m-4 flex flex-wrap'>
              {(keepApprove || !allowance) && (
                <div className={` ${isSm && !allowance ? 'w-1/2' : isSm ? 'w-full' : isMd ? 'w-1/3' : 'w-1/6'} px-2`}>
                  <button
                    disabled={disableApprove || allowance}
<<<<<<< HEAD
                    style={{
                      width: '120px',
                      fontSize: '16px',
                      fontWeight: 550,
                      color: 'rgb(255,255,255)',
                      backgroundColor: '#8C4FF8',
                      border: '1px solid rgba(21, 61, 111, 0.44)',
                    }}
                    className={`border rounded-xl shadow-sm focus:ring-2 focus:ring-offset-2 bg-gray-700 bg-opacity-80  text-primary border-gray-800 hover:bg-opacity-100 focus:ring-offset-dark-700 focus:ring-dark-800 disabled:bg-opacity-80  py-4 text-base rounded  font-semibold disabled:cursor-not-allowed focus:outline-none w-full`}
=======
                    style={{ width: '140px', fontSize: '16px', fontWeight: 550, backgroundColor: allowance ? '#8C4FF8' : 'rgb(44, 47, 54)' }}
                    className={`border rounded-xl shadow-sm focus:ring-2 focus:ring-offset-2 bg-opacity-80 text-primary border-gray-800 hover:bg-opacity-100 focus:ring-offset-dark-700 focus:ring-dark-800 disabled:bg-opacity-80 px-0 py-2 text-base rounded disabled:cursor-not-allowed focus:outline-none w-full`}
>>>>>>> fa7720d0
                    onClick={approve}>
                    {allowance ? 'APPROVED' : disableApprove ? 'PROCESSING' : 'APPROVE'}
                  </button>
                </div>
              )}
              <div className={` ${isSm && !allowance ? 'w-1/2' : isSm ? 'w-full' : isMd ? 'w-1/3' : 'w-1/6'} px-2`}>
                <button
                  disabled={disable || !allowance}
                  className={`border rounded-xl shadow-sm focus:ring-2 focus:ring-offset-2 bg-opacity-80 text-primary border-gray-800 hover:bg-opacity-100 focus:ring-offset-dark-700 focus:ring-dark-800 disabled:bg-opacity-80 px-0 py-2 text-base rounded disabled:cursor-not-allowed focus:outline-none w-full`}
                  style={{ width: '140px', fontSize: '16px', fontWeight: 550, backgroundColor: allowance ? '#8C4FF8' : 'rgb(44, 47, 54)' }}
                  onClick={buyEgg}>
                  {disable ? 'PROCESSING' : 'BUY EGGS'}
                </button>
              </div>
            </div>
          </div>
          <div style={{ flex: 1 }} className='p-5 rounded my-4'>
            <Animals hybrid='pure' />
          </div>
          <div style={{ flex: 1 }} className='p-5 rounded my-4'>
            <Animals hybrid='hybrid' />
          </div>
          {/* {tab === 0 ? (
            <div className='flex flex-col justify-between h-full'>
              <div style={{ backgroundColor: '#212429', flex: 1 }} className='p-5 rounded'>
                <div className='mb-2'>
                  <Label style={{ fontSize: '20px' }}>{currentEggsOwned} Eggs Owned</Label>
                </div>
                <Eggs />
              </div>

              <div className='my-4 flex justify-between flex-wrap'>
                {(keepApprove || !allowance) && (
                  <div className={` ${isSm ? 'w-full' : 'w-1/4'} px-2`}>
                    <button
                      disabled={disableApprove || allowance}
                      style={{ color: 'rgb(255,255,255)', backgroundColor: '#8C4FF8', border: '1px solid rgba(21, 61, 111, 0.44)' }}
                      className={`border rounded-xl shadow-sm focus:ring-2 focus:ring-offset-2 bg-gray-700 bg-opacity-80  text-primary border-gray-800 hover:bg-opacity-100 focus:ring-offset-dark-700 focus:ring-dark-800 disabled:bg-opacity-80  py-4 text-base rounded  font-semibold disabled:cursor-not-allowed focus:outline-none w-full`}
                      onClick={approve}>
                      {allowance ? 'APPROVED' : disableApprove ? 'PROCESSING' : 'APPROVE'}
                    </button>
                  </div>
                )}
                <div className={` ${isSm || allowance ? 'w-full' : 'w-3/4'} px-2`}>
                  <button
                    disabled={disable || !allowance}
                    className={`border rounded-xl shadow-sm focus:ring-2 focus:ring-offset-2 bg-opacity-80 text-primary border-gray-800 hover:bg-opacity-100 focus:ring-offset-dark-700 focus:ring-dark-800 disabled:bg-opacity-80 px-6 py-4 text-base rounded disabled:cursor-not-allowed focus:outline-none w-full`}
                    style={{ backgroundColor: allowance ? '#8C4FF8' : 'rgb(44, 47, 54)' }}
                    onClick={buyEgg}>
                    {disable ? 'PROCESSING' : 'BUY EGGS'}
                  </button>
                </div>
              </div>
            </div>
          ) : tab === 1 ? (
            <>
              <div style={{ backgroundColor: '#212429', flex: 1 }} className='p-5 rounded'>
                <Animals hybrid='pure' />
              </div>
            </>
          ) : (
            <>
              <div style={{ backgroundColor: '#212429', flex: 1 }} className='p-5 rounded'>
                <Animals hybrid='hybrid' />
              </div>
            </>
          )} */}
        </div>
      </div>
      <div
        style={{
          // background: 'radial-gradient(50% 50% at 50% 50%,#fc077d10 0,rgba(255,255,255,0) 100%)',
          width: '50vw',
          height: '50vh',
          // transform: 'translate(-50vw, -100vh)',
          top: '0%',
          left: '-15%',
          right: 0,
          zIndex: -1,
        }}
        className='absolute  bg-primary-light  rounded-full z-0 filter  blur-3xl'></div>
      <div
        style={{
          // background: 'radial-gradient(50% 50% at 50% 50%,#fc077d10 0,rgba(255,255,255,0) 100%)',
          width: '50vw',
          height: '50vh',
          // transform: 'translate(-50vw, -100vh)',
          bottom: '0%',
          right: '-15%',
          zIndex: -1,
        }}
        className='absolute  bg-pink-light  rounded-full z-0 filter  blur-3xl'></div>
      {/* <div
          background: 'radial-gradient(50% 50% at 50% 50%,#fc077d10 0,rgba(255,255,255,0) 100%)',
          backgroundColor: 'rgba(20,20,20,1)',
          width: '200vw',
          height: '200vh',
          transform: 'translate(-50vw, -100vh)',
          top: 0,
          left: 0,
          right: 0,
          zIndex: -1,

        }}
        className='fixed '></div> */}
    </div>
  )
}

export default Account<|MERGE_RESOLUTION|>--- conflicted
+++ resolved
@@ -238,20 +238,8 @@
                 <div className={` ${isSm && !allowance ? 'w-1/2' : isSm ? 'w-full' : isMd ? 'w-1/3' : 'w-1/6'} px-2`}>
                   <button
                     disabled={disableApprove || allowance}
-<<<<<<< HEAD
-                    style={{
-                      width: '120px',
-                      fontSize: '16px',
-                      fontWeight: 550,
-                      color: 'rgb(255,255,255)',
-                      backgroundColor: '#8C4FF8',
-                      border: '1px solid rgba(21, 61, 111, 0.44)',
-                    }}
-                    className={`border rounded-xl shadow-sm focus:ring-2 focus:ring-offset-2 bg-gray-700 bg-opacity-80  text-primary border-gray-800 hover:bg-opacity-100 focus:ring-offset-dark-700 focus:ring-dark-800 disabled:bg-opacity-80  py-4 text-base rounded  font-semibold disabled:cursor-not-allowed focus:outline-none w-full`}
-=======
                     style={{ width: '140px', fontSize: '16px', fontWeight: 550, backgroundColor: allowance ? '#8C4FF8' : 'rgb(44, 47, 54)' }}
                     className={`border rounded-xl shadow-sm focus:ring-2 focus:ring-offset-2 bg-opacity-80 text-primary border-gray-800 hover:bg-opacity-100 focus:ring-offset-dark-700 focus:ring-dark-800 disabled:bg-opacity-80 px-0 py-2 text-base rounded disabled:cursor-not-allowed focus:outline-none w-full`}
->>>>>>> fa7720d0
                     onClick={approve}>
                     {allowance ? 'APPROVED' : disableApprove ? 'PROCESSING' : 'APPROVE'}
                   </button>
