--- conflicted
+++ resolved
@@ -30,23 +30,9 @@
 }
 
 const ExchangeHeader: FC<ExchangeHeaderProps> = ({ input, output, allowedSlippage }) => {
-  
+
   const [balance, setBalance] = useState(0)
   const { chainId } = useWeb3React()
-<<<<<<< HEAD
-  
-  const web3 = useWeb3()
-  const { gasPrice, account, eth } = web3
-
-  const zooToken = getToken(web3)
-
-  const [animateWallet, setAnimateWallet] = useState(false)
-  //   const isRemove = router.asPath.startsWith('/remove')
-  //   const isLimitOrder = router.asPath.startsWith('/limit-order')
-
-  const getBalance = async () => {
-    try {
-=======
   const { gasPrice, account, eth } = useWeb3()
   const web3 = useWeb3()
   //   const router = useRouter()
@@ -58,16 +44,11 @@
   const getBalance = async () => {
     try {
       // const decimals = await zooToken.methods.decimals().call()
->>>>>>> 3b508947
       const decimals = await zooToken.methods.decimals().call()
       const rawBalance = await zooToken.methods.balanceOf(account).call()
       const divisor = parseFloat(Math.pow(10, decimals).toString())
       const balance = rawBalance / divisor
-<<<<<<< HEAD
-      setBalance(balance)
-=======
       setBalance(parseFloat(balance.toFixed(4)))
->>>>>>> 3b508947
     } catch (e) {
       console.error('ISSUE LOADING ZOO BALANCE \n', e)
     }
