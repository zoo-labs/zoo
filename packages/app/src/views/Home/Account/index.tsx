import BorderButton from 'components/Button/BorderButton'
import StickyBottomMenu from 'components/Button/StickyBottomMenu'
import Page from 'components/layout/Page'
import React, { useState, useEffect, useMemo } from 'react'
import { AppState } from 'state'
import { useSelector } from 'react-redux'
import { useHistory } from 'react-router-dom'
import styles, { useTheme } from 'styled-components'
import Metamask from '../../../components/modals/icons/Metamask'

import ToastListener from '../../../components/ToastListener'

import { Label, Text } from 'components/Text'
import { useMatchBreakpoints } from 'components'
import { getToken, getDrop, getFaucet, getMedia, getZooKeeper } from 'util/contracts'
import useWeb3 from 'hooks/useWeb3'
import useToast from 'hooks/useToast'
import Header from 'components/Header'
import Eggs from './Eggs'
import Animals from './Animals'
import AccountHeader from './AccountHeader'
import { useWeb3React } from '@web3-react/core'
import { useBidModalToggle, useBuyEggModalToggle } from 'state/application/hooks'
import BidModal from 'components/modals/MarketModals/BidModal'
import BuyEggModal from 'components/modals/MarketModals/BuyEggModal'

function numberWithCommas(num) {
  const values = num.toString().split('.')
  return values[0].replace(/.(?=(?:.{3})+$)/g, '$&,') + (values.length == 2 ? '.' + values[1] : '')
}

interface AccountProps {
  handleFunds: () => void
  wait: boolean
  balance: number
}

const Account: React.FC<AccountProps> = ({ handleFunds, wait, balance }) => {
  const [isInitial, setIsInitial] = useState(true)
  const [tab, setTab] = useState(0)
  const [allowance, setAllowance] = useState(false)
  const [disable, setDisable] = useState(false)
  const [disableApprove, setDisableApprove] = useState(false)
  const [isApproving, setIsApproving] = useState(false)
  // const [balance, setBalance] = useState(0)
  const [keepApprove, setKeepApprove] = useState(true)
  const web3 = useWeb3()
  const { account } = useWeb3React()

  // const [zooToken, setZooToken] = useState(getToken(web3))
  // const [zooKeeper, setZooKeeper] = useState(getZooKeeper(web3))
  // const [zooDrop, setZooDrop] = useState(getDrop(web3))

  const { chainID, gasPrice } = web3
  const { isXl, isSm, isMd } = useMatchBreakpoints()
  const { toastSuccess, toastError, toastInfo, clear } = useToast()
  const myEggs = useSelector<AppState, AppState['zoo']['myEggs']>((state) => state.zoo.myEggs)
  const zooBalance = useSelector<AppState, AppState['zoo']['zooBalance']>((state) => state.zoo.zooBalance)

  const history = useHistory()
  const toastClear = () => {
    clear()
  }

  const currentEggsOwned = Object.values(myEggs).length

  const zooDrop = getDrop(web3)
  const zooKeeper = getZooKeeper(web3)
  const zooToken = getToken(web3)
  // const zooToken = getToken(web3)
  // const zooKeeper = getZooKeeper(web3)

  const mount = async () => {
    if (!zooToken || !zooKeeper || !zooDrop || !web3.account) return false
    if (!isInitial) return false
    try {
      const allowance = await zooToken.methods.allowance(web3.account, zooKeeper.options.address).call({ from: web3.account })
      if (allowance > 0) {
        setAllowance(true)
        setKeepApprove(false)
        if (isInitial) {
          toastClear()
          toastSuccess('Wallet connected')
        }
      } else {
        setKeepApprove(true)
        toastClear()
        toastInfo('Please approve allowance to play')
      }
    } catch (error) {
      console.log('Error in allowance')
      console.error(error)
    }
    setIsInitial(false)
    return true
  }

  const approve = async () => {
    if (!account) {
      toastClear()
      toastInfo('Account not connected yet')
      return
    }

    toastClear()
    setDisableApprove(true)
    toastInfo('Processing approval...')

    // Increase allowance
    const eggPrice = await zooDrop.methods.eggPrice().call()
    const allowance = web3.utils.toBN(eggPrice).mul(web3.utils.toBN(3))
    const tx = zooToken.methods.approve(zooKeeper.options.address, allowance).send({ from: account })

    tx.then(() => {
      setAllowance(true)
      setDisableApprove(false)
      toastClear()
      toastSuccess('Approval success!')
    }).catch((e) => {
      console.error('APPROVE ERROR', e)
      setDisableApprove(false)
      toastClear()
      toastError('Failed to approve account')
    })
  }

  const formatError = (err) => {
    if (err.code) {
      return `Purchase failed: ${err.message}`
    } else {
      return `Purchase failed: ${err.toString().replace(/Error: Returned error: /, '')}`
    }
  }

  const isBalanceSufficient = (): boolean => {
    if (balance == 0) return false
    return true
  }

  const toggleBuyEggModal = useBuyEggModalToggle()
  const buyEgg = async () => {
    // setDisable(true)
    console.log('web3 account in buyEgg', account)
    toggleBuyEggModal()
    // if (balance === 0 || !isBalanceSufficient()) return toastError('You do not have sufficient zoo to perform this transaction!')

    // try {
    //   await zooKeeper.methods
    //     .buyEgg(1) // buy from first drop
    //     .send({ from: account, gasPrice: gasPrice })
    //     .then((res) => {
    //       toastClear()
    //       toastInfo('Transaction submitted.')
    //       console.log('bought egg', res)
    //       setDisable(false)
    //     })
    //     .catch((err) => {
    //       const message = formatError(err)
    //       setDisable(false)
    //       toastClear()
    //       toastError(message)
    //       console.error(message)
    //     })
    // } catch (err) {
    //   console.error(err)
    //   toastClear()
    //   setDisable(false)
    //   if (currentEggsOwned < 3) {
    //     toastError('Already purchased maximum eggs from drop. Check the market for more eggs')
    //   } else {
    //     toastError('Unable to purchase eggs. Try again later.')
    //   }
    // }
  }

  useMemo(() => {
    let mounted = true
    if (mounted) {
      mount()
    }
    return () => {
      mounted = false
    }
  }, [account, chainID])

  return (
    <
      // style={{ height: '100vh' }} className='flex items-center'
    >
      {/* pr-0 lg:pr-0 mr-0  */}

      <div className='flex flex-col relative filter drop-shadow z-10 w-full'>
        <div className='flex flex-col h-full'>
          <div className='flex flex-col justify-between h-full'>
            <div style={{ flex: 1 }} className='p-5 rounded'>
              <div className='flex items-end'>
                <div>
                  <div className='text-base font-bold currentColor mb-2 text-xl'>Wallet Balance</div>
                  <div className='text-base font-bold currentColor text-2xl'>
<<<<<<< HEAD
                    <span className='text-2xl'>{ numberWithCommas(balance.toFixed(2)) } ZOO</span>
=======
                    <span className='text-2xl'>{numberWithCommas(zooBalance.toFixed(2))} ZOO</span>
>>>>>>> f750cecb
                  </div>
                </div>
                <div className='ml-4 relative inline-flex rounded-md shadow-sm'>
                  <div className='flex items-center  cursor-pointer' onClick={() => handleFunds()}>
                    <span
                      className={`flex items-center justify-center ml-2 py-2 text-base font-medium text-center rounded-md text-secondary hover:text-high-emphesis font-bold border rounded-xl text-high-emphesis bg-gradient-to-b from-btn1 to-btn2 hover:from-primary hover:to-primary ${
                        balance === 0 && 'gradient-border'
                      }`}
                      style={{ width: '120px', minHeight: '36px', marginBottom: '-2px' }}>
                      {wait ? 'Processing' : 'Get ZOO'}
                    </span>
                  </div>
                  {balance === 0 && (
                    <span className='flex absolute h-3 w-3 top-0 right-0 -mt-1 -mr-1'>
                      <span className='animate-ping absolute inline-flex h-full w-full rounded-full bg-purple-400 opacity-75'></span>
                      <span className='relative inline-flex rounded-full h-3 w-3 bg-white'></span>
                    </span>
                  )}
                </div>
              </div>

              <div className='text-base font-bold currentColor pt-8 pb-2 text-xl'>{currentEggsOwned} Eggs Owned</div>
              <Eggs myEggs={Object.values(myEggs)} />
            </div>

            <div className={`m-4 flex flex-wrap justify-center`}>
              {(keepApprove || !allowance) && (
                <div className={'mr-2'}>
                  <button
                    disabled={disableApprove || allowance}
                    style={{ width: '120px', fontSize: '16px', fontWeight: 550 }}
                    className={`border rounded-xl shadow-sm focus:ring-2 focus:ring-offset-2 bg-opacity-80 text-primary border-gray-800 hover:bg-opacity-100  disabled:bg-opacity-80 px-0 py-2 text-base rounded disabled:cursor-not-allowed focus:outline-none w-full  bg-gradient-to-b from-btn1 to-btn2 hover:from-primary hover:to-primary`}
                    onClick={approve}>
                    {allowance ? 'Approved' : disableApprove ? 'Processing' : 'Approve'}
                  </button>
                </div>
              )}
              {currentEggsOwned > 2 ? (
                <></>
              ) : (
                <div className={'ml-2'}>
                  <button
                    disabled={disable || !allowance}
                    className={` rounded-xl shadow-sm focus:ring-2 focus:ring-offset-2 bg-opacity-80 text-primaryhover:bg-opacity-100 focus:ring-offset-dark-700 disabled:bg-opacity-80 px-0 py-2 text-base rounded disabled:cursor-not-allowed focus:outline-none w-full ${
                      !allowance ? 'border border-gray-600' : 'bg-gradient-to-b from-btn1 to-btn2 hover:from-primary hover:to-primary'
                    } ${balance !== 0 && currentEggsOwned < 1 && 'gradient-border'}`}
                    style={{ width: '120px', fontSize: '16px', fontWeight: 550 }}
                    onClick={buyEgg}>
                    {currentEggsOwned > 2 ? 'Market' : disable ? 'Processing' : 'Buy Eggs'}
                    {balance !== 0 && currentEggsOwned < 1 && (
                      <span className='flex absolute h-3 w-3 top-0 right-0 -mt-1 -mr-1'>
                        <span className='animate-ping absolute inline-flex h-full w-full rounded-full bg-purple-400 opacity-75'></span>
                        <span className='relative inline-flex rounded-full h-3 w-3 bg-white'></span>
                      </span>
                    )}
                  </button>
                </div>
              )}
            </div>
          </div>
        </div>
      </div>
      <ToastListener />
      <BuyEggModal />
    </>
  )
}

export default Account<|MERGE_RESOLUTION|>--- conflicted
+++ resolved
@@ -197,11 +197,7 @@
                 <div>
                   <div className='text-base font-bold currentColor mb-2 text-xl'>Wallet Balance</div>
                   <div className='text-base font-bold currentColor text-2xl'>
-<<<<<<< HEAD
-                    <span className='text-2xl'>{ numberWithCommas(balance.toFixed(2)) } ZOO</span>
-=======
                     <span className='text-2xl'>{numberWithCommas(zooBalance.toFixed(2))} ZOO</span>
->>>>>>> f750cecb
                   </div>
                 </div>
                 <div className='ml-4 relative inline-flex rounded-md shadow-sm'>
