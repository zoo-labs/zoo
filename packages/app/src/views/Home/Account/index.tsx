import BorderButton from 'components/Button/BorderButton'
import StickyBottomMenu from 'components/Button/StickyBottomMenu'
import Page from 'components/layout/Page'
import React, { useState, useEffect } from 'react'
import { AppState } from 'state'
import { useSelector } from 'react-redux'
import { useHistory } from 'react-router-dom'
import styles, { useTheme } from 'styled-components'
import Metamask from '../../../components/WalletModal/icons/Metamask'

import ToastListener from '../../../components/ToastListener'

import { Label, Text } from 'components/Text'
import { Flex, Heading, useMatchBreakpoints } from 'components'
import Body from 'components/layout/Body'
import { useModal } from 'components/Modal'
import BuyEggs from 'components/BuyEggs'
import { Egg } from 'types/zoo'
import { useDispatch } from 'react-redux'
import { breedTimeouts, eggTimeout } from 'constants/index'
import { getMilliseconds, getDaysHours } from 'util/timeHelpers'
import { getToken, getDrop, getFaucet, getMedia, getZooKeeper } from 'util/contracts'
import useWeb3 from 'hooks/useWeb3'
import useToast from 'hooks/useToast'
import Header from 'components/Header'
import Eggs from './Eggs'
import Animals from './Animals'
import AccountHeader from './AccountHeader'

const HeadingContainer = styles.div`
    width: 200%;
    display: flex;
    justify-content: start;
    margin: 0px 8px;
`

const MyZooContainer = styles.div`
    width: 100%;
    display: flex;
    padding: 16px;
`

const StyledButton = styles.button`
    cursor: pointer;
    margin-top: 1px;
    margin-left: 16px;
    text-decoration: none;
    text-transform: uppercase;
`

const LabelWrapper = styles.div`
    display: flex;
    width: 100%;
    justify-content: space-evenly;
    align-items: center;
`

const ValueWrapper = styles(Text)`
    color: ${({ theme }) => theme.colors.text};
    width: 100%;
    display: flex;
    white-space: nowrap;
    overflow: hidden;
    text-overflow: ellipsis;
    font-weight: 550;
`

const RowWrapper = styles.div`
    width: 100%;
    display: flex;
    justify-content: space-around;
    margin: 16px;
`

const StyledHeading = styles(Heading)`
    color: ${({ theme }) => theme.colors.text};
`

function numberWithCommas(num) {
  const values = num.toString().split('.')
  return values[0].replace(/.(?=(?:.{3})+$)/g, '$&,') + (values.length == 2 ? '.' + values[1] : '')
}

const IconWrapper = styles.div<{ size?: number }>`
  align-items: center;
  justify-content: center;
  & > * {
    height: ${({ size }) => (size ? size + 'px' : '32px')};
    width: ${({ size }) => (size ? size + 'px' : '32px')};
  }
`
const HeaderFrame = styles.div<{ isSm: boolean }>`
  grid-template-columns: 1fr 120px;
  -moz-box-pack: justify;
  -moz-box-align: center;
  flex-direction: row;
  top: 0px;
  padding: 1rem;
  z-index: 21;
  position: relative;
  background-image: linear-gradient(transparent 50%, rgb(25, 27, 31) 50%);
  background-position: 0px 0px;
  background-size: 100% 200%;
  box-shadow: transparent 0px 0px 0px 1px;
  transition: background-position 0.1s ease 0s, box-shadow 0.1s ease 0s;
  background-blend-mode: hard-light;
  display: grid;
  width: 100%;
  ${({ isSm }) => (isSm ? 'grid-template-columns: 1fr; padding: 1rem' : '')};
`

interface AccountProps {
  handleFunds: () => void
  wait: boolean
  balance: number
}

const Account: React.FC<AccountProps> = ({ handleFunds, wait, balance }) => {
  const [isInitial, setIsInitial] = useState(true)
  const [tab, setTab] = useState(0)
  const [allowance, setAllowance] = useState(false)
  const [disable, setDisable] = useState(false)
  const [disableApprove, setDisableApprove] = useState(false)
  const [isApproving, setIsApproving] = useState(false)
  // const [balance, setBalance] = useState(0)
  const [keepApprove, setKeepApprove] = useState(true)
  const web3 = useWeb3()
  const [account, setAccount] = useState(web3.account)

  const [zooToken, setZooToken] = useState(getToken(web3))
  const [zooKeeper, setZooKeeper] = useState(getZooKeeper(web3))
  const [zooDrop, setZooDrop] = useState(getDrop(web3))

  const { chainID, gasPrice } = web3
  const { isXl, isSm, isMd } = useMatchBreakpoints()
  const { toastSuccess, toastError, toastInfo, clear } = useToast()
  const allEggs = useSelector<AppState, AppState['zoo']['eggs']>((state) => state.zoo.eggs)
  const history = useHistory()
  const toastClear = () => {
    clear()
  }

  let currentEggsOwned = 0
  if (account) {
    currentEggsOwned = Object.values(allEggs).filter((egg) => (egg.owner || '').toLowerCase() === account.toLowerCase() && !egg.burned).length
  }

  // const zooToken = getToken(web3)
  // const zooKeeper = getZooKeeper(web3)

  useEffect(() => {
    setZooToken(getToken(web3))
    setZooKeeper(getZooKeeper(web3))
    setZooDrop(getDrop(web3))
    setAccount(web3.account)
  }, [account, chainID])

  const mount = async () => {
    try {
      const allowance = await zooToken.methods.allowance(account, zooKeeper.options.address).call()
      if (allowance > 0) {
        setAllowance(true)
        setKeepApprove(false)
        if (isInitial) {
          toastClear()
          toastSuccess('Wallet connected')
        }
      } else {
        setKeepApprove(true)
        toastClear()
        toastInfo('Please approve allowance to play')
      }
    } catch (error) {
      console.log('Error in allowance', error)
    }
    setIsInitial(false)
  }

  const approve = async () => {
    toastClear()
    setDisableApprove(true)
    toastInfo('Processing approval...')

    // Increase allowance
    const eggPrice = await zooDrop.methods.eggPrice().call()
    const allowance = web3.utils.toBN(eggPrice).mul(web3.utils.toBN(100))
    const tx = zooToken.methods.approve(zooKeeper.options.address, allowance).send({ from: account })

    tx.then(() => {
      setAllowance(true)
      setDisableApprove(false)
      toastClear()
      toastSuccess('Approval success!')
    }).catch((e) => {
      console.error('APPROVE ERROR', e)
      setDisableApprove(false)
      toastClear()
      toastError('Failed to approve account')
    })
  }

  const buyEgg = async () => {
    setDisable(true)
    if (currentEggsOwned < 3) {
      try {
        await zooKeeper.methods
          .buyEgg(1) // buy from first drop
          .send({ from: account, gasPrice: gasPrice })
          .then((res) => {
            toastClear()
            toastInfo('Transaction submitted.')
            console.log('bought egg', res)
            setDisable(false)
          })
          .catch((err) => {
            console.log('Error in buyEgg', err)
            toastClear()
            toastError('Error buying an egg')
            setDisable(false)
          })
      } catch (error) {
        setDisable(false)
        console.log(error)
        toastClear()
        toastError('Unable to purchase eggs. Try again later.')
      }
    } else {
      history.push('/feed/market')
    }
  }

  useEffect(() => {
    let mounted = true
    if (mounted) {
      mount()
    }
    return () => {
      mounted = false
    }
  }, [account, chainID])
  const theme = useTheme()
  return (
    <
      // style={{ height: '100vh' }} className='flex items-center'
    >
      {/* pr-0 lg:pr-0 mr-0  */}
      <div className='flex flex-col relative filter drop-shadow z-10 w-full'>
        <div className='flex flex-col h-full'>
          <AccountHeader />
          <div className='flex flex-col justify-between h-full'>
            <div style={{ flex: 1 }} className='p-5 rounded'>
              <div className='flex items-end'>
                <div>
                  <div className='text-base font-bold currentColor mb-2 text-lg'>Wallet Balance</div>
<<<<<<< HEAD
                  <div className='text-base font-bold currentColor text-2xl'>
                    <span className='text-3xl'>{numberWithCommas(balance.toFixed(3))} </span>ZOO
=======
                  <div className='text-base font-bold currentColor mb-1 text-2xl'>
                    <span className='text-2xl'>{numberWithCommas(balance.toFixed(3))} </span>ZOO
>>>>>>> b05425d6
                  </div>
                </div>
                <div className='ml-4 relative inline-flex rounded-md shadow-sm'>
                  <div className='flex items-center  cursor-pointer' onClick={() => handleFunds()}>
                    <span
                      className={`flex items-center justify-center px-4 text-base font-medium text-center rounded-md text-secondary hover:text-high-emphesis font-bold border rounded-xl text-high-emphesis bg-gradient-to-b from-btn1 to-btn2 hover:from-primary hover:to-primary ${
                        balance === 0 && 'gradient-border'
                      }`}
                      style={{ minHeight: 40 }}>
                      {wait ? 'Processing' : 'Get ZOO'}
                    </span>
                  </div>
                  {balance === 0 && (
                    <span className='flex absolute h-3 w-3 top-0 right-0 -mt-1 -mr-1'>
                      <span className='animate-ping absolute inline-flex h-full w-full rounded-full bg-purple-400 opacity-75'></span>
                      <span className='relative inline-flex rounded-full h-3 w-3 bg-white'></span>
                    </span>
                  )}
                </div>
              </div>
              <div className='my-8'>
                <Label style={{ fontSize: '20px' }}>{currentEggsOwned} Eggs Owned</Label>
              </div>
              <Eggs />
            </div>

            <div className={`m-4 flex flex-wrap justify-center`}>
              {(keepApprove || !allowance) && (
                <div className={'mr-4'}>
                  <button
                    disabled={disableApprove || allowance}
                    style={{ width: '140px', fontSize: '16px', fontWeight: 550 }}
                    className={`border rounded-xl shadow-sm focus:ring-2 focus:ring-offset-2 bg-opacity-80 text-primary border-gray-800 hover:bg-opacity-100  disabled:bg-opacity-80 px-0 py-2 text-base rounded disabled:cursor-not-allowed focus:outline-none w-full  bg-gradient-to-b from-btn1 to-btn2 hover:from-primary hover:to-primary`}
                    onClick={approve}>
                    {allowance ? 'Approved' : disableApprove ? 'Processing' : 'Approve'}
                  </button>
                </div>
              )}
              {currentEggsOwned > 2 ? (
                <></>
              ) : (
                <div className={'ml-4'}>
                  <button
                    disabled={disable || !allowance}
                    className={` rounded-xl shadow-sm focus:ring-2 focus:ring-offset-2 bg-opacity-80 text-primaryhover:bg-opacity-100 focus:ring-offset-dark-700 disabled:bg-opacity-80 px-0 py-2 text-base rounded disabled:cursor-not-allowed focus:outline-none w-full ${
                      !allowance ? 'border border-gray-600' : 'bg-gradient-to-b from-btn1 to-btn2 hover:from-primary hover:to-primary'
                    }`}
                    style={{ width: '140px', fontSize: '16px', fontWeight: 550 }}
                    onClick={buyEgg}>
                    {currentEggsOwned > 2 ? 'Market' : disable ? 'Processing' : 'Buy Eggs'}
                  </button>
                </div>
              )}
            </div>
          </div>
          {/* <div style={{ flex: 1 }} className='p-5 rounded my-4'>
            <Animals hybrid='pure' />
          </div>
          <div style={{ flex: 1 }} className='p-5 rounded my-4'>
            <Animals hybrid='hybrid' />
          </div> */}
          {/* {tab === 0 ? (
            <div className='flex flex-col justify-between h-full'>
              <div style={{ backgroundColor: '#212429', flex: 1 }} className='p-5 rounded'>
                <div className='mb-2'>
                  <Label style={{ fontSize: '20px' }}>{currentEggsOwned} Eggs Owned</Label>
                </div>
                <Eggs />
              </div>

              <div className='my-4 flex justify-between flex-wrap'>
                {(keepApprove || !allowance) && (
                  <div className={` ${isSm ? 'w-full' : 'w-1/4'} px-2`}>
                    <button
                      disabled={disableApprove || allowance}
                      style={{ color: 'rgb(255,255,255)', backgroundColor: '#8C4FF8', border: '1px solid rgba(21, 61, 111, 0.44)' }}
                      className={`border rounded-xl shadow-sm focus:ring-2 focus:ring-offset-2 bg-gray-700 bg-opacity-80  text-primary border-gray-800 hover:bg-opacity-100 focus:ring-offset-dark-700 focus:ring-dark-800 disabled:bg-opacity-80  py-4 text-base rounded  font-semibold disabled:cursor-not-allowed focus:outline-none w-full`}
                      onClick={approve}>
                      {allowance ? 'APPROVED' : disableApprove ? 'PROCESSING' : 'APPROVE'}
                    </button>
                  </div>
                )}
                <div className={` ${isSm || allowance ? 'w-full' : 'w-3/4'} px-2`}>
                  <button
                    disabled={disable || !allowance}
                    className={`border rounded-xl shadow-sm focus:ring-2 focus:ring-offset-2 bg-opacity-80 text-primary border-gray-800 hover:bg-opacity-100 focus:ring-offset-dark-700 focus:ring-dark-800 disabled:bg-opacity-80 px-6 py-4 text-base rounded disabled:cursor-not-allowed focus:outline-none w-full`}
                    style={{ backgroundColor: allowance ? '#8C4FF8' : 'rgb(44, 47, 54)' }}
                    onClick={buyEgg}>
                    {disable ? 'PROCESSING' : 'BUY EGGS'}
                  </button>
                </div>
              </div>
            </div>
          ) : tab === 1 ? (
            <>
              <div style={{ backgroundColor: '#212429', flex: 1 }} className='p-5 rounded'>
                <Animals hybrid='pure' />
              </div>
            </>
          ) : (
            <>
              <div style={{ backgroundColor: '#212429', flex: 1 }} className='p-5 rounded'>
                <Animals hybrid='hybrid' />
              </div>
            </>
          )} */}
        </div>
      </div>
      <ToastListener />
    </>
  )
}

export default Account<|MERGE_RESOLUTION|>--- conflicted
+++ resolved
@@ -252,13 +252,8 @@
               <div className='flex items-end'>
                 <div>
                   <div className='text-base font-bold currentColor mb-2 text-lg'>Wallet Balance</div>
-<<<<<<< HEAD
                   <div className='text-base font-bold currentColor text-2xl'>
-                    <span className='text-3xl'>{numberWithCommas(balance.toFixed(3))} </span>ZOO
-=======
-                  <div className='text-base font-bold currentColor mb-1 text-2xl'>
                     <span className='text-2xl'>{numberWithCommas(balance.toFixed(3))} </span>ZOO
->>>>>>> b05425d6
                   </div>
                 </div>
                 <div className='ml-4 relative inline-flex rounded-md shadow-sm'>
