import BorderButton from 'components/Button/BorderButton'
import StickyBottomMenu from 'components/Button/StickyBottomMenu'
import Page from 'components/layout/Page'
import React, { useState, useEffect } from 'react'
import { AppState } from 'state'
import { useSelector } from 'react-redux'
import { useHistory } from 'react-router-dom'
import styles from 'styled-components'
import Metamask from '../../../components/WalletModal/icons/Metamask'

import { Label, Text } from 'components/Text'
import { Flex, Heading, useMatchBreakpoints } from 'components'
import Body from 'components/layout/Body'
import { useModal } from 'components/Modal'
import BuyEggs from 'components/BuyEggs'
import { Egg } from 'types/zoo'
import { useDispatch } from 'react-redux'
import { breedTimeouts, eggTimeout } from 'constants/index'
import { getMilliseconds, getDaysHours } from 'util/timeHelpers'
import { getToken, getDrop, getFaucet, getMedia, getZooKeeper } from 'util/contracts'
import useWeb3 from 'hooks/useWeb3'
import useToast from 'hooks/useToast'
import Header from 'components/Header'
import Eggs from './Eggs'
import Animals from './Animals'
import AccountHeader from './AccountHeader'

const HeadingContainer = styles.div`
    width: 200%;
    display: flex;
    justify-content: start;
    margin: 0px 8px;
`

const MyZooContainer = styles.div`
    width: 100%;
    display: flex;
    padding: 16px;
`

const StyledButton = styles.button`
    cursor: pointer;
    margin-top: 1px;
    margin-left: 16px;
    text-decoration: none;
    text-transform: uppercase;
`

const LabelWrapper = styles.div`
    display: flex;
    width: 100%;
    justify-content: space-evenly;
    align-items: center;
`

const ValueWrapper = styles(Text)`
    color: ${({ theme }) => theme.colors.text};
    width: 100%;
    display: flex;
    white-space: nowrap;
    overflow: hidden;
    text-overflow: ellipsis;
    font-weight: 550;
`

const RowWrapper = styles.div`
    width: 100%;
    display: flex;
    justify-content: space-around;
    margin: 16px;
`

const StyledHeading = styles(Heading)`
    color: ${({ theme }) => theme.colors.text};
`

function numberWithCommas(num) {
  const values = num.toString().split('.')
  return values[0].replace(/.(?=(?:.{3})+$)/g, '$&,') + (values.length == 2 ? '.' + values[1] : '')
}

const IconWrapper = styles.div<{ size?: number }>`
  align-items: center;
  justify-content: center;
  & > * {
    height: ${({ size }) => (size ? size + 'px' : '32px')};
    width: ${({ size }) => (size ? size + 'px' : '32px')};
  }
`
const HeaderFrame = styles.div<{ isSm: boolean }>`
  grid-template-columns: 1fr 120px;
  -moz-box-pack: justify;
  -moz-box-align: center;
  flex-direction: row;
  top: 0px;
  padding: 1rem;
  z-index: 21;
  position: relative;
  background-image: linear-gradient(transparent 50%, rgb(25, 27, 31) 50%);
  background-position: 0px 0px;
  background-size: 100% 200%;
  box-shadow: transparent 0px 0px 0px 1px;
  transition: background-position 0.1s ease 0s, box-shadow 0.1s ease 0s;
  background-blend-mode: hard-light;
  display: grid;
  width: 100%;
  ${({ isSm }) => (isSm ? 'grid-template-columns: 1fr; padding: 1rem' : '')};
`

interface AccountProps {
  handleFunds: () => void
  wait: boolean
  balance: number
}

const Account: React.FC<AccountProps> = ({ handleFunds, wait, balance }) => {
  const [isInitial, setIsInitial] = useState(true)
  const [tab, setTab] = useState(0)
  const [allowance, setAllowance] = useState(false)
  const [disable, setDisable] = useState(false)
  const [disableApprove, setDisableApprove] = useState(false)
  const [isApproving, setIsApproving] = useState(false)
  // const [balance, setBalance] = useState(0)
  const [keepApprove, setKeepApprove] = useState(true)
  const web3 = useWeb3()
  const [account, setAccount] = useState(web3.account)

  const [zooToken, setZooToken] = useState(getToken(web3))
  const [zooKeeper, setZooKeeper] = useState(getZooKeeper(web3))
  const [zooDrop, setZooDrop] = useState(getDrop(web3))

  const { chainID, gasPrice } = web3
  const { isXl, isSm, isMd } = useMatchBreakpoints()
  const { toastSuccess, toastError, toastInfo, clear } = useToast()
  const allEggs = useSelector<AppState, AppState['zoo']['eggs']>((state) => state.zoo.eggs)
  const history = useHistory()
  const toastClear = () => {
    clear()
  }

  let currentEggsOwned = 0
  if (account) {
    currentEggsOwned = Object.values(allEggs).filter((egg) => (egg.owner || '').toLowerCase() === account.toLowerCase() && !egg.burned).length
  }

  // const zooToken = getToken(web3)
  // const zooKeeper = getZooKeeper(web3)

  useEffect(() => {
    setZooToken(getToken(web3))
    setZooKeeper(getZooKeeper(web3))
    setZooDrop(getDrop(web3))
    setAccount(web3.account)
  }, [web3])

  const mount = async () => {
    try {
      const allowance = await zooToken.methods.allowance(account, zooKeeper.options.address).call()
      if (allowance > 0) {
        setAllowance(true)
        setKeepApprove(false)
        if (isInitial) {
          toastClear()
          toastSuccess('Wallet connected')
        }
      } else {
        setKeepApprove(true)
        toastClear()
        toastInfo('Please approve allowance to play')
      }
    } catch (error) {
      console.log('Error in allowance', error)
    }
    setIsInitial(false)
  }

  const approve = async () => {
    toastClear()
    setDisableApprove(true)
    toastInfo('Processing approval...')

    // Increase allowance
    const eggPrice = await zooDrop.methods.eggPrice().call()
    const allowance = web3.utils.toBN(eggPrice).mul(web3.utils.toBN(100))
    const tx = zooToken.methods.approve(zooKeeper.options.address, allowance).send({ from: account })

    tx.then(() => {
      setAllowance(true)
      setDisableApprove(false)
      toastClear()
      toastSuccess('Approval success!')
    }).catch((e) => {
      console.error('APPROVE ERROR', e)
      setDisableApprove(false)
      toastClear()
      toastError('Failed to approve account')
    })
  }

<<<<<<< HEAD
=======
  useEffect(() => {
    if (!account) return
    getBalance()
  }, [account, chainID])

>>>>>>> 58ee534e
  const buyEgg = async () => {
    setDisable(true)
    if (currentEggsOwned < 3) {
      try {
        await zooKeeper.methods
          .buyEgg(1) // buy from first drop
          .send({ from: account, gasPrice: gasPrice })
          .then((res) => {
            toastClear()
            toastInfo('Transaction submitted.')
            console.log('bought egg', res)
            setDisable(false)
          })
          .catch((err) => {
            console.log('Error in buyEgg', err)
            setDisable(false)
          })
      } catch (error) {
        setDisable(false)
        console.log(error)
        toastClear()
        toastError('Unable to purchase eggs. Try again later.')
      }
    } else {
      history.push('/feed/market')
    }
  }
  useEffect(() => {
    let mounted = true
    if (mounted) {
      mount()
    }
    return () => {
      mounted = false
    }
  }, [account, chainID])
  return (
    <
      // style={{ height: '100vh' }} className='flex items-center'
    >
      {/* pr-0 lg:pr-0 mr-0  */}
      <div className='flex flex-col relative filter drop-shadow z-10 w-full'>
        <div className='flex flex-col h-full'>
          <AccountHeader />
          <div className='flex flex-col justify-between h-full'>
            <div style={{ flex: 1 }} className='p-5 rounded'>
              <div className='mb-2 flex items-end'>
                <div>
                  <div className='text-base font-bold currentColor mb-2 text-lg'>Wallet Balance</div>
                  <div className='text-base font-bold currentColor mb-2 text-2xl'>
                    <span className='text-3xl'>{numberWithCommas(balance.toFixed(3))} </span>ZOO
                  </div>
                </div>
                <div className='ml-4 relative inline-flex rounded-md shadow-sm'>
                  <div className='flex items-center  cursor-pointer' onClick={() => handleFunds()}>
                    <span
                      className={`flex items-center justify-center px-4 text-base font-medium text-center rounded-md text-secondary hover:text-high-emphesis font-bold border rounded-xl text-high-emphesis  bg-gradient-to-r from-btn1 to-btn2 hover:from-primary hover:to-primary`}
<<<<<<< HEAD
                      style={{ minHeight: 40, animation: 'border-pulsate 2s infinite;' }}>
=======
                      style={{ minHeight: 40, animation: 'border-pulsate 2s infinite' }}>
>>>>>>> 58ee534e
                      {wait ? 'Processing' : 'Get ZOO'}
                    </span>
                  </div>
                  {balance === 0 && (
                    <span className='flex absolute h-3 w-3 top-0 right-0 -mt-1 -mr-1'>
                      <span className='animate-ping absolute inline-flex h-full w-full rounded-full bg-purple-400 opacity-75'></span>
                      <span className='relative inline-flex rounded-full h-3 w-3 bg-white'></span>
                    </span>
                  )}
                </div>
              </div>
              <div className='my-8'>
                <Label style={{ fontSize: '20px' }}>{currentEggsOwned} Eggs Owned</Label>
              </div>
              <Eggs />
            </div>

            <div className={`m-4 flex flex-wrap ${isSm ? 'justify-around' : 'justify-center'}`}>
              {(keepApprove || !allowance) && (
                <div className=''>
                  <button
                    disabled={disableApprove || allowance}
                    style={{ width: '140px', fontSize: '16px', fontWeight: 550 }}
                    className={`border rounded-xl shadow-sm focus:ring-2 focus:ring-offset-2 bg-opacity-80 text-primary border-gray-800 hover:bg-opacity-100  disabled:bg-opacity-80 px-0 py-2 text-base rounded disabled:cursor-not-allowed focus:outline-none w-full  bg-gradient-to-r from-btn1 to-btn2 hover:from-primary hover:to-primary`}
                    onClick={approve}>
                    {allowance ? 'Approved' : disableApprove ? 'Processing' : 'Approve'}
                  </button>
                </div>
              )}
              {currentEggsOwned > 2 ? (
                <></>
              ) : (
                <div className={`${!isSm && 'ml-4'}`}>
                  <button
                    disabled={disable || !allowance}
                    className={` rounded-xl shadow-sm focus:ring-2 focus:ring-offset-2 bg-opacity-80 text-primaryhover:bg-opacity-100 focus:ring-offset-dark-700 disabled:bg-opacity-80 px-0 py-2 text-base rounded disabled:cursor-not-allowed focus:outline-none w-full ${
                      !allowance ? 'border border-gray-600' : 'bg-gradient-to-r from-btn1 to-btn2 hover:from-primary hover:to-primary'
                    }`}
                    style={{ width: '140px', fontSize: '16px', fontWeight: 550 }}
                    onClick={buyEgg}>
                    {currentEggsOwned > 2 ? 'Market' : disable ? 'Processing' : 'Buy Eggs'}
                  </button>
                </div>
              )}
            </div>
          </div>
          {/* <div style={{ flex: 1 }} className='p-5 rounded my-4'>
            <Animals hybrid='pure' />
          </div>
          <div style={{ flex: 1 }} className='p-5 rounded my-4'>
            <Animals hybrid='hybrid' />
          </div> */}
          {/* {tab === 0 ? (
            <div className='flex flex-col justify-between h-full'>
              <div style={{ backgroundColor: '#212429', flex: 1 }} className='p-5 rounded'>
                <div className='mb-2'>
                  <Label style={{ fontSize: '20px' }}>{currentEggsOwned} Eggs Owned</Label>
                </div>
                <Eggs />
              </div>

              <div className='my-4 flex justify-between flex-wrap'>
                {(keepApprove || !allowance) && (
                  <div className={` ${isSm ? 'w-full' : 'w-1/4'} px-2`}>
                    <button
                      disabled={disableApprove || allowance}
                      style={{ color: 'rgb(255,255,255)', backgroundColor: '#8C4FF8', border: '1px solid rgba(21, 61, 111, 0.44)' }}
                      className={`border rounded-xl shadow-sm focus:ring-2 focus:ring-offset-2 bg-gray-700 bg-opacity-80  text-primary border-gray-800 hover:bg-opacity-100 focus:ring-offset-dark-700 focus:ring-dark-800 disabled:bg-opacity-80  py-4 text-base rounded  font-semibold disabled:cursor-not-allowed focus:outline-none w-full`}
                      onClick={approve}>
                      {allowance ? 'APPROVED' : disableApprove ? 'PROCESSING' : 'APPROVE'}
                    </button>
                  </div>
                )}
                <div className={` ${isSm || allowance ? 'w-full' : 'w-3/4'} px-2`}>
                  <button
                    disabled={disable || !allowance}
                    className={`border rounded-xl shadow-sm focus:ring-2 focus:ring-offset-2 bg-opacity-80 text-primary border-gray-800 hover:bg-opacity-100 focus:ring-offset-dark-700 focus:ring-dark-800 disabled:bg-opacity-80 px-6 py-4 text-base rounded disabled:cursor-not-allowed focus:outline-none w-full`}
                    style={{ backgroundColor: allowance ? '#8C4FF8' : 'rgb(44, 47, 54)' }}
                    onClick={buyEgg}>
                    {disable ? 'PROCESSING' : 'BUY EGGS'}
                  </button>
                </div>
              </div>
            </div>
          ) : tab === 1 ? (
            <>
              <div style={{ backgroundColor: '#212429', flex: 1 }} className='p-5 rounded'>
                <Animals hybrid='pure' />
              </div>
            </>
          ) : (
            <>
              <div style={{ backgroundColor: '#212429', flex: 1 }} className='p-5 rounded'>
                <Animals hybrid='hybrid' />
              </div>
            </>
          )} */}
        </div>
      </div>
    </>
  )
}

export default Account<|MERGE_RESOLUTION|>--- conflicted
+++ resolved
@@ -197,14 +197,11 @@
     })
   }
 
-<<<<<<< HEAD
-=======
   useEffect(() => {
     if (!account) return
     getBalance()
   }, [account, chainID])
 
->>>>>>> 58ee534e
   const buyEgg = async () => {
     setDisable(true)
     if (currentEggsOwned < 3) {
@@ -232,6 +229,7 @@
       history.push('/feed/market')
     }
   }
+
   useEffect(() => {
     let mounted = true
     if (mounted) {
@@ -262,11 +260,7 @@
                   <div className='flex items-center  cursor-pointer' onClick={() => handleFunds()}>
                     <span
                       className={`flex items-center justify-center px-4 text-base font-medium text-center rounded-md text-secondary hover:text-high-emphesis font-bold border rounded-xl text-high-emphesis  bg-gradient-to-r from-btn1 to-btn2 hover:from-primary hover:to-primary`}
-<<<<<<< HEAD
-                      style={{ minHeight: 40, animation: 'border-pulsate 2s infinite;' }}>
-=======
                       style={{ minHeight: 40, animation: 'border-pulsate 2s infinite' }}>
->>>>>>> 58ee534e
                       {wait ? 'Processing' : 'Get ZOO'}
                     </span>
                   </div>
