--- conflicted
+++ resolved
@@ -279,11 +279,7 @@
                   <button
                     disabled={disableApprove || allowance}
                     style={{ width: '140px', fontSize: '16px', fontWeight: 550 }}
-<<<<<<< HEAD
-                    className={`border rounded-xl shadow-sm focus:ring-2 focus:ring-offset-2 bg-opacity-80 text-primary border-gray-900 hover:bg-opacity-100  disabled:bg-opacity-80 px-0 py-2 text-base rounded disabled:cursor-not-allowed focus:outline-none w-full  bg-gradient-to-r from-btn1 to-btn2 hover:from-primary hover:to-primary`}
-=======
                     className={`border rounded-xl shadow-sm focus:ring-2 focus:ring-offset-2 bg-opacity-80 text-primary border-gray-800 hover:bg-opacity-100  disabled:bg-opacity-80 px-0 py-2 text-base rounded disabled:cursor-not-allowed focus:outline-none w-full  bg-gradient-to-b from-btn1 to-btn2 hover:from-primary hover:to-primary`}
->>>>>>> e215bf5c
                     onClick={approve}>
                     {allowance ? 'Approved' : disableApprove ? 'Processing' : 'Approve'}
                   </button>
