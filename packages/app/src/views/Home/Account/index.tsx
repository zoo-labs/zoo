--- conflicted
+++ resolved
@@ -292,26 +292,6 @@
                     className={`border rounded-xl shadow-sm focus:ring-2 focus:ring-offset-2 bg-opacity-80 text-primary border-gray-800 hover:bg-opacity-100  disabled:bg-opacity-80 px-0 py-2 text-base rounded disabled:cursor-not-allowed focus:outline-none w-full  bg-gradient-to-r from-btn1 to-btn2 hover:from-primary hover:to-primary`}
                     onClick={approve}>
                     {allowance ? 'Approved' : disableApprove ? 'Processing' : 'Approve'}
-<<<<<<< HEAD
-                  </button>
-                </div>
-              )}
-              {currentEggsOwned > 2 ? (
-                <></>
-              ) : (
-                <div className={`${!isSm && 'ml-4'}`}>
-                  <button
-                    disabled={disable || !allowance}
-                    className={` rounded-xl shadow-sm focus:ring-2 focus:ring-offset-2 bg-opacity-80 text-primaryhover:bg-opacity-100 focus:ring-offset-dark-700 disabled:bg-opacity-80 px-0 py-2 text-base rounded disabled:cursor-not-allowed focus:outline-none w-full ${
-                      !allowance ? 'border border-gray-600' : 'bg-gradient-to-r from-primary to-primary hover:from-btn1 hover:to-btn2'
-                    }`}
-                    style={{ width: '140px', fontSize: '16px', fontWeight: 550 }}
-                    onClick={buyEgg}>
-                    {currentEggsOwned > 2 ? 'Market' : disable ? 'Processing' : 'Buy Eggs'}
-                  </button>
-                </div>
-              )}
-=======
                   </button>
                 </div>
               )}
@@ -326,7 +306,6 @@
                   {currentEggsOwned > 2 ? 'Market' : disable ? 'Processing' : 'Buy Eggs'}
                 </button>
               </div>
->>>>>>> aa924b67
             </div>
           </div>
           {/* <div style={{ flex: 1 }} className='p-5 rounded my-4'>
