import { useWeb3React } from '@web3-react/core'
import React, { useCallback, useState, useEffect } from 'react'
import { useSelector, useDispatch } from 'react-redux'
import { AppState } from 'state'
import { Route, useRouteMatch } from 'react-router-dom'
import styled from 'styled-components'
import { Swiper, SwiperSlide } from 'swiper/react'
import 'swiper/swiper.min.css'
import 'swiper/components/pagination/pagination.min.css'
import BreedConfirmationModal from '../../../modals/BreedConfirmation'
import Moralis from 'moralis'
import { getZooKeeper } from 'util/contracts'

import { Text, Card as Existing, useMatchBreakpoints, useWeb3 } from 'components'
import { getMilliseconds, getDaysHours } from 'util/timeHelpers'
import { breedTimeouts } from 'constants/index'
import { RarityColor } from 'enums/rarity-color'
import { Animal } from 'types/zoo'
import { AnimalCard } from 'components/AnimalCard'
import { addAnimal } from 'state/zoo'
import { useOpenModal, useBreedConfirmModalToggle } from 'state/application/hooks'
import { ApplicationModal } from 'state/application/actions'
interface AnimalsProps {
  hybrid: string
}
const StyledText = styled(Text)`
  color: ${({ theme }) => theme.colors.text};
`
const RowTitle = styled.div`
  color: ${({ theme }) => theme.colors.text};
  font-size: 20px;
  margin-top: 15px;
  margin-bottom: 15px;
  margin-left: 10px;
  font-weight: 600;
`

const RowLayout = styled.div`
  display: flex;
  justify-content: center;
  flex-wrap: wrap;
  & > * {
    // min-width: calc(100vw - 20px);
    // max-width: 31.5%;
    width: 100%;
    margin: 8px;
    margin-bottom: 32px;
  }
`
const Animals: React.FC<AnimalsProps> = ({ hybrid }) => {
  const { account, chainId } = useWeb3React()
  const { path } = useRouteMatch()
  const { isSm, isMd, isLg, isXl, isXs } = useMatchBreakpoints()

  const allAnimals = useSelector<AppState, AppState['zoo']['animals']>((state) => state.zoo.animals)
  const animalGroup = {}
  const animalData = []
  const web3 = useWeb3()
  const zooKeeper = getZooKeeper(web3)

  const dispatch = useDispatch()
  Object.values(allAnimals).forEach((animal, index) => {
<<<<<<< HEAD
    if (account && animal.owner.toLowerCase() !== account.toLowerCase() || animal.freed || !animal.revealed) {
=======
    if (animal && animal.owner && account && animal.owner.toLowerCase() !== account.toLowerCase() || animal.freed || !animal.revealed) {
>>>>>>> f6ad3a23
      return
    }
    const lastBred = animal.lastBred ? new Date(Number(animal.lastBred)).getTime() : new Date().getTime()
    const now = new Date().getTime()
    const breedTimeoutKey = animal.breedCount > 5 ? 5 : animal.breedCount || 0
    const breedTimeout = getMilliseconds(breedTimeouts[breedTimeoutKey])
    const elapsedTime = now - lastBred
    const timeRemaining = breedTimeout - elapsedTime
    // const timeRemaining = 60
    // console.log('lastBred', lastBred)
    // console.log('timeRemaining', timeRemaining)
    // console.log('animal.breedCount', animal.breedCount)

    // console.log('breedTimeoutKey', breedTimeoutKey)

    // console.log('breedTimeout', breedTimeout)
    // console.log('elapsedTime', elapsedTime)
    const timeRemainingDaysHours = getDaysHours(timeRemaining)
    const barwidth = [100 * (elapsedTime / breedTimeout), '%'].join('')
    if (timeRemaining <= 0 && animalData.find((a) => a.name === animal.name && a.timeRemaining <= 0)) {
      animalGroup[animal.name] = animalGroup[animal.name] ? [...animalGroup[animal.name], animal] : [animal]
    } else {
      animalData.push({
        id: index,
        ...animal,
        name: animal.name.replace(/\u0000/g, ''),
        timeRemaining: animal.bloodline === 'pure' ? (elapsedTime < breedTimeout ? timeRemaining : 0) : 0,
        CTAOverride: animal.bloodline === 'pure' ? (elapsedTime < breedTimeout ? { barwidth, timeRemainingDaysHours } : null) : null,
        rarityColor: RarityColor[animal.rarity.toLowerCase()] || 'white',
      })
    }
  })
  const sortData = (data: Array<any>, byType: string) => {
    return data.sort((a, b) => Number(b.tokenID) - Number(a.tokenID))
  }
  const animals = sortData(
    animalData.filter((item) => item.bloodline === hybrid),
    'bloodline',
  )
  const points = useMatchBreakpoints()
  const executeStackedBreeding = (a: Animal) => {
    console.log('EXECUTING STACKED BREEDING', points)
  }
  const breed = async (arrayValues) => {
    var an1 = parseInt(arrayValues[0].tokenID)
    var an2 = parseInt(arrayValues[1].tokenID)
    const isBreedingStackedAnimal = an1 === an2
    if (an1 === an2) {
      an2 = animalGroup[arrayValues[0].name][0].tokenID
    }

    const anOb = Moralis.Object.extend('Animals')
    const anQ1 = new Moralis.Query(anOb)
    const anQ2 = new Moralis.Query(anOb)
    anQ1.equalTo('tokenID', an1)
    anQ2.equalTo('tokenID', an2)
    const res1 = await anQ1.find()
    const res2 = await anQ2.find()
    const aniM1 = res1[0]
    const aniM2 = res2[0]
    const mArray = [aniM1, aniM2]

    try {
      await zooKeeper.methods
        .breedAnimals(1, an1, an2)
        .send({ from: account })
        .then((res) => {
          console.log(res)
          const TransOb = Moralis.Object.extend('Transactions')
          const newTrans = new TransOb()

          // //
          // // Get next timestamp token can be bred
          // function breedNext(uint256 tokenID) public view returns (uint256) {
          //     IZoo.Token memory token = tokens[tokenID];
          //     return token.breed.timestamp + (token.breed.count * 1 days);
          // }

          // // Check whether token is ready to breed again
          // function breedReady(uint256 tokenID) public view returns (bool) {
          //     // Never bred? Lets go
          //     if (tokens[tokenID].breed.count == 0) {
          //         return true;
          //     }
          //     // If current timestamp is greater than the next breed time, lets go
          //     if (block.timestamp > breedNext(tokenID)) {
          //         return true;
          //     }

          //     // Not ready
          //     return false;
          // }

          newTrans.set('from', account)
          newTrans.set('action', 'Bred Animals')
          // newTrans.set('tokenID', parseInt(egg.tokenID));
          newTrans.set('parentA', aniM1.attributes.Name)
          newTrans.set('parentB', aniM2.attributes.Name)
          newTrans.save()

          // breed.count
          dispatch(addAnimal({ ...arrayValues[0], selected: false }))
          dispatch(addAnimal({ ...arrayValues[1], selected: false }))
          onConfirm()
        })
    } catch (error) {
      console.log('error in hybrid', error)
      onConfirm()
    }
  }
  const breedClick = (animal) => {
    const selected = Object.values(allAnimals).filter((item) => item.selected)
    const toSet: Animal = { ...animal }
    console.log(animalGroup)

    if (animal.selected && selected.length === 1 && animalGroup[animal.kind] && animalGroup[animal.kind].length > 1) {
      const multipleAvailable = Object.values(allAnimals).filter((item) => item.kind === animal.kind && item.timeRemaining === 0)
      const temp = [{ ...multipleAvailable[0] }, { ...multipleAvailable[1] }]
      // array = temp
      onConfirm()
    }

    toSet.selected = animal.selected ? false : true

    if ((!animal.selected && selected.length === 1) || (animalGroup[animal.name] && animal.selected && selected.length === 1)) {
      const temp = [{ ...selected[0] }, { ...animal }]
      // array = temp
      onConfirm()
    }

    dispatch(addAnimal(toSet))
  }
  const onConfirm = useBreedConfirmModalToggle()

  return (
    <>
      {hybrid === 'pure' ? (
        <RowTitle>
          {animals.length} {animals.length != 1 ? 'Animals' : 'Animal'}
        </RowTitle>
      ) : (
        <RowTitle>
          {animals.length} {animals.length != 1 ? 'Hybrid Animals' : 'Hybrid Animal'}
        </RowTitle>
      )}
      <RowLayout>
        <Route exact path={`${path}`}>
          {animals.length === 0 ? (
            <StyledText textAlign='center' fontSize='16px'>
              No {hybrid === 'pure' ? '' : `hybrid `}animals
            </StyledText>
          ) : (
            // <Swiper slidesPerView={'auto'} spaceBetween={30} pagination={{ clickable: true }}>
            //   {animals.map((animal) => {
            //     return (
            //       <SwiperSlide style={{ display: 'flex', minWidth: 190, minHeight: 272, maxWidth: 215 }} key={animal.tokenID}>
            //         <AnimalCard {...{ animal, account, animalGroup, hybrid, allAnimals, executeStackedBreeding, breedClick }} />
            //       </SwiperSlide>
            //     )
            //   })}
            // </Swiper>
            <Swiper
              slidesPerView={isSm ? 2 : isMd ? 6 : 12}
              spaceBetween={isSm ? 4 : isMd ? 15 : 30}
              pagination={{
                clickable: true,
              }}
              className='mySwiper'>
              {animals.map((animal) => {
                return (
                  <SwiperSlide key={animal.tokenID} style={{ minWidth: 150 }}>
                    <div className='flex items-center' style={{ height: 270, width: '100%' }}>
                      <AnimalCard {...{ animal, account, animalGroup, hybrid, allAnimals, executeStackedBreeding, breedClick }} />
                    </div>
                  </SwiperSlide>
                )
              })}
            </Swiper>
          )}
        </Route>
        <Route exact path={`${path}/history`}>
          {animalData.map((animal) => (
            <Existing key={animal.tokenID} />
          ))}
        </Route>
      </RowLayout>
      <BreedConfirmationModal breed={(arrayValues) => breed(arrayValues)} />
    </>
  )
}

export default Animals<|MERGE_RESOLUTION|>--- conflicted
+++ resolved
@@ -60,11 +60,7 @@
 
   const dispatch = useDispatch()
   Object.values(allAnimals).forEach((animal, index) => {
-<<<<<<< HEAD
-    if (account && animal.owner.toLowerCase() !== account.toLowerCase() || animal.freed || !animal.revealed) {
-=======
     if (animal && animal.owner && account && animal.owner.toLowerCase() !== account.toLowerCase() || animal.freed || !animal.revealed) {
->>>>>>> f6ad3a23
       return
     }
     const lastBred = animal.lastBred ? new Date(Number(animal.lastBred)).getTime() : new Date().getTime()
