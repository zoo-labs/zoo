--- conflicted
+++ resolved
@@ -76,14 +76,9 @@
    width: 100%;
    line-height: 1;
    color: ${({ theme }) => theme.colors.primary};
-<<<<<<< HEAD
-   font-weight: 900;
-   -webkit-text-fill-color: ${({ theme }) => theme.colors.modal.borderColor};
-=======
    font-weight: 400;
    font-family: 'Permanent Marker', cursive;
    -webkit-text-fill-color: ${({ theme }) => theme.colors.text};
->>>>>>> be5a5b83
    -webkit-text-stroke-width: 0.5px;
    -webkit-text-stroke-color: ${({ theme }) => theme.colors.modal.borderColor};
 `;
