--- conflicted
+++ resolved
@@ -112,7 +112,6 @@
   height: 40px;
 `
 
-<<<<<<< HEAD
 const ActionButonContainer = styled.div`
   width: 40%;
   display: inline-flex;
@@ -124,9 +123,6 @@
 `
 
 const FeedCard: React.FC<Props> = ({ item }) => {
-=======
-const FeedCard: React.FC<Props> = ({ item, animalGroup }) => {
->>>>>>> dfe5bb93
   const history = useHistory();
   const ypd = {};
   const date = new Date(Number(item.dob) * 1000);
@@ -151,14 +147,9 @@
           
         </SecondThird>
         <FinalThird>
-<<<<<<< HEAD
-          <Flex flexDirection="row" >
-            <Flex flexDirection="column" width="calc(100% - 75px)" pt="30px">
-=======
           <Flex flexDirection="row">
             <Flex flexDirection="column" width="calc(100% - 75px)"
                   style={{textShadow: "2px 0 0 #000, 0 -2px 0 #000, 0 2px 0 #000, -2px 0 0 #000"}}>
->>>>>>> dfe5bb93
               <MainHeading
                 bold
                 as="p"
