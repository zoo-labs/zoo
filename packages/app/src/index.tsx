import React from 'react'
import ReactDOM from 'react-dom'
import App from './App'
import Providers from './Providers'
<<<<<<< HEAD
import './index.css'
=======

>>>>>>> 6d412554
ReactDOM.render(
  <React.StrictMode>
    <Providers>
      <App />
    </Providers>
  </React.StrictMode>,
  document.getElementById('root'),
)<|MERGE_RESOLUTION|>--- conflicted
+++ resolved
@@ -2,11 +2,8 @@
 import ReactDOM from 'react-dom'
 import App from './App'
 import Providers from './Providers'
-<<<<<<< HEAD
 import './index.css'
-=======
 
->>>>>>> 6d412554
 ReactDOM.render(
   <React.StrictMode>
     <Providers>
