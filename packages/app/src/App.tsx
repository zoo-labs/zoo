import React, { Suspense, useEffect, lazy } from "react";
import { Router, Route, Switch, Redirect } from "react-router-dom";
import styled from "styled-components";
import BigNumber from "bignumber.js";
import useEagerConnect from "hooks/useEagerConnect";
import ResetCSS from "./components/ResetCSS";
import GlobalStyle from "./components/style/Global";
import Menu from "./components/Menu";
import SuspenseWithChunkError from "./components/SuspenseWithChunkError";
import ToastListener from "./components/ToastListener";
import PageLoader from "./components/Svg/Icons/LoadingLogo";
import history from "./routerHistory";
import { PrivateRoute } from "components/PrivateRoute";
import { useWeb3React } from "@web3-react/core";
import { MoralisProvider } from "react-moralis";
import { useDispatch } from "react-redux";
import { clearZoo } from "state/zoo";
import { addEggs, addAnimals, addEgg, addAnimal, burnEgg } from "state/actions";
import Moralis from "moralis";
import { useMoralisSubscription, useMoralis } from "react-moralis";
import { Egg, Animal } from "entities/zooentities";
import { getZooKeeper } from "util/contractHelpers";
import useWeb3 from "hooks/useWeb3";

Moralis.initialize("16weSJXK4RD3aYAuwiP46Cgzjm4Bng1Torxz5qiy");

Moralis.serverURL = "https://dblpeaqbqk32.usemoralis.com:2053/server";

// Route-based code splitting
// Only pool is included in the main bundle because of it's the most visited page
const Account = lazy(() => import("./views/Account"));
const Login = lazy(() => import("./views/Login"));
const Bank = lazy(() => import("./views/Bank"));
const Feed = lazy(() => import("./views/Feed"));
// const Splash = lazy(() => import('./views/Splash'))

// This config is required for number formating
BigNumber.config({
   EXPONENTIAL_AT: 1000,
   DECIMAL_PLACES: 80,
});

const AppWrapper = styled.div`
   display: flex;
   flex-flow: column;
   align-items: flex-start;
   overflow-x: hidden;
`;

const BodyWrapper = styled.div`
   display: flex;
   flex-direction: column;
   width: 100%;
   align-items: center;
   flex: 1;
   overflow-y: auto;
   overflow-x: hidden;
   z-index: 1;
   justify-content: center;
   background-repeat: no-repeat;
   background-position: bottom 24px center;
   background-size: 90%;

   ${({ theme }) => theme.mediaQueries.xs} {
      background-size: auto;
   }

   ${({ theme }) => theme.mediaQueries.lg} {
      background-repeat: no-repeat;
      background-position: center 420px, 10% 230px, 90% 230px;
      background-size: contain, 266px, 266px;
      min-height: 90vh;
   }
`;

const Marginer = styled.div`
   margin-top: 5rem;
`;

const App: React.FC = () => {
   useEagerConnect();
   const { chainId } = useWeb3React();
   const web3 = useWeb3();
   const dispatch = useDispatch();

   // const getEvents = async () => {
   //    const burn = await zooKeeper.getPastEvents("Burn", {
   //       fromBlock: 0,
   //       toBlock: "latest",
   //    });
   //    console.log("ALL BURN\n", burn);
   //    const hatch = await zooKeeper.getPastEvents("Hatch", {
   //       fromBlock: 0,
   //       toBlock: "latest",
   //    });
   //    console.log("ALL HATCH\n", hatch);
   // };

   // if (chainId) getEvents();

   useMoralisSubscription("FinalEggs", (q) => q, [], {
      onCreate: (data) => createdUpdateEgg(data),
      onUpdate: (data) => createdUpdateEgg(data),
      onDelete: (data) => deleteEgg(data),
   });

   useMoralisSubscription("FinalAnimals", (q) => q, [], {
      onCreate: (data) => createdUpdateAnimal(data),
      onUpdate: (data) => createdUpdateAnimal(data),
   });

   useEffect(() => {
      console.warn = () => null;
      getEggs();
      getAnimals();
   }, []);

   useEffect(() => {
      dispatch(clearZoo());
      console.warn = () => null;
      getEggs();
      getAnimals();
   }, [chainId]);

   const signedIn = chainId && window.localStorage.getItem("connectorId");

   const moralisId =
      chainId === 97
         ? "16weSJXK4RD3aYAuwiP46Cgzjm4Bng1Torxz5qiy"
         : "cIGUkzL7pyhM8aC8gIcDiH46QGpsEutO5SAQzTgy";
   const moralisUrl =
      chainId === 97
         ? "https://dblpeaqbqk32.usemoralis.com:2053/server"
         : "https://j0ixlvmwc1kz.usemoralis.com:2053/server";

   const getEggs = async () => {
      console.log("GETTING EGGS");
      try {
         const Eggs = [];
         const MoralisObject = Moralis.Object.extend("FinalEggs");
         const query = new Moralis.Query(MoralisObject);
         query.limit(1000);
         const results = await query.find();
         for (let i = 0; i < results.length; i++) {
            const singleResult = results[i];
            let string = String(singleResult.get("createdAt"));
            const replacedString = string.replace("at ", "");
            const date = new Date(replacedString);
            const tempEgg: Egg = {
               owner: singleResult.get("Owner"),
               tokenId: String(singleResult.get("EggID")),
               animalId: singleResult.get("AnimalTypeID"),
               parent1: String(singleResult.get("Parent1")),
               parent2: String(singleResult.get("Parent2")),
               basic: singleResult.get("Type") === "basic",
               timeRemaining: singleResult.get("TimeRemaining"),
               CTAOverride: singleResult.get("CTAOverride"),
               created: String(date.getTime()),
               burned: singleResult.get("Burned"),
            };
            Eggs.push(tempEgg);
         }
         dispatch(addEggs(Eggs));
      } catch (e) {
         console.error("ISSUE GETTING EGGS \n", e);
      }
   };

   const getAnimals = async () => {
      console.log("GETTING ANIMALS");
      try {
         const Animals = [];
         const MoralisObject = Moralis.Object.extend("FinalAnimals");
         const query = new Moralis.Query(MoralisObject);
         query.limit(1000);
         const results = await query.find();
         let animal;
         for (let i = 0; i < results.length; i++) {
            animal = results[i];
            let string = String(animal.get("createdAt"));
            const replacedString = string.replace("at ", "");
            const date = new Date(replacedString);
            const tempAnimal: Animal = {
               owner: String(animal.get("Owner")),
               tokenId: String(animal.get("AnimalID")),
               name: animal.get("Name"),
               description: animal.get("NA"),
               yield: animal.get("Yield"),
               boost: animal.get("Boost"),
               rarity: animal.get("Rarity"),
               dob: String(date.getTime()),
               startBid: animal.get("StartBid"),
               currentBid: animal.get("CurrentBid"),
               imageUrl: animal.get("TokenURI"),
               listed: animal.get("Listed"),
<<<<<<< HEAD
               bloodline: animal.get("AnimalTypeID") === "1" ? "pure" : "hybrid",
=======
               bloodline: animal.get("Bloodline")
                  ? animal.get("Bloodline")
                  : animal.get("AnimalTypeID") === "1"
                  ? "pure"
                  : "hybrid",
>>>>>>> c8db0e7a
               selected: false,
               bred: false,
               breedCount: animal.get("BreedCount"),
               animalId: animal.get("AnimalTypeID"),
               timeRemaining: animal.get("TimeRemaining"),
               CTAOverride: animal.get("CTAOverride"),
               lastBred: animal.get("lastBred"),
               buyNow: animal.get("BuyNow"),
            };
            Animals.push(tempAnimal);
         }
         dispatch(addAnimals(Animals));
      } catch (e) {
         console.error("ISSUE GETTING ANIMAL \n", e);
      }
   };

   const createdUpdateEgg = async (data) => {
      console.log("UPDATING EGG");
      try {
         const singleResult = data;
         let string = String(singleResult.get("createdAt"));
         const replacedString = string.replace("at ", "");
         const date = new Date(replacedString);
         const tempEgg: Egg = {
            owner: singleResult.get("Owner"),
            tokenId: String(singleResult.get("EggID")),
            animalId: singleResult.get("AnimalTypeID"),
            parent1: String(singleResult.get("Parent1")),
            parent2: String(singleResult.get("Parent2")),
            basic: singleResult.get("Type") === "basic",
            timeRemaining: singleResult.get("TimeRemaining"),
            CTAOverride: singleResult.get("CTAOverride"),
            created: String(date.getTime()),
            burned: singleResult.get("Burned"),
         };
         dispatch(addEgg(tempEgg));
      } catch (e) {
         console.error("ISSUE UPDATING EGG \n", e);
      }
   };

   const createdUpdateAnimal = async (data) => {
      console.log("UPDATING ANIMAL");

      try {
         const animal = data;
         console.log(animal.attributes);
         let string = String(animal.get("createdAt"));
         const replacedString = string.replace("at ", "");
         const date = new Date(replacedString);
         const tempAnimal: Animal = {
            owner: String(animal.get("Owner")),
            tokenId: String(animal.get("AnimalID")),
            name: animal.get("Name"),
            description: animal.get("NA"),
            yield: animal.get("Yield"),
            boost: animal.get("Boost"),
            rarity: animal.get("Rarity"),
            dob: String(date.getTime()),
            startBid: animal.get("StartBid"),
            currentBid: animal.get("CurrentBid"),
            imageUrl: animal.get("TokenURI"),
            listed: animal.get("Listed"),
            bloodline: animal.get("Bloodline"),
            selected: false,
            bred: false,
            breedCount: animal.get("BreedCount"),
            animalId: animal.get("AnimalTypeID"),
            timeRemaining: animal.get("TimeRemaining"),
            CTAOverride: animal.get("CTAOverride"),
            lastBred: animal.get("lastBred"),
         };
         dispatch(addAnimal(tempAnimal));
      } catch (e) {
         console.error("ISSUE UPDATING ANIMAL \n", e);
      }
   };

   const deleteEgg = async (data) => {
      console.log("DELETING EGG");

      try {
         const singleResult = data;
         let string = String(singleResult.get("createdAt"));
         const replacedString = string.replace("at ", "");
         const date = new Date(replacedString);
         const tempEgg: Egg = {
            owner: singleResult.get("Owner"),
            tokenId: String(singleResult.get("EggID")),
            animalId: singleResult.get("AnimalTypeID"),
            parent1: String(singleResult.get("Parent1")),
            parent2: String(singleResult.get("Parent2")),
            basic: singleResult.get("Type") === "basic",
            timeRemaining: singleResult.get("TimeRemaining"),
            CTAOverride: singleResult.get("CTAOverride"),
            created: String(date.getTime()),
            burned: singleResult.get("Burned"),
         };
         dispatch(burnEgg(tempEgg));
      } catch (e) {
         console.error("ISSUE DELETING EGG \n", e);
      }
   };

   return (
      <MoralisProvider appId={moralisId} serverUrl={moralisUrl}>
         <Suspense fallback={null}>
            <Router history={history}>
               <ResetCSS />
               <GlobalStyle />
               <Switch>
                  {/* Zswap Routes  */}
                  {/* <Route path="/marketplace" exact>

                <Marketplace />
              </Route>
              <Route path="/splash" exact>

                <Splash />
              </Route>
              <Route path="/account" exact>

                <Account />
              </Route> */}

                  <Route exact path="/login">
                     {signedIn ? <Redirect to="/account" /> : <Login />}
                  </Route>

                  <SuspenseWithChunkError fallback={<></>}>
                     <Route exact path="/account">
                        {signedIn ? (
                           <Menu>
                              <Account />
                           </Menu>
                        ) : (
                           <Redirect to="/login" />
                        )}
                     </Route>
                     <Route path="/feed">
                        {signedIn ? <Feed /> : <Redirect to="/login" />}
                     </Route>
                     <Route exact path="/bank">
                        {signedIn ? (
                           <Menu>
                              <Bank />
                           </Menu>
                        ) : (
                           <Redirect to="/login" />
                        )}
                     </Route>
                     <Route exact path="/">
                        {signedIn ? (
                           <Redirect to="/account" />
                        ) : (
                           <Redirect to="/login" />
                        )}
                     </Route>
                  </SuspenseWithChunkError>
               </Switch>
               <ToastListener />
            </Router>
         </Suspense>
      </MoralisProvider>
   );
};

export default React.memo(App);<|MERGE_RESOLUTION|>--- conflicted
+++ resolved
@@ -127,11 +127,11 @@
    const moralisId =
       chainId === 97
          ? "16weSJXK4RD3aYAuwiP46Cgzjm4Bng1Torxz5qiy"
-         : "cIGUkzL7pyhM8aC8gIcDiH46QGpsEutO5SAQzTgy";
+         : "16weSJXK4RD3aYAuwiP46Cgzjm4Bng1Torxz5qiy";
    const moralisUrl =
       chainId === 97
          ? "https://dblpeaqbqk32.usemoralis.com:2053/server"
-         : "https://j0ixlvmwc1kz.usemoralis.com:2053/server";
+         : "https://dblpeaqbqk32.usemoralis.com:2053/server";
 
    const getEggs = async () => {
       console.log("GETTING EGGS");
@@ -193,15 +193,7 @@
                currentBid: animal.get("CurrentBid"),
                imageUrl: animal.get("TokenURI"),
                listed: animal.get("Listed"),
-<<<<<<< HEAD
                bloodline: animal.get("AnimalTypeID") === "1" ? "pure" : "hybrid",
-=======
-               bloodline: animal.get("Bloodline")
-                  ? animal.get("Bloodline")
-                  : animal.get("AnimalTypeID") === "1"
-                  ? "pure"
-                  : "hybrid",
->>>>>>> c8db0e7a
                selected: false,
                bred: false,
                breedCount: animal.get("BreedCount"),
