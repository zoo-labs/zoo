import React, { Suspense, useEffect, lazy } from 'react'
import { BrowserRouter as Router, Route, Switch, Redirect, useHistory } from 'react-router-dom'

import styled from 'styled-components'
import BigNumber from 'bignumber.js'
import useEagerConnect from 'hooks/useEagerConnect'
import ResetCSS from './components/ResetCSS'
import GlobalStyle from './components/style/Global'
import Menu from './components/Menu'
import SuspenseWithChunkError from './components/SuspenseWithChunkError'
import ToastListener from './components/ToastListener'
import PageLoader from './components/Svg/Icons/LoadingLogo'
import history from './routerHistory'
import { PrivateRoute } from 'components/PrivateRoute'
import { useWeb3React } from '@web3-react/core'
import { useDispatch } from 'react-redux'
import { clearZoo } from 'state/zoo'
import { addEggs, addAnimals, addEgg, addAnimal, burnEgg, burnAnimal } from 'state/actions'
import Moralis from 'moralis'
import { useMoralisSubscription } from 'react-moralis'
import { Egg, Animal } from 'types/zoo'
import { getZooKeeper } from 'util/contracts'
import useWeb3 from 'hooks/useWeb3'

import { mapEgg, mapAnimal, queryEggs, queryAnimals } from 'util/moralis'
import Header from 'components/Header'
import indexRoutes from 'routes'
<<<<<<< HEAD
import { createBrowserHistory } from 'history'
// import 'swiper/swiper.min.css'
// import 'swiper/components/pagination/pagination.min.css'
const Login = lazy(() => import('./views/Login'))
=======

const Account = lazy(() => import('./views/Account'))
const Login   = lazy(() => import('./views/Login'))
const Bank    = lazy(() => import('./views/Bank'))
const Feed    = lazy(() => import('./views/Feed'))
>>>>>>> 6d412554

// This config is required for number formating
BigNumber.config({
  EXPONENTIAL_AT: 1000,
  DECIMAL_PLACES: 80,
})

const AppWrapper = styled.div`
  display: flex;
  flex-flow: column;
  align-items: flex-start;
  overflow-x: hidden;
`

const BodyWrapper = styled.div`
  display: flex;
  flex-direction: column;
  width: 100%;
  align-items: center;
  flex: 1;
  overflow-y: auto;
  overflow-x: hidden;
  z-index: 1;
  justify-content: center;
  background-repeat: no-repeat;
  background-position: bottom 24px center;
  background-size: 90%;

  ${({ theme }) => theme.mediaQueries.xs} {
    background-size: auto;
  }

  ${({ theme }) => theme.mediaQueries.lg} {
    background-repeat: no-repeat;
    background-position: center 420px, 10% 230px, 90% 230px;
    background-size: contain, 266px, 266px;
    min-height: 90vh;
  }
`

const Marginer = styled.div`
  margin-top: 5rem;
`

const App: React.FC = () => {
  useEagerConnect()
  const web3 = useWeb3()
  const { chainID } = web3
  const dispatch = useDispatch()
  const signedIn = chainID && window.localStorage.getItem('connectorId')

  const getEggs = async () => {
    console.log('GETTING EGGS')
    try {
      const eggs = []
      for (const egg of await queryEggs()) {
        eggs.push(mapEgg(egg))
      }
      dispatch(addEggs(eggs))
    } catch (e) {
      console.error('ISSUE GETTING EGGS \n', e)
    }
  }

  const getAnimals = async () => {
    console.log('GETTING ANIMALS')

    try {
      const animals = []
      for (const animal of await queryAnimals()) {
        animals.push(mapAnimal(animal))
      }
      dispatch(addAnimals(animals))
    } catch (e) {
      console.error('ISSUE GETTING ANIMAL \n', e)
    }
  }

  const createEgg = async (data) => {
    console.log('CREATING EGG', mapEgg(data))
    try {
      dispatch(addEgg(mapEgg(data)))
    } catch (e) {
      console.error('ISSUE CREATING EGG:', e)
    }
  }

  const updateEgg = async (data) => {
    console.log('UPDATING EGG', mapEgg(data))
    try {
      dispatch(addEgg(mapEgg(data)))
    } catch (e) {
      console.error('ISSUE UPDATING EGG:', e)
    }
  }

  const createAnimal = async (data) => {
    console.log('CREATING ANIMAL', mapAnimal(data))
    try {
      dispatch(addAnimal(mapAnimal(data)))
    } catch (e) {
      console.error('ISSUE CREATING ANIMAL:', e)
    }
  }

  const updateAnimal = async (data) => {
    console.log('UPDATING ANIMAL', mapAnimal(data))
    try {
      dispatch(addAnimal(mapAnimal(data)))
    } catch (e) {
      console.error('ISSUE UPDATING ANIMAL:', e)
    }
  }

  const deleteAnimal = async (data) => {
    console.log('DELETING ANIMAL', mapAnimal(data))
    try {
      dispatch(burnAnimal(mapAnimal(data)))
    } catch (e) {
      console.error('ISSUE DELETING ANIMAL:', e)
    }
  }

  const deleteEgg = async (data) => {
    console.log('DELETING EGG', mapEgg(data))
    try {
      dispatch(burnEgg(mapEgg(data)))
    } catch (e) {
      console.error('ISSUE DELETING EGG:', e)
    }
  }

  useMoralisSubscription('Eggs', (q) => q, [], {
    onCreate: (data) => createEgg(data),
    onUpdate: (data) => updateEgg(data),
    onDelete: (data) => deleteEgg(data),
  })

  useMoralisSubscription('Animals', (q) => q, [], {
    onCreate: (data) => createAnimal(data),
    onUpdate: (data) => updateAnimal(data),
    onDelete: (data) => deleteAnimal(data),
  })

  // Only render once and reset when chainID changes
  useEffect(() => {
    console.warn = () => null // TODO: fix MaxListenersExceededWarning
    dispatch(clearZoo())
  }, [chainID])

  useEffect(() => {
    getEggs()
  }, [chainID])

  useEffect(() => {
    getAnimals()
  }, [chainID])
  const history = useHistory()
  return (
    <Suspense fallback={null}>
      <Router>
        <ResetCSS />
        <GlobalStyle />
        <Switch>
          <Route exact path='/login'>
            {signedIn ? <Redirect to='/home' /> : <Login />}
          </Route>

          <SuspenseWithChunkError fallback={<></>}>
            <div
            //  className='z-0 flex flex-col items-center w-full h-screen pb-16 lg:pb-0'
            >
              <div className='flex sticky top-0 justify-between flex-nowrap w-full z-20 flex-shrink-0 w-full'>
                <Header />
              </div>

              <Switch>
                {indexRoutes.map((prop, key) => (signedIn ? <Route path={prop.path} key={key} component={prop.component} /> : <Redirect to='/login' />))}
                <Redirect from='/' to={signedIn ? '/home' : '/login'} />
                <Redirect from='' to={signedIn ? '/home' : '/login'} />
              </Switch>
            </div>
          </SuspenseWithChunkError>
        </Switch>
        <ToastListener />
      </Router>
    </Suspense>
  )
}

export default React.memo(App)<|MERGE_RESOLUTION|>--- conflicted
+++ resolved
@@ -25,18 +25,15 @@
 import { mapEgg, mapAnimal, queryEggs, queryAnimals } from 'util/moralis'
 import Header from 'components/Header'
 import indexRoutes from 'routes'
-<<<<<<< HEAD
+
 import { createBrowserHistory } from 'history'
 // import 'swiper/swiper.min.css'
 // import 'swiper/components/pagination/pagination.min.css'
-const Login = lazy(() => import('./views/Login'))
-=======
 
 const Account = lazy(() => import('./views/Account'))
 const Login   = lazy(() => import('./views/Login'))
 const Bank    = lazy(() => import('./views/Bank'))
 const Feed    = lazy(() => import('./views/Feed'))
->>>>>>> 6d412554
 
 // This config is required for number formating
 BigNumber.config({
