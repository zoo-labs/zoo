import React, { Suspense, useEffect, lazy } from "react";
import { Router, Route, Switch, Redirect } from "react-router-dom";
import styled from "styled-components";
import BigNumber from "bignumber.js";
import useEagerConnect from "hooks/useEagerConnect";
import ResetCSS from "./components/ResetCSS";
import GlobalStyle from "./components/style/Global";
import Menu from "./components/Menu";
import SuspenseWithChunkError from "./components/SuspenseWithChunkError";
import ToastListener from "./components/ToastListener";
import PageLoader from "./components/Svg/Icons/LoadingLogo";
import history from "./routerHistory";
import { PrivateRoute } from "components/PrivateRoute";
import { useWeb3React } from "@web3-react/core";

// Route-based code splitting
// Only pool is included in the main bundle because of it's the most visited page
const Account = lazy(() => import("./views/Account"));
const Login = lazy(() => import("./views/Login"));
const Bank = lazy(() => import("./views/Bank"));
const Feed = lazy(() => import("./views/Feed"));
// const Splash = lazy(() => import('./views/Splash'))

// This config is required for number formating
BigNumber.config({
   EXPONENTIAL_AT: 1000,
   DECIMAL_PLACES: 80,
});

const AppWrapper = styled.div`
   display: flex;
   flex-flow: column;
   align-items: flex-start;
   overflow-x: hidden;
`;

const BodyWrapper = styled.div`
   display: flex;
   flex-direction: column;
   width: 100%;
   align-items: center;
   flex: 1;
   overflow-y: auto;
   overflow-x: hidden;
   z-index: 1;
   justify-content: center;
   background-repeat: no-repeat;
   background-position: bottom 24px center;
   background-size: 90%;

   ${({ theme }) => theme.mediaQueries.xs} {
      background-size: auto;
   }

   ${({ theme }) => theme.mediaQueries.lg} {
      background-repeat: no-repeat;
      background-position: center 420px, 10% 230px, 90% 230px;
      background-size: contain, 266px, 266px;
      min-height: 90vh;
   }
`;

const Marginer = styled.div`
   margin-top: 5rem;
`;

const App: React.FC = () => {
   // Monkey patch warn() because of web3 flood
   // To be removed when web3 1.3.5 is released

   useEffect(() => {
      console.warn = () => null;
   }, []);

   useEagerConnect();
   const { chainId } = useWeb3React();

   const signedIn = chainId && window.localStorage.getItem("connectorId");

   return (
      <Suspense fallback={null}>
         <Router history={history}>
            <ResetCSS />
            <GlobalStyle />
            <Switch>
               {/* Zswap Routes  */}
               {/* <Route path="/marketplace" exact>

                <Marketplace />
              </Route>
              <Route path="/splash" exact>

                <Splash />
              </Route>
              <Route path="/account" exact>

                <Account />
              </Route> */}

               <Route exact path="/login">
                  {signedIn ? <Redirect to="/account" /> : <Login />}
               </Route>

               <SuspenseWithChunkError fallback={<></>}>
                  <Route exact path="/account">
                     {signedIn ? (
                        <Menu>
                           <Account />
                        </Menu>
                     ) : (
                        <Redirect to="/login" />
                     )}
                  </Route>
                  <Route path="/feed/myzoo/:key">
                     {signedIn ? <Feed /> : <Redirect to="/login" />}
                  </Route>
                  <Route path="/feed">
                     {signedIn ? <Feed /> : <Redirect to="/login" />}
                  </Route>
                  <Route exact path="/bank">
                     {signedIn ? (
                        <Menu>
                           <Bank />
                        </Menu>
                     ) : (
                        <Redirect to="/login" />
                     )}
                  </Route>
<<<<<<< HEAD
                  <Route exact path="/">
                    {signedIn? <Redirect to="/account" /> : <Redirect to="/login" />}
                  </Route>
                </SuspenseWithChunkError>
              {/* <Route component={NotFound} /> */}
=======
                  <Route path="/">
                     <Redirect to="/feed" />
                  </Route>
               </SuspenseWithChunkError>
               {/* <Route component={NotFound} /> */}
>>>>>>> a8ab4482
            </Switch>

            <ToastListener />
         </Router>
      </Suspense>
   );
};

export default React.memo(App);<|MERGE_RESOLUTION|>--- conflicted
+++ resolved
@@ -126,19 +126,11 @@
                         <Redirect to="/login" />
                      )}
                   </Route>
-<<<<<<< HEAD
                   <Route exact path="/">
                     {signedIn? <Redirect to="/account" /> : <Redirect to="/login" />}
                   </Route>
                 </SuspenseWithChunkError>
               {/* <Route component={NotFound} /> */}
-=======
-                  <Route path="/">
-                     <Redirect to="/feed" />
-                  </Route>
-               </SuspenseWithChunkError>
-               {/* <Route component={NotFound} /> */}
->>>>>>> a8ab4482
             </Switch>
 
             <ToastListener />
