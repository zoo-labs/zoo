/* ./src/index.css */
@tailwind base;
@tailwind components;
@tailwind utilities;

html {
    overflow: scroll !important
}
body {
    /* background-color: #0d0415; */
}
.bg-dark-900 {
    background-color: rgba(22,21,34,1);
}
.bg-dark-800 {
    background-color: rgba(32,34,49,1);
}
.bg-dark-700 {
    background-color: rgba(46,51,72,1);
}
.bg-primary {
    background-color: rgb(140, 79, 248);
}
.bg-primary-light {
    background-color: rgba(140, 79, 248,0.1);
}
.primary {
    color:rgb(140, 79, 248)
}
.secondary {
    color: #212429;
}
.bg-pink-light {
    background-color: rgba(236, 72, 153, 0.1);
}
.bg-pink {
    background-color: rgba(243,56,195,1);
}
.blur-\[150px\] {
    --tw-blur: blur(150px);
}
.blur-\[400px\] {
    --tw-blur: blur(400px);
}
.opaque-pink {
    color:rgba(243,56,195,0.50196)
}
.bg-black {
    background-color: rgba(0,0,0,var(--tw-bg-opacity));
}
.opaque-blue{
    color:rgba(9,147,236,0.50196)
}
.bg-secondary {
    background-color: #212429;
}

.border-dark-800 {
    border-color: rgba(32,34,49,1);
}

.border-gray-600 {
    border: 2px solid rgb(52, 54,59) !important;
}

.border-gray-500 {
    border-color: rgba(32,34,49,1);
}

.min-h-empty {
    min-height: 128px;
}

.hover\:bg-primary:hover {
    --tw-bg-opacity: 1;
    background-color: rgb(140, 79, 248);
}

.swiper {
    width: 100%;
    height: 100%;
  }

  .swiper-slide {
    text-align: center;
    font-size: 18px;

    /* Center slide text vertically */
    display: -webkit-box;
    display: -ms-flexbox;
    display: -webkit-flex;
    display: flex;
    -webkit-box-pack: center;
    -ms-flex-pack: center;
    -webkit-justify-content: center;
    justify-content: center;
    -webkit-box-align: center;
    -ms-flex-align: center;
    -webkit-align-items: center;
    align-items: center;
  }

  .swiper-slide img {
    display: block;
    width: 100%;
    height: 100%;
    object-fit: cover;
  }

  .disabled\:cursor-not-allowed:disabled{
      cursor: not-allowed;
  }
  .disabled\:bg-opacity-80:disabled {
    --tw-bg-opacity: 0.8;
}
.border-blue {
    --tw-border-opacity: 1;
    border-color: rgba(9,147,236,var(--tw-border-opacity));
}
.rounded {
    border-radius: 0.625rem;
}
.bg-gold {
    background-color: #f2c282;
}
.bg-gold-light {
    background-color: #F8E0C0 ;
}

.from-primary {
    --tw-gradient-to: rgba(243,56,195,1);
    /* --tw-gradient-from:  rgb(140, 79, 248); */
    --tw-gradient-stops: var(--tw-gradient-from), var(--tw-gradient-to, rgba(59, 130, 246, 0));
}
.hover\:from-primary:hover {
    --tw-gradient-from:  rgb(140, 79, 248);
    --tw-gradient-stops: var(--tw-gradient-from), var(--tw-gradient-to, rgba(59, 130, 246, 0));
}
.from-secondary-dark {
    --tw-gradient-from:  #6c7464;
    --tw-gradient-stops: var(--tw-gradient-from), var(--tw-gradient-to, rgba(59, 130, 246, 0));
}
.to-primary {
    --tw-gradient-to:rgb(140, 79, 248);
}
.hover\:to-primary:hover {
    --tw-gradient-to:rgba(59, 130, 246, 0));
}
.to-gold {
    --tw-gradient-to:#f2c282;
}
.to-pink {
    --tw-gradient-to:rgba(243,56,195,1);;
}
.bg-secondary-dark {
    background-color: #6c7464;
}
.hover\:to-pink:hover {
    --tw-gradient-to:rgba(243,56,195,1);;
}
.from-btn1 {
    --tw-gradient-from: rgba(243,56,195,0.8);
    --tw-gradient-stops: var(--tw-gradient-from), var(--tw-gradient-to, rgba(59, 130, 246, 0));
}
.to-btn2 {
    --tw-gradient-to: rgba(54, 146, 244, 0.9);
}
.hover\:from-btn1:hover {
    --tw-gradient-from: rgba(54, 146, 244, 0.9);
    --tw-gradient-stops: var(--tw-gradient-from), var(--tw-gradient-to, rgba(59, 130, 246, 0));
}

.hover\:to-btn2:hover {
    --tw-gradient-from:rgba(39, 98, 238, 0.85);
}

@keyframes border-pulsate {
    0%   { border-color: rgba(0, 255, 255, 1); }
    50% { border-color: rgba(0, 255, 255, 0); }
    100%   { border-color: rgba(0, 255, 255, 1); }
}

<<<<<<< HEAD
.font-bold {
  font-weight: 600 !important;
}
=======


/* animated gradient border */
.gradient-border {
    --borderWidth: 1px;
    background: #1D1F20; 
    position: relative;
    border-radius: 0.75rem;
  }
  .gradient-border:after {
    content: '';
    position: absolute;
    top: calc(-1 * var(--borderWidth));
    left: calc(-1 * var(--borderWidth));
    height: calc(100% + var(--borderWidth) * 2);
    width: calc(100% + var(--borderWidth) * 2);
    background: linear-gradient(60deg, #f79533, #f37055, #ef4e7b, #a166ab, #5073b8, #1098ad, #07b39b, #6fba82);
    border-radius: 0.75rem;
    z-index: -1;
    animation: animatedgradient 3s ease alternate infinite;
    background-size: 300% 300%;
  }
  
  
  @keyframes animatedgradient {
      0% {
          background-position: 0% 50%;
      }
      50% {
          background-position: 100% 50%;
      }
      100% {
          background-position: 0% 50%;
      }
  }
  
>>>>>>> 6628baef
<|MERGE_RESOLUTION|>--- conflicted
+++ resolved
@@ -180,17 +180,15 @@
     100%   { border-color: rgba(0, 255, 255, 1); }
 }
 
-<<<<<<< HEAD
 .font-bold {
   font-weight: 600 !important;
 }
-=======
 
 
 /* animated gradient border */
 .gradient-border {
     --borderWidth: 1px;
-    background: #1D1F20; 
+    background: #1D1F20;
     position: relative;
     border-radius: 0.75rem;
   }
@@ -207,8 +205,8 @@
     animation: animatedgradient 3s ease alternate infinite;
     background-size: 300% 300%;
   }
-  
-  
+
+
   @keyframes animatedgradient {
       0% {
           background-position: 0% 50%;
@@ -219,6 +217,4 @@
       100% {
           background-position: 0% 50%;
       }
-  }
-  
->>>>>>> 6628baef
+  }