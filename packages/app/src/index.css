--- conflicted
+++ resolved
@@ -44,8 +44,4 @@
 }
 .min-h-empty {
     min-height: 128px;
-<<<<<<< HEAD
-=======
-}
->>>>>>> 160c658a
 }