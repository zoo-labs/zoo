import { Toast } from "components/Toast";

export interface Animal {
  owner?: string;
  kind?: number;
  tokenID: number;
  parentA?: number;
  parentB?: number;
  name: string;
  description: string;
  yield: number;
  boost: number;
  rarity: string;
  dob: number;
  startBid?: number;
  currentBid?: number;
  buyNow?: number;
  imageUrl: string;
  listed: boolean;
  bloodline?: string;
  selected?: boolean;
  bred?: boolean;
  breedCount?: number;
  timeRemaining?: number;
  CTAOverride?: any;
  lastBred?: string;
  revealed?: boolean;
  freed?: boolean;
  createdAt?: Date;
  updatedAt?: Date;
}

export interface Egg {
  owner: string;
  kind: number;
  tokenID: number;
  parentA?: number;
  parentB?: number;
  basic: boolean;
  timeRemaining?: number;
  CTAOverride?: any;
  burned?: boolean;
  interactive?: boolean;
  hatched?: boolean;
  animalID?: number;
  createdAt?: Date;
  updatedAt?: Date;
  hatching?: boolean;
}

export interface AvailableEgg {
  bidShares: any;
  birthday: number;
  exist: boolean;
  id: number;
  kind: number;
  minted: number;
  name: string;
  price: number;
  supply: number;
  timestamp: number;
  image: string;
  animation_url: string;
  attributes: Array<EggAttribute>;
}
export interface EggAttribute {
  trait_type: string;
  value: string;
}

export interface Auction {
<<<<<<< HEAD
  tokenID: string;
  auctionId: string;
  reservePrice: string;
  firstBidTime: string;
  duration: number;
  curatorFeePercentage: number;
  amount: number;
  addresses: {
    auctionCurrency: string;
    bidder: string;
    curator: string;
    tokenContract: string;
    tokenOwner: string;
  };
=======
  index: number
  tokenID: number;
  tokenOwner: string;
  reservePrice: number;
  firstBidTime: number;
  duration: number;
  curatorFeePercentage: number;
  curator: string;
  auctionCurrency: string;
  amount: number;
  tokenUri: any;
  name: any;
  image: string;
  animation_url: string;
  attributes: Array<EggAttribute>;
  kind: 0 | 1
  glb_animation_url?: string;
  usdz_animation_url?: string;

>>>>>>> a5abd53b
}
export interface Bid {
  // Amount of the currency being bid
  amount: number;
  // Address to the ERC20 token being used to bid
  currency: string;
  // Address of the bidder
  bidder: string;
  // Address of the recipient
  recipient: string;
  // % of the next sale to award the previous owner
  sellOnFee: number;
}

export interface Ask {
  // Amount of the currency being asked
  amount: number;
  // Address to the ERC20 token being asked
  currency: string;
  // % of the next sale to award the seller
  sellOnFee: number;
}
export type ANIMAL_TYPE = {
  name: string;
  image: string;
  description: {
    head: string;
    desc: string;
  };
};

export interface CardEgg extends Egg {
  id: number;
  name: string;
}

export type EggCardType = {
  egg: CardEgg;
  hatchEgg: (egg) => void;
  hatchEggReady: (egg) => void;
  hatching?: boolean;
  viewItem: () => void;
  // eggGroup: {BASIC: number, HYBRID: number}
};
export interface ToastsState {
  data: Toast[];
}<|MERGE_RESOLUTION|>--- conflicted
+++ resolved
@@ -69,23 +69,7 @@
 }
 
 export interface Auction {
-<<<<<<< HEAD
-  tokenID: string;
-  auctionId: string;
-  reservePrice: string;
-  firstBidTime: string;
-  duration: number;
-  curatorFeePercentage: number;
-  amount: number;
-  addresses: {
-    auctionCurrency: string;
-    bidder: string;
-    curator: string;
-    tokenContract: string;
-    tokenOwner: string;
-  };
-=======
-  index: number
+  index: number;
   tokenID: number;
   tokenOwner: string;
   reservePrice: number;
@@ -100,11 +84,9 @@
   image: string;
   animation_url: string;
   attributes: Array<EggAttribute>;
-  kind: 0 | 1
+  kind: 0 | 1;
   glb_animation_url?: string;
   usdz_animation_url?: string;
-
->>>>>>> a5abd53b
 }
 export interface Bid {
   // Amount of the currency being bid
