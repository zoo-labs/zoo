import WalletConnectProvider from "@walletconnect/web3-provider";
//import Torus from "@toruslabs/torus-embed"
import WalletLink from "walletlink";
import { Alert, Button, Col, Menu, Row } from "antd";
import "antd/dist/antd.css";
import React, { useCallback, useEffect, useState } from "react";
import { BrowserRouter, Link, Route, Switch } from "react-router-dom";
import Web3Modal from "web3modal";
import "./App.css";
import { Account, Contract, Faucet, GasGauge, Header, Ramp, ThemeSwitch } from "./components";
import { INFURA_ID, NETWORK, NETWORKS } from "./constants";
import { Transactor } from "./helpers";
import {
  useBalance,
  useContractLoader,
  useContractReader,
  useEventListener,
  useExchangePrice,
  useGasPrice,
  useOnBlock,
  useUserSigner,
} from "./hooks";
// import Hints from "./Hints";
import { ExampleUI, Hints, Subgraph } from "./views";
import Portis from "@portis/web3";
import Fortmatic from "fortmatic";
import Authereum from "authereum";

const { ethers } = require("ethers");

/*
    Welcome to 🏗 scaffold-eth !

    Code:
    https://github.com/austintgriffith/scaffold-eth

    Support:
    https://t.me/joinchat/KByvmRe5wkR-8F_zz6AjpA
    or DM @austingriffith on twitter or telegram

    You should get your own Infura.io ID and put it in `constants.js`
    (this is your connection to the main Ethereum network for ENS etc.)


    🌏 EXTERNAL CONTRACTS:
    You can also bring in contract artifacts in `constants.js`
    (and then use the `useExternalContractLoader()` hook!)
*/

/// 📡 What chain are your contracts deployed to?
<<<<<<< HEAD
const targetNetwork = NETWORKS.testnet; // <------- select your target frontend network (localhost, rinkeby, xdai, mainnet)
=======
const targetNetwork = NETWORKS.localhost; // <------- select your target frontend network (localhost, rinkeby, xdai, mainnet)
>>>>>>> 286dc5a3

// 😬 Sorry for all the console logging
const DEBUG = true;
const NETWORKCHECK = false;

// 🛰 providers
if (DEBUG) console.log("📡 Connecting to Mainnet Ethereum");
// const mainnetProvider = getDefaultProvider("mainnet", { infura: INFURA_ID, etherscan: ETHERSCAN_KEY, quorum: 1 });
// const mainnetProvider = new InfuraProvider("mainnet",INFURA_ID);
//
// attempt to connect to our own scaffold eth rpc and if that fails fall back to infura...
// Using StaticJsonRpcProvider as the chainId won't change see https://github.com/ethers-io/ethers.js/issues/901
const scaffoldEthProvider = navigator.onLine ? new ethers.providers.StaticJsonRpcProvider("https://rpc.scaffoldeth.io:48544") : null;
const poktMainnetProvider = navigator.onLine ? new ethers.providers.StaticJsonRpcProvider("https://eth-mainnet.gateway.pokt.network/v1/lb/611156b4a585a20035148406") : null;
const mainnetInfura = navigator.onLine ? new ethers.providers.StaticJsonRpcProvider("https://mainnet.infura.io/v3/" + INFURA_ID) : null;
// ( ⚠️ Getting "failed to meet quorum" errors? Check your INFURA_I )

// 🏠 Your local provider is usually pointed at your local blockchain
const localProviderUrl = targetNetwork.rpcUrl;
// as you deploy to other networks you can set REACT_APP_PROVIDER=https://dai.poa.network in packages/react-app/.env
const localProviderUrlFromEnv = process.env.REACT_APP_PROVIDER ? process.env.REACT_APP_PROVIDER : localProviderUrl;
if (DEBUG) console.log("🏠 Connecting to provider:", localProviderUrlFromEnv);
const localProvider = new ethers.providers.StaticJsonRpcProvider(localProviderUrlFromEnv);

// 🔭 block explorer URL
const blockExplorer = targetNetwork.blockExplorer;

// Coinbase walletLink init
const walletLink = new WalletLink({
  appName: 'coinbase',
});

// WalletLink provider
const walletLinkProvider = walletLink.makeWeb3Provider(
    `https://mainnet.infura.io/v3/${INFURA_ID}`,
    1,
);

// Portis ID: 6255fb2b-58c8-433b-a2c9-62098c05ddc9
/*
  Web3 modal helps us "connect" external wallets:
*/
const web3Modal = new Web3Modal({
  network: "mainnet", // Optional. If using WalletConnect on xDai, change network to "xdai" and add RPC info below for xDai chain.
  cacheProvider: true, // optional
  theme:"light", // optional. Change to "dark" for a dark theme.
  providerOptions: {
    walletconnect: {
      package: WalletConnectProvider, // required
      options: {
        bridge: "https://polygon.bridge.walletconnect.org",
        infuraId: INFURA_ID,
        rpc: {
          1:`https://mainnet.infura.io/v3/${INFURA_ID}`, // mainnet // For more WalletConnect providers: https://docs.walletconnect.org/quick-start/dapps/web3-provider#required
          42: `https://kovan.infura.io/v3/${INFURA_ID}`,
          100:"https://dai.poa.network", // xDai
        },
      },

    },
    portis: {
      display: {
        logo: "https://user-images.githubusercontent.com/9419140/128913641-d025bc0c-e059-42de-a57b-422f196867ce.png",
        name: "Portis",
        description: "Connect to Portis App",
      },
      package: Portis,
      options: {
        id: "6255fb2b-58c8-433b-a2c9-62098c05ddc9",
      },
    },
    fortmatic: {
      package: Fortmatic, // required
      options: {
        key: "pk_live_5A7C91B2FC585A17", // required
      },
    },
    // torus: {
    //   package: Torus,
    //   options: {
    //     networkParams: {
    //       host: "https://localhost:8545", // optional
    //       chainId: 1337, // optional
    //       networkId: 1337 // optional
    //     },
    //     config: {
    //       buildEnv: "development" // optional
    //     },
    //   },
    // },
    'custom-walletlink': {
      display: {
        logo: 'https://play-lh.googleusercontent.com/PjoJoG27miSglVBXoXrxBSLveV6e3EeBPpNY55aiUUBM9Q1RCETKCOqdOkX2ZydqVf0',
        name: 'Coinbase',
        description: 'Connect to Coinbase Wallet (not Coinbase App)',
      },
      package: walletLinkProvider,
      connector: async (provider, options) => {
        await provider.enable();
        return provider;
      },
    },
    authereum: {
      package: Authereum, // required
    }
  },
});



function App(props) {
  const mainnetProvider = poktMainnetProvider && poktMainnetProvider._isProvider ? poktMainnetProvider : scaffoldEthProvider && scaffoldEthProvider._network ? scaffoldEthProvider : mainnetInfura;

  const [injectedProvider, setInjectedProvider] = useState();
  const [address, setAddress] = useState();

  const logoutOfWeb3Modal = async () => {
    await web3Modal.clearCachedProvider();
    if(injectedProvider && injectedProvider.provider && typeof injectedProvider.provider.disconnect == "function"){
      await injectedProvider.provider.disconnect();
    }
    setTimeout(() => {
      window.location.reload();
    }, 1);
  };

  /* 💵 This hook will get the price of ETH from 🦄 Uniswap: */
  const price = useExchangePrice(targetNetwork, mainnetProvider);

  /* 🔥 This hook will get the price of Gas from ⛽️ EtherGasStation */
  const gasPrice = useGasPrice(targetNetwork, "fast");
  // Use your injected provider from 🦊 Metamask or if you don't have it then instantly generate a 🔥 burner wallet.
  const userSigner = useUserSigner(injectedProvider, localProvider);

  useEffect(() => {
    async function getAddress() {
      if (userSigner) {
        const newAddress = await userSigner.getAddress();
        setAddress(newAddress);
      }
    }
    getAddress();
  }, [userSigner]);

  // You can warn the user if you would like them to be on a specific network
  const localChainId = localProvider && localProvider._network && localProvider._network.chainId;
  const selectedChainId =
    userSigner && userSigner.provider && userSigner.provider._network && userSigner.provider._network.chainId;

  // For more hooks, check out 🔗eth-hooks at: https://www.npmjs.com/package/eth-hooks

  // The transactor wraps transactions and provides notificiations
  const tx = Transactor(userSigner, gasPrice);

  // Faucet Tx can be used to send funds from the faucet
  const faucetTx = Transactor(localProvider, gasPrice);

  // 🏗 scaffold-eth is full of handy hooks like this one to get your balance:
  const yourLocalBalance = useBalance(localProvider, address);

  // Just plug in different 🛰 providers to get your balance on different chains:
  const yourMainnetBalance = useBalance(mainnetProvider, address);

  // Load in your local 📝 contract and read a value from it:
  const readContracts = useContractLoader(localProvider);

  // If you want to make 🔐 write transactions to your contracts, use the userSigner:
  const writeContracts = useContractLoader(userSigner, { chainId: localChainId });

  // EXTERNAL CONTRACT EXAMPLE:
  //
  // If you want to bring in the mainnet DAI contract it would look like:
  const mainnetContracts = useContractLoader(mainnetProvider);

  // If you want to call a function on a new block
  useOnBlock(mainnetProvider, () => {
    console.log(`⛓ A new mainnet block is here: ${mainnetProvider._lastBlockNumber}`);
  });

  // Then read your DAI balance like:
  const myMainnetDAIBalance = useContractReader(mainnetContracts, "DAI", "balanceOf", [
    "0x34aA3F359A9D614239015126635CE7732c18fDF3",
  ]);

  // keep track of a variable from the contract in the local React state:
  const purpose = useContractReader(readContracts, "YourContract", "purpose");

  // 📟 Listen for broadcast events
  const setPurposeEvents = useEventListener(readContracts, "YourContract", "SetPurpose", localProvider, 1);

  /*
  const addressFromENS = useResolveName(mainnetProvider, "austingriffith.eth");
  console.log("🏷 Resolved austingriffith.eth as:",addressFromENS)
  */

  //
  // 🧫 DEBUG 👨🏻‍🔬
  //
  useEffect(() => {
    if (
      DEBUG &&
      mainnetProvider &&
      address &&
      selectedChainId &&
      yourLocalBalance &&
      yourMainnetBalance &&
      readContracts &&
      writeContracts &&
      mainnetContracts
    ) {
      console.log("_____________________________________ 🏗 scaffold-eth _____________________________________");
      console.log("🌎 mainnetProvider", mainnetProvider);
      console.log("🏠 localChainId", localChainId);
      console.log("👩‍💼 selected address:", address);
      console.log("🕵🏻‍♂️ selectedChainId:", selectedChainId);
      console.log("💵 yourLocalBalance", yourLocalBalance ? ethers.utils.formatEther(yourLocalBalance) : "...");
      console.log("💵 yourMainnetBalance", yourMainnetBalance ? ethers.utils.formatEther(yourMainnetBalance) : "...");
      console.log("📝 readContracts", readContracts);
      console.log("🌍 DAI contract on mainnet:", mainnetContracts);
      console.log("💵 yourMainnetDAIBalance", myMainnetDAIBalance);
      console.log("🔐 writeContracts", writeContracts);
    }
  }, [
    mainnetProvider,
    address,
    selectedChainId,
    yourLocalBalance,
    yourMainnetBalance,
    readContracts,
    writeContracts,
    mainnetContracts,
  ]);

  let networkDisplay = "";
  if (NETWORKCHECK && localChainId && selectedChainId && localChainId !== selectedChainId) {
    const networkSelected = NETWORK(selectedChainId);
    const networkLocal = NETWORK(localChainId);
    if (selectedChainId === 1337 && localChainId === 31337) {
      networkDisplay = (
        <div style={{ zIndex: 2, position: "absolute", right: 0, top: 60, padding: 16 }}>
          <Alert
            message="⚠️ Wrong Network ID"
            description={
              <div>
                You have <b>chain id 1337</b> for localhost and you need to change it to <b>31337</b> to work with
                HardHat.
                <div>(MetaMask -&gt; Settings -&gt; Networks -&gt; Chain ID -&gt; 31337)</div>
              </div>
            }
            type="error"
            closable={false}
          />
        </div>
      );
    } else {
      networkDisplay = (
        <div style={{ zIndex: 2, position: "absolute", right: 0, top: 60, padding: 16 }}>
          <Alert
            message="⚠️ Wrong Network"
            description={
              <div>
                You have <b>{networkSelected && networkSelected.name}</b> selected and you need to be on{" "}
                <Button
                  onClick={async () => {
                    const ethereum = window.ethereum;
                    const data = [
                      {
                        chainId: "0x" + targetNetwork.chainId.toString(16),
                        chainName: targetNetwork.name,
                        nativeCurrency: targetNetwork.nativeCurrency,
                        rpcUrls: [targetNetwork.rpcUrl],
                        blockExplorerUrls: [targetNetwork.blockExplorer],
                      },
                    ];
                    console.log("data", data);

                    let switchTx;
                    // https://docs.metamask.io/guide/rpc-api.html#other-rpc-methods
                    try {
                      switchTx = await ethereum.request({
                        method: 'wallet_switchEthereumChain',
                        params: [{ chainId: data[0].chainId }],
                      });
                    } catch (switchError) {
                      // not checking specific error code, because maybe we're not using MetaMask
                      try {
                        switchTx = await ethereum.request({
                          method: 'wallet_addEthereumChain',
                          params: data,
                        });
                      } catch (addError) {
                        // handle "add" error
                      }
                    }

                    if (switchTx) {
                      console.log(switchTx);
                    }
                  }}
                >
                  <b>{networkLocal && networkLocal.name}</b>
                </Button>
                .
              </div>
            }
            type="error"
            closable={false}
          />
        </div>
      );
    }
  } else {
    networkDisplay = (
      <div style={{ zIndex: -1, position: "absolute", right: 154, top: 28, padding: 16, color: targetNetwork.color }}>
        {targetNetwork.name}
      </div>
    );
  }


  const loadWeb3Modal = useCallback(async () => {
    const provider = await web3Modal.connect();
    setInjectedProvider(new ethers.providers.Web3Provider(provider));

    provider.on("chainChanged", chainId => {
      console.log(`chain changed to ${chainId}! updating providers`);
      setInjectedProvider(new ethers.providers.Web3Provider(provider));
    });

    provider.on("accountsChanged", () => {
      console.log(`account changed!`);
      setInjectedProvider(new ethers.providers.Web3Provider(provider));
    });

    // Subscribe to session disconnection
    provider.on("disconnect", (code, reason) => {
      console.log(code, reason);
      logoutOfWeb3Modal();
    });
  }, [setInjectedProvider]);

  useEffect(() => {
    if (web3Modal.cachedProvider) {
      loadWeb3Modal();
    }
  }, [loadWeb3Modal]);

  const [route, setRoute] = useState();
  useEffect(() => {
    setRoute(window.location.pathname);
  }, [setRoute]);

  let faucetHint = "";
  const faucetAvailable = localProvider && localProvider.connection && targetNetwork.name.indexOf("local") !== -1;

  const [faucetClicked, setFaucetClicked] = useState(false);
  if (
    !faucetClicked &&
    localProvider &&
    localProvider._network &&
    localProvider._network.chainId === 31337 &&
    yourLocalBalance &&
    ethers.utils.formatEther(yourLocalBalance) <= 0
  ) {
    faucetHint = (
      <div style={{ padding: 16 }}>
        <Button
          type="primary"
          onClick={() => {
            faucetTx({
              to: address,
              value: ethers.utils.parseEther("0.01"),
            });
            setFaucetClicked(true);
          }}
        >
          💰 Grab funds from the faucet ⛽️
        </Button>
      </div>
    );
  }

  return (
    <div className="App">
      {/* ✏️ Edit the header and change the title to your project name */}
      <Header />
      {networkDisplay}
      <BrowserRouter>
        <Menu style={{ textAlign: "center" }} selectedKeys={[route]} mode="horizontal">
          <Menu.Item key="/">
            <Link
              onClick={() => {
                setRoute("/");
              }}
              to="/"
            >
              ZOO
            </Link>
          </Menu.Item>

          <Menu.Item key="/bridge">
            <Link
              onClick={() => {
                setRoute("/bridge");
              }}
              to="/bridge"
            >
              Bridge
            </Link>
          </Menu.Item>

          <Menu.Item key="/dao">
            <Link
              onClick={() => {
                setRoute("/dao");
              }}
              to="/dao"
            >
              DAO
            </Link>
          </Menu.Item>

          <Menu.Item key="/factory">
            <Link
              onClick={() => {
                setRoute("/factory");
              }}
              to="/factory"
            >
              Factory
            </Link>
          </Menu.Item>

          <Menu.Item key="/router">
            <Link
              onClick={() => {
                setRoute("/router");
              }}
              to="/router"
            >
              Router
            </Link>
          </Menu.Item>

          <Menu.Item key="/savage">
            <Link
              onClick={() => {
                setRoute("/savage");
              }}
              to="/savage"
            >
              Savage
            </Link>
          </Menu.Item>

          <Menu.Item key="/bnb">
            <Link
              onClick={() => {
                setRoute("/bnb");
              }}
              to="/bnb"
            >
              BNB
            </Link>
          </Menu.Item>

          <Menu.Item key="/z1">
            <Link
              onClick={() => {
                setRoute("/z1");
              }}
              to="/z1"
            >
              Z1
            </Link>
          </Menu.Item>
        </Menu>

        <Switch>
          <Route exact path="/">
            <Contract
              name="ZOO"
              signer={userSigner}
              provider={localProvider}
              address={address}
              blockExplorer={blockExplorer}
            />
          </Route>
          <Route exact path="/bnb">
            <Contract
              name="BNB"
              signer={userSigner}
              provider={localProvider}
              address={address}
              blockExplorer={blockExplorer}
            />
          </Route>
          <Route exact path="/z1">
            <Contract
              name="Z1"
              signer={userSigner}
              provider={localProvider}
              address={address}
              blockExplorer={blockExplorer}
            />
          </Route>
          <Route exact path="/factory">
            <Contract
              name="UniswapV2Factory"
              signer={userSigner}
              provider={localProvider}
              address={address}
              blockExplorer={blockExplorer}
            />
          </Route>
          <Route exact path="/router">
            <Contract
              name="UniswapV2Router02"
              signer={userSigner}
              provider={localProvider}
              address={address}
              blockExplorer={blockExplorer}
            />
          </Route>
          <Route exact path="/savage">
            <Contract
              name="Savage"
              signer={userSigner}
              provider={localProvider}
              address={address}
              blockExplorer={blockExplorer}
            />
          </Route>
          <Route exact path="/dao">
            <Contract
              name="DAO"
              signer={userSigner}
              provider={localProvider}
              address={address}
              blockExplorer={blockExplorer}
            />
          </Route>
          <Route exact path="/bridge">
            <Contract
              name="Bridge"
              signer={userSigner}
              provider={localProvider}
              address={address}
              blockExplorer={blockExplorer}
            />
          </Route>
        </Switch>
      </BrowserRouter>

      <ThemeSwitch />

      {/* 👨‍💼 Your account is in the top right with a wallet at connect options */}
      <div style={{ position: "fixed", textAlign: "right", right: 0, top: 0, padding: 10 }}>
        <Account
          address={address}
          localProvider={localProvider}
          userSigner={userSigner}
          mainnetProvider={mainnetProvider}
          price={price}
          web3Modal={web3Modal}
          loadWeb3Modal={loadWeb3Modal}
          logoutOfWeb3Modal={logoutOfWeb3Modal}
          blockExplorer={blockExplorer}
        />
        {faucetHint}
      </div>

      {/* 🗺 Extra UI like gas price, eth price, faucet, and support: */}
      <div style={{ position: "fixed", textAlign: "left", left: 0, bottom: 20, padding: 10 }}>
        <Row align="middle" gutter={[4, 4]}>
          <Col span={8}>
            <Ramp price={price} address={address} networks={NETWORKS} />
          </Col>

          <Col span={8} style={{ textAlign: "center", opacity: 0.8 }}>
            <GasGauge gasPrice={gasPrice} />
          </Col>
          <Col span={8} style={{ textAlign: "center", opacity: 1 }}>
            <Button
              onClick={() => {
                window.open("https://t.me/joinchat/KByvmRe5wkR-8F_zz6AjpA");
              }}
              size="large"
              shape="round"
            >
              <span style={{ marginRight: 8 }} role="img" aria-label="support">
                💬
              </span>
              Support
            </Button>
          </Col>
        </Row>

        <Row align="middle" gutter={[4, 4]}>
          <Col span={24}>
            {
              /*  if the local provider has a signer, let's show the faucet:  */
              faucetAvailable ? (
                <Faucet localProvider={localProvider} price={price} ensProvider={mainnetProvider} />
              ) : (
                ""
              )
            }
          </Col>
        </Row>
      </div>
    </div>
  );
}

export default App;<|MERGE_RESOLUTION|>--- conflicted
+++ resolved
@@ -48,11 +48,7 @@
 */
 
 /// 📡 What chain are your contracts deployed to?
-<<<<<<< HEAD
 const targetNetwork = NETWORKS.testnet; // <------- select your target frontend network (localhost, rinkeby, xdai, mainnet)
-=======
-const targetNetwork = NETWORKS.localhost; // <------- select your target frontend network (localhost, rinkeby, xdai, mainnet)
->>>>>>> 286dc5a3
 
 // 😬 Sorry for all the console logging
 const DEBUG = true;
