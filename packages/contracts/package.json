{
  "name": "@zoolabs/contracts",
  "version": "1.0.5",
  "main": "index.js",
  "license": "MIT",
  "devDependencies": {
    "@nomiclabs/hardhat-ethers": "^2.0.2",
    "@tenderly/hardhat-tenderly": "^1.0.10",
    "@typechain/ethers-v5": "^7.0.1",
    "@typechain/hardhat": "^2.1.2",
    "@types/chai": "^4.2.21",
    "@types/chai-as-promised": "^7.1.4",
    "@types/mocha": "^8.2.3",
    "@types/node": "^16.3.1",
    "chai": "^4.3.4",
    "chai-as-promised": "^7.1.1",
    "chalk": "^4.1.0",
    "dotenv": "^10.0.0",
    "eslint": "^7.5.0",
    "eslint-config-airbnb": "^18.2.0",
    "eslint-config-prettier": "^6.11.0",
    "eslint-plugin-babel": "^5.3.1",
    "eslint-plugin-prettier": "^3.1.4",
    "ethers": "^5.4.1",
    "fs-extra": "^10.0.0",
    "hardhat": "^2.5.0",
    "hardhat-deploy": "^0.8.11",
    "hardhat-deploy-ethers": "^0.3.0-beta.10",
    "mkdirp": "^1.0.4",
    "node-watch": "^0.7.0",
    "ts-node": "^10.1.0",
    "typechain": "^5.1.2",
    "typescript": "^4.3.5"
  },
  "dependencies": {
<<<<<<< HEAD
    "@chainlink/contracts": "^0.2.1",
=======
    "@nomiclabs/hardhat-web3": "^2.0.0",
>>>>>>> 7a9b7003
    "@openzeppelin/contracts": "^4.2.0",
    "@typechain/web3-v1": "^3.0.0",
    "bip39": "^3.0.4",
    "ethereum-waffle": "^3.4.0",
    "ethereumjs-wallet": "^1.0.1",
<<<<<<< HEAD
    "fs-extra": "^10.0.0",
=======
    "google-spreadsheet": "^3.1.15",
>>>>>>> 7a9b7003
    "hardhat-deploy-ethers": "^0.3.0-beta.10",
    "qrcode-terminal": "^0.12.0",
    "ramda": "^0.27.1"
  },
  "scripts": {
    "account": "hardhat account",
    "accounts": "hardhat accounts",
    "balance": "hardhat balance",
    "chain": "hardhat node --network hardhat --show-stack-traces",
    "console": "hardhat console --network hardhat",
    "compile": "hardhat compile",
    "matrix": "ts-node utils/yieldMatrix.ts",
    "deploy": "mkdirp deployments && hardhat deploy --network hardhat",
    "deploy:testnet": "mkdirp deployments && hardhat deploy --network testnet",
    "deploy:drop": "mkdirp deployments && hardhat run --network testnet scripts/configureGame.js",
    "export": "yarn export:contracts && yarn export:web3",
    "export:contracts": "mkdirp deployments && hardhat deploy --network hardhat --export-all ../app/src/contracts.json && cp ../app/src/contracts.json ../dev/src/contracts.json",
    "export:web3": "typechain --target=web3-v1 --out-dir=types/web3",
    "fork": "hardhat node --fork https://mainnet.infura.io/v3/460f40a260564ac4a4f4b3fffb032dad",
    "generate": "hardhat generate",
    "send": "hardhat send",
    "test": "hardhat test --network hardhat",
    "verify": "hardhat etherscan-verify --api-key B4DWQYJ2WXADKY172FJTAH9736VRYMKIC9",
    "watch": "node scripts/watch.js"
  }
}<|MERGE_RESOLUTION|>--- conflicted
+++ resolved
@@ -33,21 +33,14 @@
     "typescript": "^4.3.5"
   },
   "dependencies": {
-<<<<<<< HEAD
     "@chainlink/contracts": "^0.2.1",
-=======
     "@nomiclabs/hardhat-web3": "^2.0.0",
->>>>>>> 7a9b7003
     "@openzeppelin/contracts": "^4.2.0",
     "@typechain/web3-v1": "^3.0.0",
     "bip39": "^3.0.4",
     "ethereum-waffle": "^3.4.0",
     "ethereumjs-wallet": "^1.0.1",
-<<<<<<< HEAD
-    "fs-extra": "^10.0.0",
-=======
     "google-spreadsheet": "^3.1.15",
->>>>>>> 7a9b7003
     "hardhat-deploy-ethers": "^0.3.0-beta.10",
     "qrcode-terminal": "^0.12.0",
     "ramda": "^0.27.1"
