// SPDX-License-Identifier: MIT

pragma solidity >=0.8.4;

<<<<<<< HEAD
import {Counters} from "@openzeppelin/contracts/utils/Counters.sol";
import {SafeMath} from "@openzeppelin/contracts/utils/math/SafeMath.sol";
import {ZooDrop} from "./ZooDrop.sol";
import {ZooMedia} from "./ZooMedia.sol";
import {ZooToken} from "./ZooToken.sol";
import {IMarket} from "./interfaces/IMarket.sol";
import {Decimal} from "./Decimal.sol";
import "./console.sol";
=======
import { Counters } from "@openzeppelin/contracts/utils/Counters.sol";
import { SafeMath } from "@openzeppelin/contracts/utils/math/SafeMath.sol";
import { IERC20 } from "@openzeppelin/contracts/token/ERC20/IERC20.sol";
import { ZooDrop } from "./ZooDrop.sol";
import { ZooMedia } from "./ZooMedia.sol";
import { ZooToken } from "./ZooToken.sol";
import { IMarket } from "./interfaces/IMarket.sol";
import { Decimal } from "./Decimal.sol";
>>>>>>> 49bbafbd

import "./console.sol";

contract ZooKeeper {
    using SafeMath for uint256;
    using Counters for Counters.Counter;

    uint256 avgBlocksDaily = 28800;

    uint256 public hybridHatchTime = 36 hours;

    uint256[] public coolDowns = [4 hours, 1 days, 3 days, 7 days, 30 days];

    enum TokenType {
        BASE_EGG,
        BASE_ANIMAL,
        HYBRID_EGG,
        HYBRID_ANIMAL
    }

    Counters.Counter private _dropIDs;

    //Declare an Event
    event AddDrop(uint256 indexed _dropID, address indexed _dropAddress);
    event BuyEgg(address indexed _from, uint256 indexed _tokenID);
    event Hatch(address indexed _from, uint256 indexed _tokenID);
    event Burn(address indexed _from, uint256 indexed _tokenID);
    event FreeAnimal(
        address indexed _from,
        uint256 indexed _tokenID,
        uint256 indexed _yield
    );
    event Breed(
        address indexed _from,
        uint256 _animalTokenId1,
        uint256 _animalTokenId2,
        uint256 _eggTokenId
    );

    struct Egg {
        string parent1;
        string parent2;
        uint256 eggCreationTime;
    }

    // Mapping of breed count for each address
    mapping(address => uint256) public breedCount;

    // Mapping of token ID to NFT type
    mapping(uint256 => TokenType) public types;

    // Mapping of token ID to Egg
    mapping(uint256 => Egg) public eggs;

    // Mapping of token ID to Animal
    mapping(uint256 => ZooDrop.Animal) public animals;

    // Mapping of token ID to Hybrids
    mapping(uint256 => ZooDrop.Hybrid) public hybrids;

    // Mapping of token ID to Hybrid Eggs
    // mapping (uint256 => HybridEgg) public hybridEggs;

    // Mapping of drop id to ZooDrop address
    mapping(uint256 => address) public drops;

    // mapping of all hatched animals DOB (as blocknumbers)
    mapping(uint256 => uint256) public animalDOB;

    mapping(address => uint256) public lastTimeBred;

    ZooMedia public media;
    IERC20 public token;
    address public owner;

    modifier onlyOwner() {
        require(msg.sender == owner, "Only owner has access");
        _;
    }

    modifier onlyExistingToken(uint256 tokenId) {
        require(media.tokenExists(tokenId), "ZooKeeper: nonexistent token");
        _;
    }

    constructor(
        address _media,
        address _token
    ) {
        owner = msg.sender;
        media = ZooMedia(_media);
        token = IERC20(_token);
    }

    function mediaAddress() public view returns (address) {
        return address(media);
    }

    function approve(address to, uint256 _tokenID) public {
        return media.approve(to, _tokenID);
    }

    function ownerOf(uint256 _tokenID) public view returns (address) {
        return media.ownerOf(_tokenID);
    }

    function transferFrom(
        address _sender,
        address _recipient,
        uint256 _amount
    ) public {
        return media.transferFrom(_sender, _recipient, _amount);
    }

    function mint(
        ZooMedia.MediaData memory data,
        IMarket.BidShares memory bidShares
    ) public {
        return media.mint(data, bidShares);
    }

    function addDrop(
        string memory _name,
        uint256 _totalSupply,
        uint256 _eggPrice
    ) public returns (uint256, address) {
        _dropIDs.increment();
        uint256 _dropID = _dropIDs.current();

        ZooDrop drop = new ZooDrop(_name, _totalSupply, _eggPrice);
        drops[_dropID] = address(drop);

        emit AddDrop(_dropID, address(drop));
        return (_dropID, address(drop));
    }

    function totalSupply() public view returns (uint256) {
        uint256 _total;

        for (uint256 _i = 0; _i < _dropIDs.current(); _i++) {
            _total = _total + ZooDrop(drops[_i]).totalSupply();
        }

        return _total;
    }

    function setTokenURI(
        uint256 _dropID,
        string memory _name,
        string memory _URI
    ) public onlyOwner {
        ZooDrop drop = ZooDrop(drops[_dropID]);
        drop.setTokenURI(_name, _URI);
    }

    function setMetadataURI(
        uint256 _dropID,
        string memory _name,
        string memory _URI
    ) public onlyOwner {
        ZooDrop drop = ZooDrop(drops[_dropID]);
        drop.setMetadataURI(_name, _URI);
    }

    // Accept ZOO and return Egg NFT
    function buyEgg(uint256 _dropID) public returns (uint256) {
        console.log("buyEgg:this", address(this));
        console.log("buyEgg:msg.sender", address(msg.sender));

        console.log("Get drop instance");
        ZooDrop drop = ZooDrop(drops[_dropID]);

        console.log("Ensure ZOO to purchase egg");
        require(
            token.balanceOf(msg.sender) >= drop.eggPrice(),
            "Not Enough ZOO Tokens to purchase Egg"
        );

        console.log("Ensure eggs can be purchased");
        require(
            drop.currentSupply() > 0,
            "There are no more Eggs that can be purchased"
        );

        console.log("Transfer ZOO from sender to this contract");
        token.transferFrom(msg.sender, address(this), drop.eggPrice());
        console.log("TEST THIS");

        console.log("get tokenURI and metadataURI");
        (string memory _tokenURI, string memory _metadataURI) = drop.buyEgg();
        ZooMedia.MediaData memory data;

        data.tokenURI = _tokenURI;
        data.metadataURI = _metadataURI;
        data.contentHash = keccak256(
            abi.encodePacked(_tokenURI, block.number, msg.sender)
        );
        data.metadataHash = keccak256(
            abi.encodePacked(_metadataURI, block.number, msg.sender)
        );

        IMarket.BidShares memory bidShare;

        // Get confirmation
        bidShare.prevOwner = Decimal.D256(0);
        bidShare.creator = Decimal.D256(10 * (10**18));
        bidShare.owner = Decimal.D256(90 * (10**18));

        console.log("mint");
        media.mintFor(msg.sender, data, bidShare);
        console.log("minted");
        uint256 _tokenID = media.getRecentToken(msg.sender);
        console.log("tokenID", _tokenID);

        Egg memory egg;
        egg.eggCreationTime = block.timestamp;
        eggs[_tokenID] = egg;
        types[_tokenID] = TokenType.BASE_EGG;

        emit BuyEgg(msg.sender, _tokenID);
        return _tokenID;
    }

    function burn(uint256 _tokenID) public {
        return media.burn(_tokenID);
    }

    function tokenURI(uint256 _tokenID) public view returns (string memory) {
        return media.tokenURI(_tokenID);
    }

    // Burn egg and randomly return an animal NFT
    function hatchEgg(uint256 dropId, uint256 tokenID)
        public
        returns (uint256)
    {
        ZooDrop drop = ZooDrop(drops[dropId]);

        // need to check the hatch time delay

        //  grab egg struct
        Egg memory egg = eggs[tokenID];
        TokenType eggType = types[tokenID];
        media.burn(tokenID);

        //  burn the eggToken(it's hatching)
        emit Burn(msg.sender, tokenID);

        // get the rarity for an animal
        uint256 rarity = unsafeRandom();

        ZooMedia.MediaData memory data;

        ZooDrop.Animal memory _animal;
        ZooDrop.Hybrid memory _hybrid;
        ZooDrop.Rarity memory _rarity;

        string memory hatchedAnimal;
        string memory name1;
        uint256 yield1;

        // if not hybrid
        if (uint256(TokenType.BASE_EGG) == uint256(eggType)) {
            hatchedAnimal = pickAnimal(rarity);
            (_animal.name, _animal.yield, _rarity) = drop.animals(
                hatchedAnimal
            );
            // _animal.rarity = ZooDrop.Rarity(_rarityName, _rarity);
        } else if (uint256(TokenType.HYBRID_EGG) == uint256(eggType)) {
            // if hybrid
            // require(egg.eggCreationTime > egg.eggCreationTime.add(4 hours), "Must wait 4 hours for hybrid eggs to hatch.");
            // pick array index 0 or 1 depending on the rarity
            (name1, yield1) = drop.hybrids(
                concatAnimalIds(egg.parent1, egg.parent2)
            );
            (string memory name2, uint256 yield2) = drop.hybrids(
                concatAnimalIds(egg.parent2, egg.parent1)
            );

            ZooDrop.Hybrid[2] memory possibleHybrids = [
                ZooDrop.Hybrid(name1, yield1),
                ZooDrop.Hybrid(name2, yield2)
            ];
            hatchedAnimal = possibleHybrids[rarity % 2].name;
            (name1, yield1) = drop.hybrids(hatchedAnimal);
            _hybrid.name = name1;
            _hybrid.yield = yield1;
        }

        if (uint256(TokenType.HYBRID_EGG) == uint256(eggType)) {
            // data.tokenURI = drop.tokenURI(hatchedAnimal);
            // data.metadataURI = drop.metadataURI(hatchedAnimal);
        }

        data.tokenURI = drop.tokenURI(hatchedAnimal);
        data.metadataURI = drop.metadataURI(hatchedAnimal);
        data.contentHash = keccak256(
            abi.encodePacked(
                drop.tokenURI(hatchedAnimal),
                block.number,
                msg.sender
            )
        );
        data.metadataHash = keccak256(
            abi.encodePacked(
                drop.metadataURI(hatchedAnimal),
                block.number,
                msg.sender
            )
        );

        IMarket.BidShares memory bidShare;
        bidShare.prevOwner = Decimal.D256(0);
        bidShare.creator = Decimal.D256(10 * (10**18));
        bidShare.owner = Decimal.D256(90 * (10**18));

        media.mint(data, bidShare); // this time not an egg but an animal

        uint256 tokenId = media.getRecentToken(msg.sender);

        if (bytes(_animal.name).length > 0) {
            _animal.rarity = _rarity;
            animals[tokenId] = _animal;
            types[tokenId] = TokenType.BASE_ANIMAL;
        } else {
            hybrids[tokenId] = _hybrid;
            types[tokenId] = TokenType.HYBRID_ANIMAL;
        }

        // animal DOB
        animalDOB[tokenId] = block.number;
        // type of NFT
        emit Hatch(msg.sender, tokenId);
        return tokenId;
    }

    // Breed two animals and create a hybrid egg
    function breedAnimal(
        uint256 dropId,
        uint256 _tokenIDA,
        uint256 _tokenIDB
    ) public onlyExistingToken(_tokenIDA) returns (uint256) {
        require(_tokenIDA != _tokenIDB);
        uint256 delay = getBreedingDelay();
        require(
            block.timestamp - lastTimeBred[msg.sender] > delay,
            "Must wait for cooldown to finish."
        );

        ZooDrop drop = ZooDrop(drops[dropId]);

        // require non hybrids
        TokenType animalTypeA = types[_tokenIDA];
        TokenType animalTypeB = types[_tokenIDB];
        require(
            uint256(animalTypeA) == 1 && uint256(animalTypeB) == 1,
            "Hybrid animals cannot breed."
        );

        // need to figure out the delay
        // require(now.sub(checkBreedDelay()) <= 0)

        (string memory _tokenURI, string memory _metadataURI) = drop
            .getHybridEgg();
        ZooMedia.MediaData memory data;
        data.tokenURI = _tokenURI;
        data.metadataURI = _metadataURI;
        data.contentHash = keccak256(
            abi.encodePacked(_tokenURI, block.number, msg.sender)
        );
        data.metadataHash = keccak256(
            abi.encodePacked(_metadataURI, block.number, msg.sender)
        );

        IMarket.BidShares memory bidShare;

        // Get confirmation
        bidShare.prevOwner = Decimal.D256(0);
        bidShare.creator = Decimal.D256(10 * (10**18));
        bidShare.owner = Decimal.D256(90 * (10**18));
        media.mint(data, bidShare);
        uint256 eggTokenID = media.getRecentToken(msg.sender);

        Egg memory hybridEgg;
        hybridEgg.parent1 = animals[_tokenIDA].name;
        hybridEgg.parent2 = animals[_tokenIDB].name;
        hybridEgg.eggCreationTime = block.timestamp;

        eggs[eggTokenID] = hybridEgg;

        types[eggTokenID] = TokenType.HYBRID_EGG;
        lastTimeBred[msg.sender] = block.timestamp;
        breedCount[msg.sender]++;

        emit Breed(msg.sender, _tokenIDA, _tokenIDB, eggTokenID);

        return eggTokenID;
    }

    // Implemented prior to issue #30
    // Should burn animal and return yield
    function freeAnimal(uint256 _tokenID) public returns (bool) {
        require(
            bytes(hybrids[_tokenID].name).length > 0 ||
                bytes(animals[_tokenID].name).length > 0,
            "Non-existing animal"
        );

        // burn the token
        media.burn(_tokenID);
        emit Burn(msg.sender, _tokenID);

        uint256 blocks = block.number - animalDOB[_tokenID];
        uint256 age = blocks.div(avgBlocksDaily);
        uint256 dailyYield;
        uint256 percentage;

        if (bytes(hybrids[_tokenID].name).length > 0) {
            // calculate daily yield
            percentage = hybrids[_tokenID].yield;
            dailyYield = age.mul(percentage) + percentage;
            // transfer yield
            token.transfer(msg.sender, dailyYield);
            delete hybrids[_tokenID];
        } else {
            // calculate daily yield
            percentage = animals[_tokenID].yield;
            dailyYield = age.mul(percentage) + percentage;
            // transfer yield
            token.transfer(msg.sender, dailyYield);
            delete animals[_tokenID];
        }

        delete animalDOB[_tokenID];
        emit FreeAnimal(msg.sender, _tokenID, dailyYield);

        return true;
    }

    //   @Kimani will overwrite this
    // TEMP random function
    function unsafeRandom() private view returns (uint256) {
        uint256 randomNumber = uint256(
            keccak256(
                abi.encodePacked(block.number, msg.sender, block.timestamp)
            )
        ) % 1000;
        return randomNumber;
    }

    // Proxy to Media contract
    function tokenByIndex(uint256 _tokenID) public view returns (uint256) {
        return media.tokenByIndex(_tokenID);
    }

    function tokenOfOwnerByIndex(address _owner, uint256 _tokenID)
        public
        view
        returns (uint256)
    {
        return media.tokenOfOwnerByIndex(_owner, _tokenID);
    }

    function tokenCreators(uint256 _tokenID) public view returns (address) {
        return media.tokenCreators(_tokenID);
    }

    function previousTokenOwners(uint256 _tokenID)
        public
        view
        returns (address)
    {
        return media.previousTokenOwners(_tokenID);
    }

    function tokenContentHashes(uint256 _tokenID)
        public
        view
        returns (bytes32)
    {
        return media.tokenContentHashes(_tokenID);
    }

    function tokenMetadataHashes(uint256 _tokenID)
        public
        view
        returns (bytes32)
    {
        return media.tokenMetadataHashes(_tokenID);
    }

    function tokenMetadataURI(uint256 _tokenID)
        public
        view
        returns (string memory)
    {
        return media.tokenMetadataURI(_tokenID);
    }

    function updateTokenMetadataURI(
        uint256 _tokenID,
        string memory _metadataURI
    ) public {
        return media.updateTokenMetadataURI(_tokenID, _metadataURI);
    }

    function permit(
        address _spender,
        uint256 _tokenID,
        ZooMedia.EIP712Signature memory _sig
    ) public {
        return media.permit(_spender, _tokenID, _sig);
    }

    // take two animals and returns a bytes32 string of their names
    // to be used with ZooMedia.possib;ePairs to get the two possible hybrid pairs coming from the two base animals
    function concatAnimalIds(string memory a1, string memory a2)
        internal
        pure
        returns (string memory)
    {
        return string(abi.encodePacked(a1, a2));
    }

    // Chooses animal based on random number generated from(0-999), replace strings with ENUMS / data that
    // represents animal instead
    function pickAnimal(uint256 random) public pure returns (string memory) {
        if (random < 550) {
            uint256 choice = random % 4;
            if (choice == 0) {
                return "Pug";
            } else if (choice == 1) {
                return "Butterfly";
            } else if (choice == 2) {
                return "Kitten";
            } else if (choice == 3) {
                return "Turtle";
            }
        } else if (random > 550 && random < 860) {
            uint256 choice = random % 4;
            if (choice == 0) {
                return "Penguin";
            } else if (choice == 1) {
                return "Duckling";
            } else if (choice == 2) {
                return "Orca";
            } else if (choice == 3) {
                return "Elk";
            }
        } else if (random > 860 && random < 985) {
            uint256 choice = random % 4;
            if (choice == 0) {
                return "Panda";
            } else if (choice == 1) {
                return "Gorilla";
            } else if (choice == 2) {
                return "Elephant";
            } else if (choice == 3) {
                return "Lion";
            }
        } else if (random > 985 && random < 995) {
            uint256 choice = random % 2;
            if (choice == 0) {
                return "Bear";
            } else if (choice == 1) {
                return "Shark";
            }
        } else if (random > 995 && random < 1000) {
            uint256 choice = random % 2;
            if (choice == 0) {
                return "Blobfish";
            } else if (choice == 1) {
                return "Naked Mole Rat";
            }
        }
        return "Pug";
    }

    /**
        Add animal for possibility of hatching for the drop
     */
    function addAnimal(
        uint256 _dropID,
        string memory _animal,
        uint256 _yield,
        string memory _rarityName,
        uint256 _rarity,
        string memory _tokenURI,
        string memory _metadataURI
    ) public onlyOwner {
        ZooDrop drop = ZooDrop(drops[_dropID]);
        drop.addAnimal(
            _animal,
            _yield,
            _rarityName,
            _rarity,
            _tokenURI,
            _metadataURI
        );
    }

    /**
        Add animal for possibility of hatching for the drop
     */
    function addHybrid(
        uint256 dropID,
        string memory _animal,
        string memory _base,
        string memory _secondary,
        uint256 yield,
        string memory _tokenURI,
        string memory _metadataURI
    ) public onlyOwner {
        ZooDrop drop = ZooDrop(drops[dropID]);
        drop.addHybrid(
            _animal,
            _base,
            _secondary,
            yield,
            _tokenURI,
            _metadataURI
        );
    }

    function getBreedingDelay() public view returns (uint256) {
        uint256 count = breedCount[msg.sender];
        uint256 delay;

        if (count == 0) {
            delay = 0;
        } else if (count >= 5) {
            delay = coolDowns[coolDowns.length - 1];
        } else {
            delay = coolDowns[count + 1];
        }

        // if (count == 1) {
        //     delay = coolDowns30 * avgBlocksDaily;
        // } else if (count == 4) {
        //     delay = 7 * avgBlocksDaily;
        // } else if (count == 3) {
        //     delay = 3 * avgBlocksDaily;
        // } else if (count == 3) {
        //     delay = avgBlocksDaily;
        // } else if (count == 1) {
        //     delay = avgBlocksDaily / 6;
        // } else {
        //     delay = 0;
        // }
        return delay;
    }
}<|MERGE_RESOLUTION|>--- conflicted
+++ resolved
@@ -2,25 +2,14 @@
 
 pragma solidity >=0.8.4;
 
-<<<<<<< HEAD
 import {Counters} from "@openzeppelin/contracts/utils/Counters.sol";
 import {SafeMath} from "@openzeppelin/contracts/utils/math/SafeMath.sol";
+import {IERC20} from "@openzeppelin/contracts/token/ERC20/IERC20.sol";
 import {ZooDrop} from "./ZooDrop.sol";
 import {ZooMedia} from "./ZooMedia.sol";
 import {ZooToken} from "./ZooToken.sol";
 import {IMarket} from "./interfaces/IMarket.sol";
 import {Decimal} from "./Decimal.sol";
-import "./console.sol";
-=======
-import { Counters } from "@openzeppelin/contracts/utils/Counters.sol";
-import { SafeMath } from "@openzeppelin/contracts/utils/math/SafeMath.sol";
-import { IERC20 } from "@openzeppelin/contracts/token/ERC20/IERC20.sol";
-import { ZooDrop } from "./ZooDrop.sol";
-import { ZooMedia } from "./ZooMedia.sol";
-import { ZooToken } from "./ZooToken.sol";
-import { IMarket } from "./interfaces/IMarket.sol";
-import { Decimal } from "./Decimal.sol";
->>>>>>> 49bbafbd
 
 import "./console.sol";
 
@@ -106,10 +95,7 @@
         _;
     }
 
-    constructor(
-        address _media,
-        address _token
-    ) {
+    constructor(address _media, address _token) {
         owner = msg.sender;
         media = ZooMedia(_media);
         token = IERC20(_token);
@@ -187,29 +173,20 @@
 
     // Accept ZOO and return Egg NFT
     function buyEgg(uint256 _dropID) public returns (uint256) {
-        console.log("buyEgg:this", address(this));
-        console.log("buyEgg:msg.sender", address(msg.sender));
-
-        console.log("Get drop instance");
         ZooDrop drop = ZooDrop(drops[_dropID]);
 
-        console.log("Ensure ZOO to purchase egg");
         require(
             token.balanceOf(msg.sender) >= drop.eggPrice(),
             "Not Enough ZOO Tokens to purchase Egg"
         );
 
-        console.log("Ensure eggs can be purchased");
         require(
             drop.currentSupply() > 0,
             "There are no more Eggs that can be purchased"
         );
 
-        console.log("Transfer ZOO from sender to this contract");
         token.transferFrom(msg.sender, address(this), drop.eggPrice());
-        console.log("TEST THIS");
-
-        console.log("get tokenURI and metadataURI");
+
         (string memory _tokenURI, string memory _metadataURI) = drop.buyEgg();
         ZooMedia.MediaData memory data;
 
