// SPDX-License-Identifier: MIT

pragma solidity 0.8.4;

import "@openzeppelin/contracts/access/Ownable.sol";
<<<<<<< HEAD
import { Media } from "./Media.sol";
import "./ZooToken.sol";
import "./ERC721Burnable.sol";


// a instance for every egg or animal
contract ZooMedia is Media, Ownable {
     


    constructor(string memory symbol, string memory name, address marketAddress) Media(symbol, name, marketAddress) {

    }

  uint public hybridHatchTime = 36 hours;

    // function setEgg(uint256 _id, uint256 _parent1, uint256 _parent2) public onlyOwner {
    //     eggs[_id] = Egg({id: _id, parent1: _parent1, parent2: _parent2});
    // }

    // function addToHybridPair() {

    // }

    // function addToAnimalID(string[] _list) {
    //     for 
    //     animal_id_map
    // }

    // // Accept ZOO and return Egg NFT
    // function buyEgg() public pure returns (uint256) {
    //     // bid for the media
        
    //     return 0;
    // }

    // Actually mint egg NFT
    // function mintEgg(MediaData memory data, IMarket.BidShares memory bidShares) public pure returns (bool) {
    //     mint(data, bidShare);
    //     return true;
    // }

    // // Burn egg and randomly return an animal NFT
    // function hatchEgg(uint256 tokenID) public pure returns (bool) {
    //     return true;
    // }

  
  
}


// // A given species of animal
// abstract contract Animal {
//     using Counters for Counters.Counter;

//     Counters.Counter private _animalIDs;

//     Data public data;
//     string public name;
//     string public description;

//     constructor(
//         string memory _name,
//         string memory _description,
//         Data memory _data
//     ) {
//         name = _name;
//         description = _description;
//         data = _data;
//     }
// }

// abstract contract Hybrid is Animal {
//     Animal public parent1;
//     Animal public parent2;

//     constructor(
//         string memory _name,
//         string memory _description,
//         Data memory _data,
//         Animal _parent1,
//         Animal _parent2
//     ) {
//         name = _name;
//         description = _description;
//         data = _data;
//         parent1 = _parent1;
//         parent2 = _parent2;
//     }
// }

// contract AnimalSet is Ownable {
//     using Counters for Counters.Counter;
//     Counters.Counter private _setIDs;

//     Data data;

//     Animal[] animals;
//     string name;
//     string description;
//     uint256 yield;
//     uint256 boost;
//     uint256 probability;

//     constructor(
//         string memory _name,
//         string memory _description,
//         Data memory _data,
//         uint256 _yield,
//         uint256 _boost,
//         uint256 _probability
//     ) {
//         name = _name;
//         description = _description;
//         data = _data;
//         yield = _yield;
//         boost = _boost;
//         probability = _probability;
//     }
// }

// // Each AnimalDrop introduces a new generation of breedable animals.
// contract AnimalDrop is Ownable {
//     // Should hash all images in a drop
//     string public zooHash = "xxxxxxx";
//     string name;
//     string description;
//     Data data;
//     AnimalSet[] sets;

//     constructor(
//         string memory _name,
//         string memory _description,
//         Data memory _data,
//         AnimalSet[] memory _sets
//     ) {
//         name = _name;
//         description = _description;
//         sets = _sets;
//         data = _data;
//     }
// }




 contract ZooTreasury is ZooToken {
    
    
    
    // function freeAnimal() public pure returns (bool) {

    //     // Animal and Hybrid Animal

    //     // daily zoo accumulate by owner nft

        

    //     // blocks per day is 28,800 modulo by nft mint
        
    //     // returns the share of zoo based on dail yield metric

    //         // Block %  == 


    // }  

 
    // function burn(uint256 tokenId) public virtual {
    //     //solhint-disable-next-line max-line-length
    //     require(_isApprovedOrOwner(_msgSender(), tokenId), "ERC721Burnable: caller is not owner nor approved");
    //     _burn(tokenId);
    // }

    // //NFT is burned, ZOO is given to user based on number of blocks / daily yield

    // function redeem(address to, uint256 value) public virtual {
        
    // }
 
 }

 // // Take two animals and create a new hybrid egg which can hatch into a
    // // hybrid animal
    // function breedAnimal(uint256 animal1, uint256 animal2)) public pure returns (bool) {
    //     return true;
    // }

    // // Should burn animal and return yield
    // function freeAnimal() public pure returns (bool) {
    //     return true;
    // }  
    
    // // [possible delete] Should take drop configuration and add animals to ZOO
    // function addDrop() public onlyOwner returns (bool) {
    //     // Enable new drop to mint it's set of animals
      
=======
import {Counters} from "@openzeppelin/contracts/utils/Counters.sol";
import {Media} from "./Media.sol";
import "./ZooToken.sol";
import "./ZooDrop.sol";
import "./ERC721Burnable.sol";
import {IMarket} from "./interfaces/IMarket.sol";
import {Decimal} from "./Decimal.sol";
import "hardhat/console.sol";

// a instance for every egg or animal
contract ZooMedia is Media, Ownable {
    using SafeMath for uint256;
    using Counters for Counters.Counter;

    uint256 public hybridHatchTime = 36 hours;

    uint256[] public coolDowns = [4 hours, 1 days, 3 days, 7 days, 30 days];

    enum TokenType {
        BASE_EGG,
        BASE_ANIMAL,
        HYBRID_EGG,
        HYBRID_ANIMAL
    }

    Counters.Counter private _dropIDs;

    //Declare an Event
    event AddDrop(uint256 indexed _dropID, address indexed _dropAddress);
    event BuyEgg(address indexed _from, uint256 indexed _tokenID);
    event Hatch(address indexed _from, uint256 indexed _tokenID);
    event Burn(address indexed _from, uint256 indexed _tokenID);
    event FreeAnimal(
        address indexed _from,
        uint256 indexed _tokenID,
        uint256 indexed _yield
    );
    event Breed(
        address indexed _from,
        uint256 _animalTokenId1,
        uint256 _animalTokenId2,
        uint256 _eggTokenId
    );

    struct Egg {
        string parent1;
        string parent2;
        uint256 eggCreationTime;
    }

    // Mapping of token ID to NFT type
    mapping(uint256 => TokenType) public types;

    // Mapping of token ID to Egg
    mapping(uint256 => Egg) public eggs;

    // Mapping of token ID to Animal
    mapping(uint256 => ZooDrop.Animal) public animals;

    // Mapping of token ID to Hybrids
    mapping(uint256 => ZooDrop.Hybrid) public hybrids;

    // Mapping of token ID to Hybrid Eggs
    // mapping (uint256 => HybridEgg) public hybridEggs;

    // Mapping of drop id to ZooDrop address
    mapping(uint256 => address) public drops;

    // mapping of all hatched animals DOB (as blocknumbers)
    mapping(uint256 => uint256) public animalDOB;

    //Token address of the ZooToken
    ZooToken public token;

    constructor(
        string memory symbol,
        string memory name,
        address _market,
        address _token
    ) Media(symbol, name, _market) {
        token = ZooToken(_token);
    }

    function addDrop(
        string memory _name,
        uint256 _totalSupply,
        uint256 _eggPrice
    ) public onlyOwner returns (uint256, address) {
        _dropIDs.increment();
        uint256 dropID = _dropIDs.current();

        ZooDrop drop = new ZooDrop(_name, _totalSupply, _eggPrice);
        drops[dropID] = address(drop);

        emit AddDrop(dropID, address(drop));
        return (dropID, address(drop));
    }

    function setMetadataURI(
        uint256 dropID,
        string memory name,
        string memory _URI
    ) public onlyOwner {
        ZooDrop drop = ZooDrop(drops[dropID]);

        drop.setMetadataURI(name, _URI);
    }

    function setTokenURI(
        uint256 dropID,
        string memory name,
        string memory _URI
    ) public onlyOwner {
        ZooDrop drop = ZooDrop(drops[dropID]);

        drop.setTokenURI(name, _URI);
    }

    // Accept ZOO and return Egg NFT
    function buyEgg(uint256 dropId) public returns (uint256) {
        ZooDrop drop = ZooDrop(drops[dropId]);

        uint256 eggPrice = drop.getEggPrice();

        require(
            token.balanceOf(msg.sender) >= eggPrice,
            "Not Enough ZOO Tokens to purchase Egg"
        );
        require(
            drop.getCurrentSupply() > 0,
            "There are no more Eggs that can be purchased"
        );

        token.transferFrom(msg.sender, address(this), eggPrice);

        (string memory _tokenURI, string memory _metadataURI) = drop.buyEgg();
        Media.MediaData memory data;

        data.tokenURI = _tokenURI;
        data.metadataURI = _metadataURI;
        data.contentHash = keccak256(
            abi.encodePacked(_tokenURI, block.number, msg.sender)
        );
        data.metadataHash = keccak256(
            abi.encodePacked(_metadataURI, block.number, msg.sender)
        );

        IMarket.BidShares memory bidShare;

        // Get confirmation
        bidShare.prevOwner = Decimal.D256(0);
        bidShare.creator = Decimal.D256(10 * (10**18));
        bidShare.owner = Decimal.D256(90 * (10**18));

        mint(data, bidShare);
        uint256 tokenId = getRecentToken(msg.sender);

        Egg memory egg;

        egg.eggCreationTime = block.timestamp;

        eggs[tokenId] = egg;

        types[tokenId] = TokenType.BASE_EGG;

        emit BuyEgg(msg.sender, tokenId);
        return tokenId;
    }

    // Burn egg and randomly return an animal NFT
    function hatchEgg(uint256 dropId, uint256 tokenID)
        public
        returns (uint256)
    {
        ZooDrop drop = ZooDrop(drops[dropId]);

        // need to check the hatch time delay

        //  grab egg struct
        Egg memory egg = eggs[tokenID];
        TokenType eggType = types[tokenID];
        burn(tokenID);

        //  burn the eggToken(it's hatching)
        emit Burn(msg.sender, tokenID);

        // get the rarity for an animal
        uint256 rarity = unsafeRandom();

        Media.MediaData memory data;

        ZooDrop.Animal memory _animal;
        ZooDrop.Hybrid memory _hybrid;
        ZooDrop.Rarity memory _rarity;

        string memory hatchedAnimal;
        string memory name1;
        uint256 yield1;

        // if not hybrid
        if (uint256(TokenType.BASE_EGG) == uint256(eggType)) {
            hatchedAnimal = pickAnimal(rarity);
            (_animal.name, _animal.yield, _rarity) = drop.animals(
                hatchedAnimal
            );
            // _animal.rarity = ZooDrop.Rarity(_rarityName, _rarity);
        } else if (uint256(TokenType.HYBRID_EGG) == uint256(eggType)) {
            // if hybrid
            // require(egg.eggCreationTime > egg.eggCreationTime.add(4 hours), "Must wait 4 hours for hybrid eggs to hatch.");
            // pick array index 0 or 1 depending on the rarity
            (name1, yield1) = drop.hybrids(
                concatAnimalIds(egg.parent1, egg.parent2)
            );
            (string memory name2, uint256 yield2) = drop.hybrids(
                concatAnimalIds(egg.parent2, egg.parent1)
            );

            ZooDrop.Hybrid[2] memory possibleHybrids = [
                ZooDrop.Hybrid(name1, yield1),
                ZooDrop.Hybrid(name2, yield2)
            ];
            hatchedAnimal = possibleHybrids[rarity % 2].name;
            (name1, yield1) = drop.hybrids(hatchedAnimal);
            _hybrid.name = name1;
            _hybrid.yield = yield1;
        }

        if (uint256(TokenType.HYBRID_EGG) == uint256(eggType)) {
            // data.tokenURI = drop.tokenURI(hatchedAnimal);
            // data.metadataURI = drop.metadataURI(hatchedAnimal);
        }

        data.tokenURI = drop.tokenURI(hatchedAnimal);
        data.metadataURI = drop.metadataURI(hatchedAnimal);
        data.contentHash = keccak256(
            abi.encodePacked(
                drop.tokenURI(hatchedAnimal),
                block.number,
                msg.sender
            )
        );
        data.metadataHash = keccak256(
            abi.encodePacked(
                drop.metadataURI(hatchedAnimal),
                block.number,
                msg.sender
            )
        );

        IMarket.BidShares memory bidShare;
        bidShare.prevOwner = Decimal.D256(0);
        bidShare.creator = Decimal.D256(10 * (10**18));
        bidShare.owner = Decimal.D256(90 * (10**18));

        mint(data, bidShare); // this time not an egg but an animal

        uint256 tokenId = getRecentToken(msg.sender);

        if (bytes(_animal.name).length > 0) {
            _animal.rarity = _rarity;
            animals[tokenId] = _animal;
            types[tokenId] = TokenType.BASE_ANIMAL;
        } else {
            hybrids[tokenId] = _hybrid;
            types[tokenId] = TokenType.HYBRID_ANIMAL;
        }

        // animal DOB
        animalDOB[tokenId] = block.number;
        // type of NFT
        emit Hatch(msg.sender, tokenId);
        return tokenId;
    }

    // Breed two animals and create a hybrid egg
    function breedAnimal(
        uint256 dropId,
        uint256 _tokenIDA,
        uint256 _tokenIDB
    ) public onlyExistingToken(_tokenIDA) returns (uint256) {
        require(_tokenIDA != _tokenIDB);
        ZooDrop drop = ZooDrop(drops[dropId]);

        // require non hybrids
        TokenType animalTypeA = types[_tokenIDA];
        TokenType animalTypeB = types[_tokenIDB];
        require(
            uint256(animalTypeA) == 1 && uint256(animalTypeB) == 1,
            "Hybrid animals cannot breed."
        );

        // need to figure out the delay
        // require(now.sub(checkBreedDelay()) <= 0)

        (string memory _tokenURI, string memory _metadataURI) = drop
        .getHybridEgg();
        Media.MediaData memory data;
        data.tokenURI = _tokenURI;
        data.metadataURI = _metadataURI;
        data.contentHash = keccak256(
            abi.encodePacked(_tokenURI, block.number, msg.sender)
        );
        data.metadataHash = keccak256(
            abi.encodePacked(_metadataURI, block.number, msg.sender)
        );

        IMarket.BidShares memory bidShare;

        // Get confirmation
        bidShare.prevOwner = Decimal.D256(0);
        bidShare.creator = Decimal.D256(10 * (10**18));
        bidShare.owner = Decimal.D256(90 * (10**18));
        mint(data, bidShare);
        uint256 eggTokenID = getRecentToken(msg.sender);

        Egg memory hybridEgg;
        hybridEgg.parent1 = animals[_tokenIDA].name;
        hybridEgg.parent2 = animals[_tokenIDB].name;
        hybridEgg.eggCreationTime = block.timestamp;



        eggs[eggTokenID] = hybridEgg;

        types[eggTokenID] = TokenType.HYBRID_EGG;

        emit Breed(msg.sender, _tokenIDA, _tokenIDB, eggTokenID);

        return eggTokenID;
    }

    // Implemented prior to issue #30
    // Should burn animal and return yield
    function freeAnimal(uint256 _tokenID)
        public
        returns (bool)
    {
        require(
            bytes(hybrids[_tokenID].name).length > 0 ||
                bytes(animals[_tokenID].name).length > 0,
            "Non-existing animal"
        );

        // burn the token
        burn(_tokenID);
        emit Burn(msg.sender, _tokenID);

        uint256 blocks = block.number - animalDOB[_tokenID];
        uint256 avgBlocksDaily = 28800;
        uint256 age = blocks.div(avgBlocksDaily);
        uint256 dailyYield;
        uint256 percentage;

        if (bytes(hybrids[_tokenID].name).length > 0) {
            // calculate daily yield
            percentage = hybrids[_tokenID].yield;
            dailyYield = age.mul(percentage) + percentage;
            // transfer yield
            token.transfer(msg.sender, dailyYield);
            delete hybrids[_tokenID];
        } else {
            // calculate daily yield
            percentage = animals[_tokenID].yield;
            dailyYield = age.mul(percentage) + percentage;
            // transfer yield
            token.transfer(msg.sender, dailyYield);
            delete animals[_tokenID];
        }

        delete animalDOB[_tokenID];
        emit FreeAnimal(msg.sender, _tokenID, dailyYield);

        return true;
    }

    //   @Kimani will overwrite this
    // TEMP random function
    function unsafeRandom() private view returns (uint256) {
        uint256 randomNumber = uint256(
            keccak256(
                abi.encodePacked(block.number, msg.sender, block.timestamp)
            )
        ) % 1000;
        return randomNumber;
    }

    // take two animals and returns a bytes32 string of their names
    // to be used with ZooMedia.possib;ePairs to get the two possible hybrid pairs coming from the two base animals
    function concatAnimalIds(string memory a1, string memory a2)
        internal pure
        returns (string memory)
    {
        return string(abi.encodePacked(a1, a2));
    }

    // Chooses animal based on random number generated from(0-999), replace strings with ENUMS / data that
    // represents animal instead
    function pickAnimal(uint256 random) public pure returns (string memory) {
        if (random < 550) {
            uint256 choice = random % 4;
            if (choice == 0) {
                return "Pug";
            } else if (choice == 1) {
                return "Butterfly";
            } else if (choice == 2) {
                return "Kitten";
            } else if (choice == 3) {
                return "Turtle";
            }
        } else if (random > 550 && random < 860) {
            uint256 choice = random % 4;
            if (choice == 0) {
                return "Penguin";
            } else if (choice == 1) {
                return "Duckling";
            } else if (choice == 2) {
                return "Orca";
            } else if (choice == 3) {
                return "Elk";
            }
        } else if (random > 860 && random < 985) {
            uint256 choice = random % 4;
            if (choice == 0) {
                return "Panda";
            } else if (choice == 1) {
                return "Gorilla";
            } else if (choice == 2) {
                return "Elephant";
            } else if (choice == 3) {
                return "Lion";
            }
        } else if (random > 985 && random < 995) {
            uint256 choice = random % 2;
            if (choice == 0) {
                return "Bear";
            } else if (choice == 1) {
                return "Shark";
            }
        } else if (random > 995 && random < 1000) {
            uint256 choice = random % 2;
            if (choice == 0) {
                return "Blobfish";
            } else if (choice == 1) {
                return "Naked Mole Rat";
            }
        }
        return "Pug";
    }

    /**
        Add animal for possibility of hatching for the drop
     */
    function addAnimal(
        uint256 dropID,
        string memory _animal,
        uint256 _yield,
        string memory _rarityName,
        uint256 _rarity,
        string memory _tokenURI,
        string memory _metadataURI
    ) public onlyOwner {
        ZooDrop drop = ZooDrop(drops[dropID]);
        drop.addAnimal(
            _animal,
            _yield,
            _rarityName,
            _rarity,
            _tokenURI,
            _metadataURI
        );
    }

    /**
        Add animal for possibility of hatching for the drop
     */
    function addHybrid(
        uint256 dropID,
        string memory _animal,
        string memory _base,
        string memory _secondary,
        uint256 yield,
        string memory _tokenURI,
        string memory _metadataURI
    ) public onlyOwner {
        ZooDrop drop = ZooDrop(drops[dropID]);
        drop.addHybrid(
            _animal,
            _base,
            _secondary,
            yield,
            _tokenURI,
            _metadataURI
        );
    }

    // function checkBreedDelay() public returns (uint256) {
    //     uint256 count = _breedCount[msg.sender];
    //     uint256 delay;
    //     if (count >= 5) {
    //         delay=coolDowns[coolDowns.length-1];
    //     } else if (count == 4) {
    //         delay=coolDowns[coolDowns.length-2];
    //     } else if (count == 3) {
    //         delay=coolDowns[coolDowns.length-3];
    //     } else if (count == 3) {
    //         delay=coolDowns[coolDowns.length-4];
    //     } else if (count == 1) {
    //         delay=coolDowns[coolDowns.length-5];
    //     } else {
    //         delay = 0;
    //     }
    //     return delay;

    // }
}
>>>>>>> 2fa80e26
<|MERGE_RESOLUTION|>--- conflicted
+++ resolved
@@ -3,206 +3,6 @@
 pragma solidity 0.8.4;
 
 import "@openzeppelin/contracts/access/Ownable.sol";
-<<<<<<< HEAD
-import { Media } from "./Media.sol";
-import "./ZooToken.sol";
-import "./ERC721Burnable.sol";
-
-
-// a instance for every egg or animal
-contract ZooMedia is Media, Ownable {
-     
-
-
-    constructor(string memory symbol, string memory name, address marketAddress) Media(symbol, name, marketAddress) {
-
-    }
-
-  uint public hybridHatchTime = 36 hours;
-
-    // function setEgg(uint256 _id, uint256 _parent1, uint256 _parent2) public onlyOwner {
-    //     eggs[_id] = Egg({id: _id, parent1: _parent1, parent2: _parent2});
-    // }
-
-    // function addToHybridPair() {
-
-    // }
-
-    // function addToAnimalID(string[] _list) {
-    //     for 
-    //     animal_id_map
-    // }
-
-    // // Accept ZOO and return Egg NFT
-    // function buyEgg() public pure returns (uint256) {
-    //     // bid for the media
-        
-    //     return 0;
-    // }
-
-    // Actually mint egg NFT
-    // function mintEgg(MediaData memory data, IMarket.BidShares memory bidShares) public pure returns (bool) {
-    //     mint(data, bidShare);
-    //     return true;
-    // }
-
-    // // Burn egg and randomly return an animal NFT
-    // function hatchEgg(uint256 tokenID) public pure returns (bool) {
-    //     return true;
-    // }
-
-  
-  
-}
-
-
-// // A given species of animal
-// abstract contract Animal {
-//     using Counters for Counters.Counter;
-
-//     Counters.Counter private _animalIDs;
-
-//     Data public data;
-//     string public name;
-//     string public description;
-
-//     constructor(
-//         string memory _name,
-//         string memory _description,
-//         Data memory _data
-//     ) {
-//         name = _name;
-//         description = _description;
-//         data = _data;
-//     }
-// }
-
-// abstract contract Hybrid is Animal {
-//     Animal public parent1;
-//     Animal public parent2;
-
-//     constructor(
-//         string memory _name,
-//         string memory _description,
-//         Data memory _data,
-//         Animal _parent1,
-//         Animal _parent2
-//     ) {
-//         name = _name;
-//         description = _description;
-//         data = _data;
-//         parent1 = _parent1;
-//         parent2 = _parent2;
-//     }
-// }
-
-// contract AnimalSet is Ownable {
-//     using Counters for Counters.Counter;
-//     Counters.Counter private _setIDs;
-
-//     Data data;
-
-//     Animal[] animals;
-//     string name;
-//     string description;
-//     uint256 yield;
-//     uint256 boost;
-//     uint256 probability;
-
-//     constructor(
-//         string memory _name,
-//         string memory _description,
-//         Data memory _data,
-//         uint256 _yield,
-//         uint256 _boost,
-//         uint256 _probability
-//     ) {
-//         name = _name;
-//         description = _description;
-//         data = _data;
-//         yield = _yield;
-//         boost = _boost;
-//         probability = _probability;
-//     }
-// }
-
-// // Each AnimalDrop introduces a new generation of breedable animals.
-// contract AnimalDrop is Ownable {
-//     // Should hash all images in a drop
-//     string public zooHash = "xxxxxxx";
-//     string name;
-//     string description;
-//     Data data;
-//     AnimalSet[] sets;
-
-//     constructor(
-//         string memory _name,
-//         string memory _description,
-//         Data memory _data,
-//         AnimalSet[] memory _sets
-//     ) {
-//         name = _name;
-//         description = _description;
-//         sets = _sets;
-//         data = _data;
-//     }
-// }
-
-
-
-
- contract ZooTreasury is ZooToken {
-    
-    
-    
-    // function freeAnimal() public pure returns (bool) {
-
-    //     // Animal and Hybrid Animal
-
-    //     // daily zoo accumulate by owner nft
-
-        
-
-    //     // blocks per day is 28,800 modulo by nft mint
-        
-    //     // returns the share of zoo based on dail yield metric
-
-    //         // Block %  == 
-
-
-    // }  
-
- 
-    // function burn(uint256 tokenId) public virtual {
-    //     //solhint-disable-next-line max-line-length
-    //     require(_isApprovedOrOwner(_msgSender(), tokenId), "ERC721Burnable: caller is not owner nor approved");
-    //     _burn(tokenId);
-    // }
-
-    // //NFT is burned, ZOO is given to user based on number of blocks / daily yield
-
-    // function redeem(address to, uint256 value) public virtual {
-        
-    // }
- 
- }
-
- // // Take two animals and create a new hybrid egg which can hatch into a
-    // // hybrid animal
-    // function breedAnimal(uint256 animal1, uint256 animal2)) public pure returns (bool) {
-    //     return true;
-    // }
-
-    // // Should burn animal and return yield
-    // function freeAnimal() public pure returns (bool) {
-    //     return true;
-    // }  
-    
-    // // [possible delete] Should take drop configuration and add animals to ZOO
-    // function addDrop() public onlyOwner returns (bool) {
-    //     // Enable new drop to mint it's set of animals
-      
-=======
 import {Counters} from "@openzeppelin/contracts/utils/Counters.sol";
 import {Media} from "./Media.sol";
 import "./ZooToken.sol";
@@ -717,5 +517,4 @@
     //     return delay;
 
     // }
-}
->>>>>>> 2fa80e26
+}