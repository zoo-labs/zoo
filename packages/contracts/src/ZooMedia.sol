// SPDX-License-Identifier: GPL-3.0
// Forked from https://github.com/ourzora/core @ 450cd154bfbb70f62e94050cc3f1560d58e0506a

pragma solidity >=0.8.4;
pragma experimental ABIEncoderV2;

import "./ERC721Burnable.sol";

import {EnumerableSet} from "@openzeppelin/contracts/utils/structs/EnumerableSet.sol";
import {Counters} from "@openzeppelin/contracts/utils/Counters.sol";
import {SafeMath} from "@openzeppelin/contracts/utils/math/SafeMath.sol";
import {Math} from "@openzeppelin/contracts/utils/math/Math.sol";
import {IERC20} from "@openzeppelin/contracts/token/ERC20/IERC20.sol";
import {ReentrancyGuard} from "@openzeppelin/contracts/security/ReentrancyGuard.sol";
import {Decimal} from "./Decimal.sol";
import {IMarket} from "./interfaces/IMarket.sol";
import "./interfaces/IMedia.sol";
import "./console.sol";

/**
 * @title A media value system, with perpetual equity to creators
 * @notice This contract provides an interface to mint media with a market
 */
contract ZooMedia is IMedia, ERC721Burnable, ReentrancyGuard {
    using Counters for Counters.Counter;
    using SafeMath for uint256;
    using EnumerableSet for EnumerableSet.UintSet;

    /* *******
     * Globals
     * *******
     */

    // Deployment Address
    address private _owner;

    // Address for the market
    address public marketAddress;

    address public keeperAddress;

    // Mapping from token to previous owner of the token
    mapping(uint256 => address) public previousTokenOwners;

    // Mapping from token id to creator address
    mapping(uint256 => address) public tokenCreators;

    // Mapping from creator address to their (enumerable) set of created tokens
    mapping(address => EnumerableSet.UintSet) private _creatorTokens;

    // Mapping from token id to sha256 hash of content
    mapping(uint256 => bytes32) public tokenContentHashes;

    // Mapping from token id to sha256 hash of metadata
    mapping(uint256 => bytes32) public tokenMetadataHashes;

    // Mapping from token id to metadataURI
    mapping(uint256 => string) private _tokenMetadataURIs;

    // Mapping from contentHash to bool
    mapping(bytes32 => bool) private _contentHashes;

    //keccak256("Permit(address spender,uint256 tokenId,uint256 nonce,uint256 deadline)");
    bytes32 public constant PERMIT_TYPEHASH =
        0x49ecf333e5b8c95c40fdafc95c1ad136e8914a8fb55e9dc8bb01eaa83a2df9ad;

    //keccak256("MintWithSig(bytes32 contentHash,bytes32 metadataHash,uint256 creatorShare,uint256 nonce,uint256 deadline)");
    bytes32 public constant MINT_WITH_SIG_TYPEHASH =
        0x2952e482b8e2b192305f87374d7af45dc2eafafe4f50d26a0c02e90f2fdbe14b;

    // Mapping from address to token id to permit nonce
    mapping(address => mapping(uint256 => uint256)) public permitNonces;

    // Mapping from address to mint with sig nonce
    mapping(address => uint256) public mintWithSigNonces;

    /*
     *     bytes4(keccak256('name()')) == 0x06fdde03
     *     bytes4(keccak256('symbol()')) == 0x95d89b41
     *     bytes4(keccak256('tokenURI(uint256)')) == 0xc87b56dd
     *     bytes4(keccak256('tokenMetadataURI(uint256)')) == 0x157c3df9
     *
     *     => 0x06fdde03 ^ 0x95d89b41 ^ 0xc87b56dd ^ 0x157c3df9 == 0x4e222e66
     */
    bytes4 private constant _INTERFACE_ID_ERC721_METADATA = 0x4e222e66;

    Counters.Counter private _tokenIdTracker;

    /* *********
     * Modifiers
     * *********
     */

    /**
     * @notice Require that the token has not been burned and has been minted
     */
    modifier onlyExistingToken(uint256 tokenId) {
        require(tokenExists(tokenId), "ZooMedia: nonexistent token");
        _;
    }

    /**
     * @notice Require that the token has had a content hash set
     */
    modifier onlyTokenWithContentHash(uint256 tokenId) {
        require(
            tokenContentHashes[tokenId] != 0,
            "ZooMedia: token does not have hash of created content"
        );
        _;
    }

    /**
     * @notice Require that the token has had a metadata hash set
     */
    modifier onlyTokenWithMetadataHash(uint256 tokenId) {
        require(
            tokenMetadataHashes[tokenId] != 0,
            "ZooMedia: token does not have hash of its metadata"
        );
        _;
    }

    /**
     * @notice Ensure that the provided spender is the approved or the owner of
     * the media for the specified tokenId
     */
    modifier onlyApprovedOrOwner(address spender, uint256 tokenId) {
        require(
            _isZooKeeper(msg.sender) || _isApprovedOrOwner(spender, tokenId),
            "ZooMedia: Only approved or owner"
        );
        _;
    }

    /**
     * @notice Ensure the token has been created (even if it has been burned)
     */
    modifier onlyTokenCreated(uint256 tokenId) {
        require(
            _tokenIdTracker.current() > tokenId,
            "ZooMedia: token with that id does not exist"
        );
        _;
    }

    /**
     * @notice Ensure that the provided URI is not empty
     */
    modifier onlyValidURI(string memory uri) {
        require(
            bytes(uri).length != 0,
            "ZooMedia: specified uri must be non-empty"
        );
        _;
    }

    /**
     * @notice On deployment, set the market contract address and register the
     * ERC721 metadata interface
     */
    constructor(
        string memory name,
        string memory symbol,
        address _marketAddress
    ) ERC721(name, symbol) {
        _owner = msg.sender;
        _registerInterface(_INTERFACE_ID_ERC721_METADATA);
        marketAddress = _marketAddress;
    }

    function _isZooKeeper(address _address) internal view returns (bool) {
        return _address == keeperAddress;
    }

    /**
     * @notice Sets the media contract address. This address is the only permitted address that
     * can call the mutable functions. This method can only be called once.
     */
    function configure(address _marketAddress, address _keeperAddress) external {
        require(msg.sender == _owner, "ZooMedia: Only owner");
        // require(
        //     marketAddress == address(0),
        //     "ZooMedia: Already configured market"
        // );
        // require(
        //     keeperAddress == address(0),
        //     "ZooMedia: Already configured keeper"
        // );
        require(
            _marketAddress != address(0),
            "Market: cannot set market contract as zero address"
        );
        require(
            _keeperAddress != address(0),
            "Market: cannot set keeper contract as zero address"
        );

        marketAddress = _marketAddress;
        keeperAddress = _keeperAddress;
    }

    /* **************
     * View Functions
     * **************
     */

    /**
     * @notice Helper to check that token has not been burned or minted
     */
    function tokenExists(uint256 tokenId) public view returns (bool) {
        return _exists(tokenId);
    }

    /**
     * @notice return the URI for a particular piece of media with the specified tokenId
     * @dev This function is an override of the base OZ implementation because we
     * will return the tokenURI even if the media has been burned. In addition, this
     * protocol does not support a base URI, so relevant conditionals are removed.
     * @return the URI for a token
     */
    function tokenURI(uint256 tokenId)
        public
        view
        override
        onlyTokenCreated(tokenId)
        returns (string memory)
    {
        string memory _tokenURI = _tokenURIs[tokenId];

        return _tokenURI;
    }

    /**
     * @notice Return the metadata URI for a piece of media given the token URI
     * @return the metadata URI for the token
     */
    function tokenMetadataURI(uint256 tokenId)
        external
        view
        override
        onlyTokenCreated(tokenId)
        returns (string memory)
    {
        return _tokenMetadataURIs[tokenId];
    }

    /* ****************
     * Public Functions
     * ****************
     */

    /**
     * @notice see IMedia
     */
    function mint(MediaData memory data, IMarket.BidShares memory bidShares)
        public
        override
        nonReentrant
    {
        _mintForCreator(msg.sender, data, bidShares, "");
    }

    // Helper that lets us delegate to a specific owner
    function mintFor(
        address owner,
        MediaData memory data,
        IMarket.BidShares memory bidShares
    ) public nonReentrant {
        _mintForCreator(owner, data, bidShares, "");
    }

    /**
     * @notice see IMedia
     */
    function mintWithSig(
        address creator,
        MediaData memory data,
        IMarket.BidShares memory bidShares,
        EIP712Signature memory sig
    ) public override nonReentrant {
        require(
            sig.deadline == 0 || sig.deadline >= block.timestamp,
            "ZooMedia: mintWithSig expired"
        );

        bytes32 domainSeparator = _calculateDomainSeparator();

        bytes32 digest = keccak256(
            abi.encodePacked(
                "\x19\x01",
                domainSeparator,
                keccak256(
                    abi.encode(
                        MINT_WITH_SIG_TYPEHASH,
                        data.contentHash,
                        data.metadataHash,
                        bidShares.creator.value,
                        mintWithSigNonces[creator]++,
                        sig.deadline
                    )
                )
            )
        );

        address recoveredAddress = ecrecover(digest, sig.v, sig.r, sig.s);

        require(
            recoveredAddress != address(0) && creator == recoveredAddress,
            "ZooMedia: Signature invalid"
        );

        _mintForCreator(recoveredAddress, data, bidShares, "");
    }

    /**
     * @notice see IMedia
     */
    function transfer(uint256 tokenId, address recipient) external {
        require(msg.sender == marketAddress, "ZooMedia: only market contract");
        previousTokenOwners[tokenId] = ownerOf(tokenId);
        _transfer(ownerOf(tokenId), recipient, tokenId);
    }

    /**
     * @notice see IMedia
     */
    function getRecentToken(address creator) public view returns (uint256) {
        uint256 length = EnumerableSet.length(_creatorTokens[creator]) - 1;

        return EnumerableSet.at(_creatorTokens[creator], length);
    }

    /**
     * @notice see IMedia
     */
    function auctionTransfer(uint256 tokenId, address recipient)
        external
        override
    {
        require(msg.sender == marketAddress, "ZooMedia: only market contract");
        previousTokenOwners[tokenId] = ownerOf(tokenId);
        _safeTransfer(ownerOf(tokenId), recipient, tokenId, "");
    }

    /**
     * @notice see IMedia
     */
    function setAsk(uint256 tokenId, IMarket.Ask memory ask)
        public
        override
        nonReentrant
        onlyApprovedOrOwner(msg.sender, tokenId)
    {
        IMarket(marketAddress).setAsk(tokenId, ask);
    }

    /**
     * @notice see IMedia
     */
    function removeAsk(uint256 tokenId)
        external
        override
        nonReentrant
        onlyApprovedOrOwner(msg.sender, tokenId)
    {
        IMarket(marketAddress).removeAsk(tokenId);
    }

    /**
     * @notice see IMedia
     */
    function setBid(uint256 tokenId, IMarket.Bid memory bid)
        public
        override
        nonReentrant
        onlyExistingToken(tokenId)
    {
        require(msg.sender == bid.bidder, "Market: Bidder must be msg sender");
        IMarket(marketAddress).setBid(tokenId, bid, msg.sender);
    }

    /**
     * @notice see IMedia
     */
    function removeBid(uint256 tokenId)
        external
        override
        nonReentrant
        onlyTokenCreated(tokenId)
    {
        IMarket(marketAddress).removeBid(tokenId, msg.sender);
    }

    /**
     * @notice see IMedia
     */
    function acceptBid(uint256 tokenId, IMarket.Bid memory bid)
        public
        override
        nonReentrant
        onlyApprovedOrOwner(msg.sender, tokenId)
    {
        IMarket(marketAddress).acceptBid(tokenId, bid);
    }

    /**
     * @notice Burn a token.
     * @dev Only callable if the media owner is also the creator.
     */
    function burn(uint256 tokenId)
        public
        override
        nonReentrant
        onlyExistingToken(tokenId)
        onlyApprovedOrOwner(msg.sender, tokenId)
    {
        address owner = ownerOf(tokenId);

        require(
            tokenCreators[tokenId] == owner,
            "ZooMedia: owner is not creator of media"
        );

        _burn(tokenId);
    }

    /**
     * @notice Revoke the approvals for a token. The provided `approve` function is not sufficient
     * for this protocol, as it does not allow an approved address to revoke it's own approval.
     * In instances where a 3rd party is interacting on a user's behalf via `permit`, they should
     * revoke their approval once their task is complete as a best practice.
     */
    function revokeApproval(uint256 tokenId) external override nonReentrant {
        require(
            msg.sender == getApproved(tokenId),
            "ZooMedia: caller not approved address"
        );
        _approve(address(0), tokenId);
    }

    /**
     * @notice see IMedia
     * @dev only callable by approved or owner
     */
    function updateTokenURI(uint256 tokenId, string calldata _tokenURI)
        external
        override
        nonReentrant
        onlyApprovedOrOwner(msg.sender, tokenId)
        onlyTokenWithContentHash(tokenId)
        onlyValidURI(_tokenURI)
    {
        _setTokenURI(tokenId, _tokenURI);
        emit TokenURIUpdated(tokenId, msg.sender, _tokenURI);
    }

    /**
     * @notice see IMedia
     * @dev only callable by approved or owner
     */
    function updateTokenMetadataURI(
        uint256 tokenId,
        string calldata metadataURI
    )
        external
        override
        nonReentrant
        onlyApprovedOrOwner(msg.sender, tokenId)
        onlyTokenWithMetadataHash(tokenId)
        onlyValidURI(metadataURI)
    {
        _setTokenMetadataURI(tokenId, metadataURI);
        emit TokenMetadataURIUpdated(tokenId, msg.sender, metadataURI);
    }

    /**
     * @notice See IMedia
     * @dev This method is loosely based on the permit for ERC-20 tokens in  EIP-2612, but modified
     * for ERC-721.
     */
    function permit(
        address spender,
        uint256 tokenId,
        EIP712Signature memory sig
    ) public override nonReentrant onlyExistingToken(tokenId) {
        require(
            sig.deadline == 0 || sig.deadline >= block.timestamp,
            "ZooMedia: Permit expired"
        );
        require(spender != address(0), "ZooMedia: spender cannot be 0x0");
        bytes32 domainSeparator = _calculateDomainSeparator();

        bytes32 digest = keccak256(
            abi.encodePacked(
                "\x19\x01",
                domainSeparator,
                keccak256(
                    abi.encode(
                        PERMIT_TYPEHASH,
                        spender,
                        tokenId,
                        permitNonces[ownerOf(tokenId)][tokenId]++,
                        sig.deadline
                    )
                )
            )
        );

        address recoveredAddress = ecrecover(digest, sig.v, sig.r, sig.s);

        require(
            recoveredAddress != address(0) &&
                ownerOf(tokenId) == recoveredAddress,
            "ZooMedia: Signature invalid"
        );

        _approve(spender, tokenId);
    }

    /* *****************
     * Private Functions
     * *****************
     */

    /**
     * @notice Creates a new token for `creator`. Its token ID will be automatically
     * assigned (and available on the emitted {IERC721-Transfer} event), and the token
     * URI autogenerated based on the base URI passed at construction.
     *
     * See {ERC721-_safeMint}.
     *
     * On mint, also set the sha256 hashes of the content and its metadata for integrity
     * checks, along with the initial URIs to point to the content and metadata. Attribute
     * the token ID to the creator, mark the content hash as used, and set the bid shares for
     * the media's market.
     *
     * Note that although the content hash must be unique for future mints to prevent duplicate media,
     * metadata has no such requirement.
     */
    function _mintForCreator(
        address creator,
        MediaData memory data,
        IMarket.BidShares memory bidShares,
        bytes memory tokenType
    ) internal onlyValidURI(data.tokenURI) onlyValidURI(data.metadataURI) {
        console.log(bidShares.creator.value);

        require(
            data.contentHash != 0,
            "ZooMedia: content hash must be non-zero"
        );
        require(
            _contentHashes[data.contentHash] == false,
            "ZooMedia: a token has already been created with this content hash"
        );
        require(
            data.metadataHash != 0,
            "ZooMedia: metadata hash must be non-zero"
        );

        uint256 tokenId = _tokenIdTracker.current();

        _safeMint(creator, tokenId, tokenType);
        _tokenIdTracker.increment();
        _setTokenContentHash(tokenId, data.contentHash);
        _setTokenMetadataHash(tokenId, data.metadataHash);
        _setTokenMetadataURI(tokenId, data.metadataURI);
        _setTokenURI(tokenId, data.tokenURI);
        _creatorTokens[creator].add(tokenId);
        _contentHashes[data.contentHash] = true;

        tokenCreators[tokenId] = creator;
        previousTokenOwners[tokenId] = creator;

        // ZK now responsible for setting bid shares externally
        // IMarket(marketAddress).setBidShares(tokenId, bidShares);
<<<<<<< HEAD
        console.log("market needs to be updated", bidShares.creator.value);
=======
>>>>>>> 56e5099a
    }

    function _setTokenContentHash(uint256 tokenId, bytes32 contentHash)
        internal
        virtual
        onlyExistingToken(tokenId)
    {
        tokenContentHashes[tokenId] = contentHash;
    }

    function _setTokenMetadataHash(uint256 tokenId, bytes32 metadataHash)
        internal
        virtual
        onlyExistingToken(tokenId)
    {
        tokenMetadataHashes[tokenId] = metadataHash;
    }

    function _setTokenMetadataURI(uint256 tokenId, string memory metadataURI)
        internal
        virtual
        onlyExistingToken(tokenId)
    {
        _tokenMetadataURIs[tokenId] = metadataURI;
    }

    /**
     * @notice Destroys `tokenId`.
     * @dev We modify the OZ _burn implementation to
     * maintain metadata and to remove the
     * previous token owner from the piece
     */
    function _burn(uint256 tokenId) internal override {
        string memory _tokenURI = _tokenURIs[tokenId];

        super._burn(tokenId);

        if (bytes(_tokenURI).length != 0) {
            _tokenURIs[tokenId] = _tokenURI;
        }

        delete previousTokenOwners[tokenId];
    }

    /**
     * @notice transfer a token and remove the ask for it.
     */
    function _transfer(
        address from,
        address to,
        uint256 tokenId
    ) internal override {
        IMarket(marketAddress).removeAsk(tokenId);
        super._transfer(from, to, tokenId);
    }

    /**
     * @dev Calculates EIP712 DOMAIN_SEPARATOR based on the current contract and chain ID.
     */
    function _calculateDomainSeparator() internal view returns (bytes32) {
        uint256 chainID;
        /* solium-disable-next-line */
        assembly {
            chainID := chainid()
        }

        return
            keccak256(
                abi.encode(
                    keccak256(
                        "EIP712Domain(string name,string version,uint256 chainId,address verifyingContract)"
                    ),
                    keccak256(bytes("CryptoZoo")),
                    keccak256(bytes("1")),
                    chainID,
                    address(this)
                )
            );
    }
}<|MERGE_RESOLUTION|>--- conflicted
+++ resolved
@@ -177,7 +177,9 @@
      * @notice Sets the media contract address. This address is the only permitted address that
      * can call the mutable functions. This method can only be called once.
      */
-    function configure(address _marketAddress, address _keeperAddress) external {
+    function configure(address _marketAddress, address _keeperAddress)
+        external
+    {
         require(msg.sender == _owner, "ZooMedia: Only owner");
         // require(
         //     marketAddress == address(0),
@@ -575,10 +577,6 @@
 
         // ZK now responsible for setting bid shares externally
         // IMarket(marketAddress).setBidShares(tokenId, bidShares);
-<<<<<<< HEAD
-        console.log("market needs to be updated", bidShares.creator.value);
-=======
->>>>>>> 56e5099a
     }
 
     function _setTokenContentHash(uint256 tokenId, bytes32 contentHash)
