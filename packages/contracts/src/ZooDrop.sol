// SPDX-License-Identifier: MIT

pragma solidity >=0.8.4;

import { Ownable } from "@openzeppelin/contracts/access/Ownable.sol";
import { Counters } from "@openzeppelin/contracts/utils/Counters.sol";
import { Animal, Egg, Hybrid, Rarity, Type } from "./ZooTypes.sol";

import "./console.sol";

contract ZooDrop is Ownable {
    using Counters for Counters.Counter;
    Counters.Counter private _eggSupply;
    Counters.Counter private _hybridSupply;

    string public name;
    uint256 public eggPrice;
<<<<<<< HEAD
    uint256 public eggSupply;
    []string public raritySorted;

    // mapping of Rarity name to Rarity
    mapping (string => Rarity) public rarities;

    // mapping of Animal name to Animal
    mapping (string => Animal) public animals;

    // mapping of animal name to Hybrid
    mapping (string => Hybrid) public hybrids;

    // mapping of (parent + parent) to Hybrid
    mapping (string => Hybrid) public hybridParents;
=======
    uint256 public totalSupply;
    Counters.Counter private _currentSupply;
>>>>>>> 436c5eb7

    constructor(string memory _name, uint256 supply, uint256 price){
        name = _name;
        eggPrice = price;
        eggSupply = supply;
        _eggSupply._value = supply;
    }

    // Return currently available supply of Eggs
    function currentSupply() public view returns (uint256) {
        return _eggSupply.current();
    }

    // Control Egg / Name pricing
    function setEggPrice(uint256 price) public onlyOwner returns (bool) {
        require(price > 0, "Price must be over zero");
        eggPrice = price;
        return true;
    }

<<<<<<< HEAD
    // Add or configure a given rarity
    function setRarity(string memory _name, uint256 probability, uint256 yield, uint256 boost, bool enabled) public onlyOwner returns (bool) {
        require(probability > 0, "Rarity must be over zero");

        Rarity memory rarity = Rarity({
            name: _name,
            probability: probability,
            yield: yield,
            boost: boost,
            enabled: enabled
        });

        // Save rarity
        rarities[rarity.name] = rarity;

        // Assume we add in descending rarity
        raritySorted.push(rarity.name);

        return true;
=======
    // mapping of animal name to available base animals introduced in this drop
    mapping(string => Animal) public animals;

    // mapping of animal name to available hybrid animals introduced in this drop
    mapping(string => Hybrid) public hybrids;

    // mapping of animal key to animal tokenuri
    mapping(string => string) public tokenURI;

    // mapping of animal key to animal metadata
    mapping(string => string) public metadataURI;

    constructor(
        string memory _name,
        uint256 _supply,
        uint256 _eggPrice
    ) {
        name = _name;
        eggPrice = _eggPrice;
        totalSupply = _supply;
        _currentSupply._value = _supply;
>>>>>>> 436c5eb7
    }

    function addAnimal(string memory rarity, string memory _name) returns ([]Animal) {
        []Animal memory animals = animalsByRarity[rarity];

        // Check if animal has been added to this rarity before
        for (i = 0; i < animals.length; i++) {
            string memory n = animals[i];
            if (n == _name) {
                return animals;
            }
        }

        // New animal lets add to rarity list
        animals.push(_name);
        return animals;
    }

<<<<<<< HEAD
    // Add or configure a given animal
    function setAnimal(string memory _name, string memory rarity, string memory tokenURI, string memory metadataURI, bool enabled) public onlyOwner returns (bool) {
        Animal memory animal = Animal({
            rarity: getRarity(rarity),
            name: _name,
            tokenURI: tokenURI,
            metadataURI: metadataURI,
            enabled: enabled
        });

        // Save animal by name
        animals[_name] = animal;
=======
    /**
        Add animal for possibility of hatching for the drop
     */
    function addAnimal(
        string memory _animal,
        uint256 _yield,
        string memory _rarityName,
        uint256 _rarity,
        string memory _tokenURI,
        string memory _metadataURI
    ) public onlyOwner {
        Animal memory newAnimal;
        Rarity memory newRarity = Rarity({name: _rarityName, rarity: _rarity});
        newAnimal.name = _animal;
        newAnimal.rarity = newRarity;
        newAnimal.yield = _yield;
>>>>>>> 436c5eb7

        // Try to add animal to rarity
        addAnimal(animal.rarity.name, animal.name);

        return true;
    }

<<<<<<< HEAD
    // Add or configure a given animal pairing and hybrid animal
    function setHybrid(string memory _name, string memory rarity, string memory parentA, string memory parentB, string memory tokenURI, string memory metadataURI, bool enabled) public onlyOwner {
        Hybrid memory hybrid = Hybrid({
            rarity: getRarity(rarity),
            name: _name,
            parentA: parentA,
            parentB: parentB,
            tokenURI: tokenURI,
            metadataURI: metadataURI,
            enabled: enabled
        });
        hybrids[_name] = hybrid;
        hybridParents[parentsKey(parentA, parentB)] = hybrid;
    }
=======
    /**
        Add animal for possibility of hatching for the drop
     */
    function addHybrid(
        string memory _animal,
        string memory _base,
        string memory _secondary,
        uint256 yield,
        string memory _tokenURI,
        string memory _metadataURI
    ) public onlyOwner {
        Hybrid memory newHybrid;
        newHybrid.name = _animal;
        newHybrid.yield = yield;
>>>>>>> 436c5eb7

    function animalExists(string memory _name) public view returns (bool) {
        Animal memory animal = animals[_name];
        Hybrid memory hybrid = hybrids[_name];

        // Is either an animal or hybrid
        if (animal.enabled || hybrid.enabled) {
            return true;
        }

        return false;
    }
    // Get next timestamp token can be bred
    function breedNext(uint256 tokenID) public view returns (uint256) {
        Token memory token = tokens[tokenID];
        return token.breedTimestamp + (token.breedCount * 1 days);
    }

<<<<<<< HEAD
    // Chooses animal based on random number generated from(0-999)
    function getRandomAnimal(uint256 random) public view returns (Animal) {
        Animal memory animal;

        // Find rarest animal choices
        for (uint256 i = 0; i < raritySorted.length; i++) {
            string memory name = raritySorted[i];
            Rarity memory rarity = rarities[name];

            // Choose random animal from choices
            if (random > rarity.probability) {
                []string choices = rarity.animals;
                animal = choices[random % rarity.animals.length];
            }
        }

        return animal;
    }

    function getRandomHybrid(uint256 random, string memory parentA, string memory parentB) public view returns (Hybrid) {
        Hybrid[2] memory possible = [
            drop.getHybridByParents(parentA, parentB),
            drop.getHybridByParents(parentB, parentA)
        ];

        // pick array index 0 or 1 depending on the rarity
        return possible[randomNumber % 2];
    }

    function getRarity(string memory name) public view returns (Rarity memory) {
        return rarities[name];
    }

    function getAnimal(string memory name) public view returns (Animal memory) {
        return animals[name];
=======
        hybrids[_animal] = newHybrid;
    }

    function setTokenURI(string memory _animal, string memory _tokenURI)
        public
        onlyOwner
    {
        tokenURI[_animal] = _tokenURI;
    }

    function getMetadataURI(string memory _animal)
        public
        view
        returns (string memory)
    {
        return metadataURI[_animal];
    }

    function setMetadataURI(string memory _animal, string memory _metadataURI)
        public
        onlyOwner
    {
        metadataURI[_animal] = _metadataURI;
>>>>>>> 436c5eb7
    }

    function getHybrid(string memory name) public view returns (Hybrid memory) {
        return hybrids[name];
    }

    function parentsKey(string memory parentA, string memory parentB) public pure returns (string memory) {
        return string(abi.encodePacked(parentA, parentB));
    }

<<<<<<< HEAD
    function getHybridByParents(string memory parentA, string memory parentB) public view returns (Hybrid memory) {
        return hybridParents[parentsKey(parentA, parentB)];
    }

    function newEgg() public onlyOwner returns (Egg) {
        require(currentSupply() > 0, "Out of eggs");
        _eggSupply.decrement();
        Egg memory egg;
        egg.name = "Egg";
        egg.tokenURI = tokenURI;
        egg.metadataURI = metadataURI;
        egg.timestamp = block.timestamp;
        egg.birthday = block.birthday;
        return egg;
    }

    function newHybridEgg(uint256 parentA, uint256 parentB) public onlyOwner returns (HybridEgg) {
        _hybridSupply.increment();
        HybridEgg memory egg;
        egg.name = "Hybrid Egg";
        egg.tokenURI = tokenURI;
        egg.metadataURI = metadataURI;
        egg.timestamp = block.timestamp;
        egg.birthday = block.number;
        egg.parentA = parentA;
        egg.parentB = parentB;
        return egg;
    }

=======
    function getHybridEgg()
        public
        view
        onlyOwner
        returns (string memory, string memory)
    {
        return (tokenURI["hybridEgg"], metadataURI["hybridEgg"]);
    }
>>>>>>> 436c5eb7
}<|MERGE_RESOLUTION|>--- conflicted
+++ resolved
@@ -15,7 +15,6 @@
 
     string public name;
     uint256 public eggPrice;
-<<<<<<< HEAD
     uint256 public eggSupply;
     []string public raritySorted;
 
@@ -30,10 +29,6 @@
 
     // mapping of (parent + parent) to Hybrid
     mapping (string => Hybrid) public hybridParents;
-=======
-    uint256 public totalSupply;
-    Counters.Counter private _currentSupply;
->>>>>>> 436c5eb7
 
     constructor(string memory _name, uint256 supply, uint256 price){
         name = _name;
@@ -54,7 +49,6 @@
         return true;
     }
 
-<<<<<<< HEAD
     // Add or configure a given rarity
     function setRarity(string memory _name, uint256 probability, uint256 yield, uint256 boost, bool enabled) public onlyOwner returns (bool) {
         require(probability > 0, "Rarity must be over zero");
@@ -74,29 +68,6 @@
         raritySorted.push(rarity.name);
 
         return true;
-=======
-    // mapping of animal name to available base animals introduced in this drop
-    mapping(string => Animal) public animals;
-
-    // mapping of animal name to available hybrid animals introduced in this drop
-    mapping(string => Hybrid) public hybrids;
-
-    // mapping of animal key to animal tokenuri
-    mapping(string => string) public tokenURI;
-
-    // mapping of animal key to animal metadata
-    mapping(string => string) public metadataURI;
-
-    constructor(
-        string memory _name,
-        uint256 _supply,
-        uint256 _eggPrice
-    ) {
-        name = _name;
-        eggPrice = _eggPrice;
-        totalSupply = _supply;
-        _currentSupply._value = _supply;
->>>>>>> 436c5eb7
     }
 
     function addAnimal(string memory rarity, string memory _name) returns ([]Animal) {
@@ -115,7 +86,6 @@
         return animals;
     }
 
-<<<<<<< HEAD
     // Add or configure a given animal
     function setAnimal(string memory _name, string memory rarity, string memory tokenURI, string memory metadataURI, bool enabled) public onlyOwner returns (bool) {
         Animal memory animal = Animal({
@@ -128,24 +98,6 @@
 
         // Save animal by name
         animals[_name] = animal;
-=======
-    /**
-        Add animal for possibility of hatching for the drop
-     */
-    function addAnimal(
-        string memory _animal,
-        uint256 _yield,
-        string memory _rarityName,
-        uint256 _rarity,
-        string memory _tokenURI,
-        string memory _metadataURI
-    ) public onlyOwner {
-        Animal memory newAnimal;
-        Rarity memory newRarity = Rarity({name: _rarityName, rarity: _rarity});
-        newAnimal.name = _animal;
-        newAnimal.rarity = newRarity;
-        newAnimal.yield = _yield;
->>>>>>> 436c5eb7
 
         // Try to add animal to rarity
         addAnimal(animal.rarity.name, animal.name);
@@ -153,7 +105,6 @@
         return true;
     }
 
-<<<<<<< HEAD
     // Add or configure a given animal pairing and hybrid animal
     function setHybrid(string memory _name, string memory rarity, string memory parentA, string memory parentB, string memory tokenURI, string memory metadataURI, bool enabled) public onlyOwner {
         Hybrid memory hybrid = Hybrid({
@@ -168,22 +119,6 @@
         hybrids[_name] = hybrid;
         hybridParents[parentsKey(parentA, parentB)] = hybrid;
     }
-=======
-    /**
-        Add animal for possibility of hatching for the drop
-     */
-    function addHybrid(
-        string memory _animal,
-        string memory _base,
-        string memory _secondary,
-        uint256 yield,
-        string memory _tokenURI,
-        string memory _metadataURI
-    ) public onlyOwner {
-        Hybrid memory newHybrid;
-        newHybrid.name = _animal;
-        newHybrid.yield = yield;
->>>>>>> 436c5eb7
 
     function animalExists(string memory _name) public view returns (bool) {
         Animal memory animal = animals[_name];
@@ -202,7 +137,6 @@
         return token.breedTimestamp + (token.breedCount * 1 days);
     }
 
-<<<<<<< HEAD
     // Chooses animal based on random number generated from(0-999)
     function getRandomAnimal(uint256 random) public view returns (Animal) {
         Animal memory animal;
@@ -238,31 +172,6 @@
 
     function getAnimal(string memory name) public view returns (Animal memory) {
         return animals[name];
-=======
-        hybrids[_animal] = newHybrid;
-    }
-
-    function setTokenURI(string memory _animal, string memory _tokenURI)
-        public
-        onlyOwner
-    {
-        tokenURI[_animal] = _tokenURI;
-    }
-
-    function getMetadataURI(string memory _animal)
-        public
-        view
-        returns (string memory)
-    {
-        return metadataURI[_animal];
-    }
-
-    function setMetadataURI(string memory _animal, string memory _metadataURI)
-        public
-        onlyOwner
-    {
-        metadataURI[_animal] = _metadataURI;
->>>>>>> 436c5eb7
     }
 
     function getHybrid(string memory name) public view returns (Hybrid memory) {
@@ -273,7 +182,6 @@
         return string(abi.encodePacked(parentA, parentB));
     }
 
-<<<<<<< HEAD
     function getHybridByParents(string memory parentA, string memory parentB) public view returns (Hybrid memory) {
         return hybridParents[parentsKey(parentA, parentB)];
     }
@@ -303,14 +211,4 @@
         return egg;
     }
 
-=======
-    function getHybridEgg()
-        public
-        view
-        onlyOwner
-        returns (string memory, string memory)
-    {
-        return (tokenURI["hybridEgg"], metadataURI["hybridEgg"]);
-    }
->>>>>>> 436c5eb7
 }