pragma solidity 0.8.4;

import "./ZooMedia.sol";
import "./ZooToken.sol";
// import "./Random.sol";
import "./interfaces/IMarket.sol";
import {Decimal} from "./Decimal.sol";
import "@openzeppelin/contracts/access/Ownable.sol";
<<<<<<< HEAD
import "@openzeppelin/contracts/token/ERC721/IERC721Receiver.sol";
import "@openzeppelin/contracts/token/ERC721/IERC721.sol";

import {SafeMath} from "@openzeppelin/contracts/utils/math/SafeMath.sol";
import 'hardhat/console.sol';


contract ZooDrop is Ownable, IERC721Receiver  {
    using SafeMath for uint256;
    // this should be the max eggs available for this drop
    uint256 public _totalSupply;
    uint256 public _currentSupply;
    uint256 private eggPrice;

    uint[] public coolDowns = [
        4 hours,
        1 days,
        3 days,
        7 days,
        30 days
    ];


    //Declare an Event
    event BuyEgg(address indexed _from);
    event Hatch(address indexed _from);
    event Burn(address indexed _from, uint256 indexed _animalTokenId);
    event FreeAnimal(address indexed _from, uint256 indexed _animalTokenId, uint256 indexed _yield);
    // event Breed(address indexed _from, uint256 _animalTokenId1, uint256 _animalTokenId2, uint256 _eggTokenId);



    struct Animal {
        string name;
        uint256 yield;
        Rarity rarity;
    }

    struct Rarity {
        string name;
        uint256 rarity;
        uint256 boost;
    }

    struct Hybrid{
        string name;
        uint256 yield;
    }

    struct Egg {
        // need this for hatching hybrid eggs
        uint256 id;
        string parent1;
        string parent2;
        uint256 eggCreationTime;
    }

    // mapping of token id to eggs
    mapping (uint256 => Egg) public eggs;

    // mapping of token id to minted base animals
    mapping (uint256 => string) public existingAnimals;

    // mapping of token id to minted hybrids animals
    mapping (uint256 => string) public existingHybrids;

    // mapping of animal name to available base animals introduced in this drop
    mapping (string => Animal) public hatchableAnimals;

    // mapping of animal name to available hybrid animals introduced in this drop
    mapping (string => Hybrid) public hybridAnimals;

    // mapping of animal key to animal tokenuri
    mapping (string => string) public tokenURI;
    
    // mapping of animal key to animal metadata
    mapping (string => string) public metaDataURI;

    // mapping of token id to animal date of birth : used to calculate yield for burn
    mapping (uint256 => uint256) public _animalDOB;

    // mapping of address and number of times address has bred animals
    mapping (address => uint256) public _breedCount;


    /**
        MODIFIERS
     */
    // modifer to ensure the max amount of egg supply for this drop does not exceed limit
    modifier enoughSupply {
        require(_currentSupply > 0);
        _;
    }

    modifier enoughFunds{
        require(token.balanceOf(msg.sender) >= eggPrice);
        _;
    }

    //Token address of the ZooToken
    ZooToken public token;
    
    ZooMedia public media;

    // Random public random;


    constructor(address _zooToken, address _zooMedia, uint256 _supply){
        //Initalize token with ZooToken address
        token = ZooToken(_zooToken);
        media = ZooMedia(_zooMedia);
        eggPrice = 200;
        _totalSupply = _supply;
        _currentSupply = _supply;

    }


    // owner can set egg cost
    function setEggPrice(uint256 _cost) public onlyOwner {
        require(_cost > 0, "Overflow or non positive price");

        eggPrice = _cost;
    }

    function getEggPrice() public returns (uint256) {
        return eggPrice;
    }

    /**
        Add animal for possibility of hatching for the drop
     */
    function addAnimal(string memory _animal, uint256 _yield, string memory _rarityName, uint256 _rarity, uint256 _boost, string memory _tokenURI, string memory _metaDataURI) public onlyOwner {
        Animal memory newAnimal;
        Rarity memory newRarity = Rarity({name: _rarityName, rarity: _rarity, boost: _boost});
        newAnimal.name = _animal;
        newAnimal.rarity = newRarity;
        newAnimal.yield = _yield;

        tokenURI[_animal] = _tokenURI;
        metaDataURI[_animal] = _metaDataURI;
        hatchableAnimals[_animal] = newAnimal;

    }

        /**
        Add animal for possibility of hatching for the drop
     */
    function addHybrid(string memory _animal, string memory _base, string memory _secondary, uint256 yield, string memory _tokenURI, string memory _metaDataURI) public onlyOwner {
        Hybrid memory newHybrid;
        newHybrid.name = _animal;
        newHybrid.yield = yield;

        tokenURI[_animal] = _tokenURI;
        metaDataURI[_animal] = _metaDataURI;

        hybridAnimals[string(abi.encodePacked(_base, _secondary))] = newHybrid;
    }

    /**
        Getters for mappings
     */
     function getAnimal(string memory _animal) public view returns (Animal memory) {
         return hatchableAnimals[_animal];
     }

     function getHybrid(string memory _animal) public view returns (Hybrid memory) {
         return hybridAnimals[_animal];
     }

    function getTokenURI(string memory _animal) public view returns (string memory) {
         return tokenURI[_animal];
     }

    /**
        Setters for mappings
     */
    // possibly unnecessary
    function setAnimal(uint256 _tokenID, string memory _animal, uint256 _dob) public onlyOwner {
        existingAnimals[_tokenID] = _animal;
        _animalDOB[_tokenID] = _dob;
    }

    // possibly unnecessary
    function setHybrid(uint256 _tokenID, string memory _animal, uint256 _dob) public onlyOwner {
        existingHybrids[_tokenID] = _animal;
        _animalDOB[_tokenID] = _dob;
    }

    // add a tokenURI for an animal
    function setTokenURI(string memory _name, string memory _tokenURI) public onlyOwner {
        tokenURI[_name] = _tokenURI;
    }

    // add a metadataURI for an animal
    function setMetaDataURI(string memory _name, string memory _metaData) public onlyOwner {
        metaDataURI[_name] = _metaData;
    }


    // Accept ZOO and return Egg NFT
    function buyEgg(ZooMedia.MediaData memory _data, IMarket.BidShares memory _bidShares) public enoughSupply enoughFunds returns (uint256) {
        
        token.transferFrom(msg.sender, address(this), eggPrice);
        media.mint(_data, _bidShares);
        _currentSupply--;
        emit BuyEgg(msg.sender);
        return 0;
    }

    // Burn egg and randomly return an animal NFT 
    function hatchEgg(uint256 tokenID) public returns (bool) {
        // need to check the hatch time delay
        Egg memory egg = eggs[tokenID];      
        media.burn(tokenID);
        emit Burn(msg.sender, tokenID);

        // get the rarity for an animal    
        uint256 rarity = random(); 
        // uint256 rarity = 1;
        ZooMedia.MediaData memory data;
        // if not hybrid
        if (bytes(egg.parent1).length == 0) {
            string memory animal = pickAnimal(rarity);
            Animal memory hatched = hatchableAnimals[animal];
            data.tokenURI = tokenURI[animal];
            data.metadataURI = metaDataURI[animal];
            data.contentHash = keccak256(abi.encodePacked(data.tokenURI));
            data.metadataHash = keccak256(abi.encodePacked(data.metadataURI));
        } else {
        // if hybrid
            require(egg.eggCreationTime > egg.eggCreationTime.add(4 hours), "Must wait 4 hours for hybrid eggs to hatch.");
            uint256 oneOrTwo = rarity % 2;
            Hybrid[2] memory possibleAnimals = [ hybridAnimals[concatAnimalIds(egg.parent1, egg.parent2)], hybridAnimals[concatAnimalIds(egg.parent2, egg.parent1)]];
            string memory animal = possibleAnimals[oneOrTwo].name;
            data.tokenURI = tokenURI[animal];
            data.metadataURI = metaDataURI[animal];
            data.contentHash = keccak256(abi.encodePacked(data.tokenURI));
            data.metadataHash = keccak256(abi.encodePacked(data.metadataURI));
        }

        // mint by grabbing the animal 
        // pick an animal. create the data?? then mint using that data and the bidshare. animal data has yield info?

        //grab tokenURI for the animal
        //grab metadataURI for the animal      
        IMarket.BidShares memory bidShare;

        media.mint(data, bidShare); // this time not an egg but an animal

        emit Hatch(msg.sender);
        return true;
    }

    // Take two animals and create a new hybrid egg which can hatch into a
    // hybrid animal
    function breedAnimal(uint256 _tokenIDA, uint256 _tokenIDB) public returns (bool) {
        // require non hybrids
        string memory animal1 = existingHybrids[_tokenIDA];
        string memory animal2 = existingHybrids[_tokenIDB];
        require(bytes(animal1).length == 0 && bytes(animal2).length == 0, "Hybrid animals cannot breed.");

        // require both animals are drop animals
        require(bytes(existingAnimals[_tokenIDA]).length != 0 && bytes(existingAnimals[_tokenIDB]).length > 0);
        
        // need to figure out the delay
        // require(now.sub(checkBreedDelay()) <= 0)
        Egg memory hybridEgg;
        hybridEgg.parent1 = animal1;
        hybridEgg.parent2 = animal2; 
        hybridEgg.eggCreationTime = block.timestamp;
        ZooMedia.MediaData memory data;
        data.tokenURI = "www.example.com";
        data.metadataURI = "www.example2.com";
        data.contentHash = bytes32("du");
        data.metadataHash = bytes32("dum");
        IMarket.BidShares memory bidShare;
        media.mint(data, bidShare);
        _breedCount[msg.sender]++;

        return true;
    }

    // Implemented prior to issue #30
    // Should burn animal and return yield
    function freeAnimal(uint256 _tokenID, address _zooMaster) public returns (bool) {
            require(bytes(existingHybrids[_tokenID]).length > 0 || bytes(existingAnimals[_tokenID]).length > 0, "Non-existing animal");

            // get the creator/owner's address of token
            address _owner = media.tokenCreators(_tokenID);

            // burn the token
            media.burn(_tokenID);
            emit Burn(_owner, _tokenID);

            uint256 blocks = block.number - _animalDOB[_tokenID];
            uint256 avgBlocksDaily = 28800;
            uint256 age = blocks.div(avgBlocksDaily);
            uint256 dailyYield;

            if (bytes(existingHybrids[_tokenID]).length > 0) {
                // calculate daily yield
                uint256  percentage = hybridAnimals[existingHybrids[_tokenID]].yield;
                dailyYield = age.mul(percentage.div(100));
                // transfer yield
                token.transferFrom(_zooMaster, _owner, dailyYield);
                delete existingHybrids[_tokenID];
            } else {
                // calculate daily yield
                uint256 percentage = hatchableAnimals[existingAnimals[_tokenID]].yield;
                dailyYield = age.mul(percentage.div(100));
                // transfer yield
                token.transferFrom(_zooMaster, _owner, dailyYield);
                delete existingAnimals[_tokenID];
            }

            delete _animalDOB[_tokenID];
            emit FreeAnimal(_owner, _tokenID, dailyYield);
        
        return true;
    }  

    
     //   @Kimani will overwrite this
    // TEMP random function
    function random() private returns (uint256) {
        uint256 randomNumber = uint256(keccak256(abi.encodePacked(block.number, msg.sender, block.timestamp))) % 1000;
        return randomNumber;
    }

    function concatAnimalIds(string memory a1, string memory a2) internal returns (string memory) {
        return string(abi.encodePacked(a1, a2));
    }

    // Chooses animal based on random number generated from(0-999), replace strings with ENUMS / data that
    // represents animal instead 
    function pickAnimal(uint256 random) public view returns(string memory) {
        
        if(random < 550){
            uint choice = random % 4;
            if(choice == 0){
                return "Pug";
            }else if(choice == 1){
                return "Butterfly";
            }else if(choice == 2){
                return "Kitten";
            }else if(choice == 3){
                return "Turtle";
            }
        } else if(random > 550 && random < 860){
            uint choice = random % 4;
            if(choice == 0){
                return "Penguin";
            }else if(choice == 1){
                return "Duckling";
            }else if(choice == 2){
                return "Orca";
            }else if(choice == 3){
                return "Elk";
            }

        }else if(random > 860 && random < 985){
            uint choice = random % 4;
            if(choice == 0){
                return "Panda";
            }else if(choice == 1){
                return "Gorilla";
            }else if(choice == 2){
                return "Elephant";
            }else if(choice == 3){
                return "Lion";
            }

        }else if(random > 985 && random < 995){
            uint choice = random % 2;
            if(choice == 0){
                return "Bear";
            }else if(choice == 1){
                return "Shark";
            }
            
        }else if(random > 995 && random < 1000){
            uint choice = random % 2;
            if(choice == 0){
                return "Blobfish";
            }else if(choice == 1){
                return "Naked Mole Rat";
            }

        }
            return "";

    }

    function checkBreedDelay() public returns (uint256) {
        uint256 count = _breedCount[msg.sender];
        uint256 delay;
        if (count >= 5) {
            delay=coolDowns[coolDowns.length-1];
        } else if (count == 4) {
            delay=coolDowns[coolDowns.length-2];
        } else if (count == 3) {
            delay=coolDowns[coolDowns.length-3];
        } else if (count == 3) {
            delay=coolDowns[coolDowns.length-4];
        } else if (count == 1) {
            delay=coolDowns[coolDowns.length-5];
        } else {
            delay = 0;
        }
        return delay;
        
=======
import {Counters} from "@openzeppelin/contracts/utils/Counters.sol";


contract ZooDrop is Ownable {
    using Counters for Counters.Counter;

    uint256 public totalSupply;
    uint256 private _eggPrice;
    Counters.Counter private _currentSupply;

    string public name;

    struct Animal {
        string name;
        uint256 yield;
        Rarity rarity;
    }

    struct Rarity {
        string name;
        uint256 rarity;
    }

    struct Hybrid{
        string name;
        uint256 yield;
    }

    // mapping of animal name to available base animals introduced in this drop
    mapping (string => Animal) public animals;

    // mapping of animal name to available hybrid animals introduced in this drop
    mapping (string => Hybrid) public hybrids;

    // mapping of animal key to animal tokenuri
    mapping (string => string) public tokenURI;

    // mapping of animal key to animal metadata
    mapping (string => string) public metadataURI;

    constructor(string memory _name, uint256 _supply, uint256 eggPrice){
        name = _name;
        _eggPrice = eggPrice;
        totalSupply = _supply;
        _currentSupply._value = _supply;
    }

    // owner can set egg cost
    function setEggPrice(uint256 _cost) public onlyOwner {
        require(_cost > 0, "Overflow or non positive price");

        _eggPrice = _cost;
    }

    function getEggPrice() public view returns (uint256) {
        return _eggPrice;
    }


    function getCurrentSupply() public view returns (uint256) {
        return _currentSupply.current();
    }


    /**
        Add animal for possibility of hatching for the drop
     */
    function addAnimal(string memory _animal, uint256 _yield, string memory _rarityName, uint256 _rarity, string memory _tokenURI, string memory _metadataURI) public onlyOwner {
        Animal memory newAnimal;
        Rarity memory newRarity = Rarity({name: _rarityName, rarity: _rarity});
        newAnimal.name = _animal;
        newAnimal.rarity = newRarity;
        newAnimal.yield = _yield;

        tokenURI[_animal] = _tokenURI;
        metadataURI[_animal] = _metadataURI;
        animals[_animal] = newAnimal;
    }

    /**
        Add animal for possibility of hatching for the drop
     */
    function addHybrid(string memory _animal, string memory _base, string memory _secondary, uint256 yield, string memory _tokenURI, string memory _metadataURI) public onlyOwner {
        Hybrid memory newHybrid;
        newHybrid.name = _animal;
        newHybrid.yield = yield;

        tokenURI[_animal] = _tokenURI;
        metadataURI[_animal] = _metadataURI;

        hybrids[string(abi.encodePacked(_base, _secondary))] = newHybrid;
        tokenURI[string(abi.encodePacked(_base, _secondary))] = _tokenURI;
        metadataURI[string(abi.encodePacked(_base, _secondary))] = _metadataURI;

        hybrids[_animal] = newHybrid;

    }

    function setTokenURI(string memory _animal, string memory _tokenURI) public onlyOwner {
        tokenURI[_animal] = _tokenURI;
    }

    function getMetadataURI(string memory _animal) public view returns (string memory) {
        return metadataURI[_animal];
    }

    function setMetadataURI(string memory _animal, string memory _metadataURI) public onlyOwner {
        metadataURI[_animal] = _metadataURI;
    }

    function buyEgg() public onlyOwner returns (string memory, string memory) {
        // require(_currentSupply > 0, "Current: decrement overflow");
        // _currentSupply = _currentSupply - 1;
        _currentSupply.decrement();
        return (tokenURI["basicEgg"], metadataURI["basicEgg"]);
    }

    function getHybridEgg() public view onlyOwner returns (string memory, string memory) {
        return (tokenURI["hybridEgg"], metadataURI["hybridEgg"]);
>>>>>>> 2fa80e26
    }

// Callback for when ERC721 is minted using this contract

function onERC721Received(address _operator, address _from, uint256 _tokenId, bytes memory _data) public override returns(bytes4) {
                
       return 0x150b7a02;
 }

}



<|MERGE_RESOLUTION|>--- conflicted
+++ resolved
@@ -1,425 +1,8 @@
-pragma solidity 0.8.4;
+// SPDX-License-Identifier: MIT
 
-import "./ZooMedia.sol";
-import "./ZooToken.sol";
-// import "./Random.sol";
-import "./interfaces/IMarket.sol";
-import {Decimal} from "./Decimal.sol";
+pragma solidity >=0.8.4;
+
 import "@openzeppelin/contracts/access/Ownable.sol";
-<<<<<<< HEAD
-import "@openzeppelin/contracts/token/ERC721/IERC721Receiver.sol";
-import "@openzeppelin/contracts/token/ERC721/IERC721.sol";
-
-import {SafeMath} from "@openzeppelin/contracts/utils/math/SafeMath.sol";
-import 'hardhat/console.sol';
-
-
-contract ZooDrop is Ownable, IERC721Receiver  {
-    using SafeMath for uint256;
-    // this should be the max eggs available for this drop
-    uint256 public _totalSupply;
-    uint256 public _currentSupply;
-    uint256 private eggPrice;
-
-    uint[] public coolDowns = [
-        4 hours,
-        1 days,
-        3 days,
-        7 days,
-        30 days
-    ];
-
-
-    //Declare an Event
-    event BuyEgg(address indexed _from);
-    event Hatch(address indexed _from);
-    event Burn(address indexed _from, uint256 indexed _animalTokenId);
-    event FreeAnimal(address indexed _from, uint256 indexed _animalTokenId, uint256 indexed _yield);
-    // event Breed(address indexed _from, uint256 _animalTokenId1, uint256 _animalTokenId2, uint256 _eggTokenId);
-
-
-
-    struct Animal {
-        string name;
-        uint256 yield;
-        Rarity rarity;
-    }
-
-    struct Rarity {
-        string name;
-        uint256 rarity;
-        uint256 boost;
-    }
-
-    struct Hybrid{
-        string name;
-        uint256 yield;
-    }
-
-    struct Egg {
-        // need this for hatching hybrid eggs
-        uint256 id;
-        string parent1;
-        string parent2;
-        uint256 eggCreationTime;
-    }
-
-    // mapping of token id to eggs
-    mapping (uint256 => Egg) public eggs;
-
-    // mapping of token id to minted base animals
-    mapping (uint256 => string) public existingAnimals;
-
-    // mapping of token id to minted hybrids animals
-    mapping (uint256 => string) public existingHybrids;
-
-    // mapping of animal name to available base animals introduced in this drop
-    mapping (string => Animal) public hatchableAnimals;
-
-    // mapping of animal name to available hybrid animals introduced in this drop
-    mapping (string => Hybrid) public hybridAnimals;
-
-    // mapping of animal key to animal tokenuri
-    mapping (string => string) public tokenURI;
-    
-    // mapping of animal key to animal metadata
-    mapping (string => string) public metaDataURI;
-
-    // mapping of token id to animal date of birth : used to calculate yield for burn
-    mapping (uint256 => uint256) public _animalDOB;
-
-    // mapping of address and number of times address has bred animals
-    mapping (address => uint256) public _breedCount;
-
-
-    /**
-        MODIFIERS
-     */
-    // modifer to ensure the max amount of egg supply for this drop does not exceed limit
-    modifier enoughSupply {
-        require(_currentSupply > 0);
-        _;
-    }
-
-    modifier enoughFunds{
-        require(token.balanceOf(msg.sender) >= eggPrice);
-        _;
-    }
-
-    //Token address of the ZooToken
-    ZooToken public token;
-    
-    ZooMedia public media;
-
-    // Random public random;
-
-
-    constructor(address _zooToken, address _zooMedia, uint256 _supply){
-        //Initalize token with ZooToken address
-        token = ZooToken(_zooToken);
-        media = ZooMedia(_zooMedia);
-        eggPrice = 200;
-        _totalSupply = _supply;
-        _currentSupply = _supply;
-
-    }
-
-
-    // owner can set egg cost
-    function setEggPrice(uint256 _cost) public onlyOwner {
-        require(_cost > 0, "Overflow or non positive price");
-
-        eggPrice = _cost;
-    }
-
-    function getEggPrice() public returns (uint256) {
-        return eggPrice;
-    }
-
-    /**
-        Add animal for possibility of hatching for the drop
-     */
-    function addAnimal(string memory _animal, uint256 _yield, string memory _rarityName, uint256 _rarity, uint256 _boost, string memory _tokenURI, string memory _metaDataURI) public onlyOwner {
-        Animal memory newAnimal;
-        Rarity memory newRarity = Rarity({name: _rarityName, rarity: _rarity, boost: _boost});
-        newAnimal.name = _animal;
-        newAnimal.rarity = newRarity;
-        newAnimal.yield = _yield;
-
-        tokenURI[_animal] = _tokenURI;
-        metaDataURI[_animal] = _metaDataURI;
-        hatchableAnimals[_animal] = newAnimal;
-
-    }
-
-        /**
-        Add animal for possibility of hatching for the drop
-     */
-    function addHybrid(string memory _animal, string memory _base, string memory _secondary, uint256 yield, string memory _tokenURI, string memory _metaDataURI) public onlyOwner {
-        Hybrid memory newHybrid;
-        newHybrid.name = _animal;
-        newHybrid.yield = yield;
-
-        tokenURI[_animal] = _tokenURI;
-        metaDataURI[_animal] = _metaDataURI;
-
-        hybridAnimals[string(abi.encodePacked(_base, _secondary))] = newHybrid;
-    }
-
-    /**
-        Getters for mappings
-     */
-     function getAnimal(string memory _animal) public view returns (Animal memory) {
-         return hatchableAnimals[_animal];
-     }
-
-     function getHybrid(string memory _animal) public view returns (Hybrid memory) {
-         return hybridAnimals[_animal];
-     }
-
-    function getTokenURI(string memory _animal) public view returns (string memory) {
-         return tokenURI[_animal];
-     }
-
-    /**
-        Setters for mappings
-     */
-    // possibly unnecessary
-    function setAnimal(uint256 _tokenID, string memory _animal, uint256 _dob) public onlyOwner {
-        existingAnimals[_tokenID] = _animal;
-        _animalDOB[_tokenID] = _dob;
-    }
-
-    // possibly unnecessary
-    function setHybrid(uint256 _tokenID, string memory _animal, uint256 _dob) public onlyOwner {
-        existingHybrids[_tokenID] = _animal;
-        _animalDOB[_tokenID] = _dob;
-    }
-
-    // add a tokenURI for an animal
-    function setTokenURI(string memory _name, string memory _tokenURI) public onlyOwner {
-        tokenURI[_name] = _tokenURI;
-    }
-
-    // add a metadataURI for an animal
-    function setMetaDataURI(string memory _name, string memory _metaData) public onlyOwner {
-        metaDataURI[_name] = _metaData;
-    }
-
-
-    // Accept ZOO and return Egg NFT
-    function buyEgg(ZooMedia.MediaData memory _data, IMarket.BidShares memory _bidShares) public enoughSupply enoughFunds returns (uint256) {
-        
-        token.transferFrom(msg.sender, address(this), eggPrice);
-        media.mint(_data, _bidShares);
-        _currentSupply--;
-        emit BuyEgg(msg.sender);
-        return 0;
-    }
-
-    // Burn egg and randomly return an animal NFT 
-    function hatchEgg(uint256 tokenID) public returns (bool) {
-        // need to check the hatch time delay
-        Egg memory egg = eggs[tokenID];      
-        media.burn(tokenID);
-        emit Burn(msg.sender, tokenID);
-
-        // get the rarity for an animal    
-        uint256 rarity = random(); 
-        // uint256 rarity = 1;
-        ZooMedia.MediaData memory data;
-        // if not hybrid
-        if (bytes(egg.parent1).length == 0) {
-            string memory animal = pickAnimal(rarity);
-            Animal memory hatched = hatchableAnimals[animal];
-            data.tokenURI = tokenURI[animal];
-            data.metadataURI = metaDataURI[animal];
-            data.contentHash = keccak256(abi.encodePacked(data.tokenURI));
-            data.metadataHash = keccak256(abi.encodePacked(data.metadataURI));
-        } else {
-        // if hybrid
-            require(egg.eggCreationTime > egg.eggCreationTime.add(4 hours), "Must wait 4 hours for hybrid eggs to hatch.");
-            uint256 oneOrTwo = rarity % 2;
-            Hybrid[2] memory possibleAnimals = [ hybridAnimals[concatAnimalIds(egg.parent1, egg.parent2)], hybridAnimals[concatAnimalIds(egg.parent2, egg.parent1)]];
-            string memory animal = possibleAnimals[oneOrTwo].name;
-            data.tokenURI = tokenURI[animal];
-            data.metadataURI = metaDataURI[animal];
-            data.contentHash = keccak256(abi.encodePacked(data.tokenURI));
-            data.metadataHash = keccak256(abi.encodePacked(data.metadataURI));
-        }
-
-        // mint by grabbing the animal 
-        // pick an animal. create the data?? then mint using that data and the bidshare. animal data has yield info?
-
-        //grab tokenURI for the animal
-        //grab metadataURI for the animal      
-        IMarket.BidShares memory bidShare;
-
-        media.mint(data, bidShare); // this time not an egg but an animal
-
-        emit Hatch(msg.sender);
-        return true;
-    }
-
-    // Take two animals and create a new hybrid egg which can hatch into a
-    // hybrid animal
-    function breedAnimal(uint256 _tokenIDA, uint256 _tokenIDB) public returns (bool) {
-        // require non hybrids
-        string memory animal1 = existingHybrids[_tokenIDA];
-        string memory animal2 = existingHybrids[_tokenIDB];
-        require(bytes(animal1).length == 0 && bytes(animal2).length == 0, "Hybrid animals cannot breed.");
-
-        // require both animals are drop animals
-        require(bytes(existingAnimals[_tokenIDA]).length != 0 && bytes(existingAnimals[_tokenIDB]).length > 0);
-        
-        // need to figure out the delay
-        // require(now.sub(checkBreedDelay()) <= 0)
-        Egg memory hybridEgg;
-        hybridEgg.parent1 = animal1;
-        hybridEgg.parent2 = animal2; 
-        hybridEgg.eggCreationTime = block.timestamp;
-        ZooMedia.MediaData memory data;
-        data.tokenURI = "www.example.com";
-        data.metadataURI = "www.example2.com";
-        data.contentHash = bytes32("du");
-        data.metadataHash = bytes32("dum");
-        IMarket.BidShares memory bidShare;
-        media.mint(data, bidShare);
-        _breedCount[msg.sender]++;
-
-        return true;
-    }
-
-    // Implemented prior to issue #30
-    // Should burn animal and return yield
-    function freeAnimal(uint256 _tokenID, address _zooMaster) public returns (bool) {
-            require(bytes(existingHybrids[_tokenID]).length > 0 || bytes(existingAnimals[_tokenID]).length > 0, "Non-existing animal");
-
-            // get the creator/owner's address of token
-            address _owner = media.tokenCreators(_tokenID);
-
-            // burn the token
-            media.burn(_tokenID);
-            emit Burn(_owner, _tokenID);
-
-            uint256 blocks = block.number - _animalDOB[_tokenID];
-            uint256 avgBlocksDaily = 28800;
-            uint256 age = blocks.div(avgBlocksDaily);
-            uint256 dailyYield;
-
-            if (bytes(existingHybrids[_tokenID]).length > 0) {
-                // calculate daily yield
-                uint256  percentage = hybridAnimals[existingHybrids[_tokenID]].yield;
-                dailyYield = age.mul(percentage.div(100));
-                // transfer yield
-                token.transferFrom(_zooMaster, _owner, dailyYield);
-                delete existingHybrids[_tokenID];
-            } else {
-                // calculate daily yield
-                uint256 percentage = hatchableAnimals[existingAnimals[_tokenID]].yield;
-                dailyYield = age.mul(percentage.div(100));
-                // transfer yield
-                token.transferFrom(_zooMaster, _owner, dailyYield);
-                delete existingAnimals[_tokenID];
-            }
-
-            delete _animalDOB[_tokenID];
-            emit FreeAnimal(_owner, _tokenID, dailyYield);
-        
-        return true;
-    }  
-
-    
-     //   @Kimani will overwrite this
-    // TEMP random function
-    function random() private returns (uint256) {
-        uint256 randomNumber = uint256(keccak256(abi.encodePacked(block.number, msg.sender, block.timestamp))) % 1000;
-        return randomNumber;
-    }
-
-    function concatAnimalIds(string memory a1, string memory a2) internal returns (string memory) {
-        return string(abi.encodePacked(a1, a2));
-    }
-
-    // Chooses animal based on random number generated from(0-999), replace strings with ENUMS / data that
-    // represents animal instead 
-    function pickAnimal(uint256 random) public view returns(string memory) {
-        
-        if(random < 550){
-            uint choice = random % 4;
-            if(choice == 0){
-                return "Pug";
-            }else if(choice == 1){
-                return "Butterfly";
-            }else if(choice == 2){
-                return "Kitten";
-            }else if(choice == 3){
-                return "Turtle";
-            }
-        } else if(random > 550 && random < 860){
-            uint choice = random % 4;
-            if(choice == 0){
-                return "Penguin";
-            }else if(choice == 1){
-                return "Duckling";
-            }else if(choice == 2){
-                return "Orca";
-            }else if(choice == 3){
-                return "Elk";
-            }
-
-        }else if(random > 860 && random < 985){
-            uint choice = random % 4;
-            if(choice == 0){
-                return "Panda";
-            }else if(choice == 1){
-                return "Gorilla";
-            }else if(choice == 2){
-                return "Elephant";
-            }else if(choice == 3){
-                return "Lion";
-            }
-
-        }else if(random > 985 && random < 995){
-            uint choice = random % 2;
-            if(choice == 0){
-                return "Bear";
-            }else if(choice == 1){
-                return "Shark";
-            }
-            
-        }else if(random > 995 && random < 1000){
-            uint choice = random % 2;
-            if(choice == 0){
-                return "Blobfish";
-            }else if(choice == 1){
-                return "Naked Mole Rat";
-            }
-
-        }
-            return "";
-
-    }
-
-    function checkBreedDelay() public returns (uint256) {
-        uint256 count = _breedCount[msg.sender];
-        uint256 delay;
-        if (count >= 5) {
-            delay=coolDowns[coolDowns.length-1];
-        } else if (count == 4) {
-            delay=coolDowns[coolDowns.length-2];
-        } else if (count == 3) {
-            delay=coolDowns[coolDowns.length-3];
-        } else if (count == 3) {
-            delay=coolDowns[coolDowns.length-4];
-        } else if (count == 1) {
-            delay=coolDowns[coolDowns.length-5];
-        } else {
-            delay = 0;
-        }
-        return delay;
-        
-=======
 import {Counters} from "@openzeppelin/contracts/utils/Counters.sol";
 
 
@@ -539,16 +122,7 @@
 
     function getHybridEgg() public view onlyOwner returns (string memory, string memory) {
         return (tokenURI["hybridEgg"], metadataURI["hybridEgg"]);
->>>>>>> 2fa80e26
     }
-
-// Callback for when ERC721 is minted using this contract
-
-function onERC721Received(address _operator, address _from, uint256 _tokenId, bytes memory _data) public override returns(bytes4) {
-                
-       return 0x150b7a02;
- }
-
 }
 
 
