// SPDX-License-Identifier: MIT

pragma solidity >=0.8.4;

import { Ownable } from "@openzeppelin/contracts/access/Ownable.sol";
import { Decimal } from "./Decimal.sol";
import { IMarket } from "./interfaces/IMarket.sol";
import { IMedia } from "./interfaces/IMedia.sol";
import { IZoo } from "./interfaces/IZoo.sol";

import "./console.sol";


contract ZooDrop is Ownable {

    struct Egg {
        IZoo.Type kind;
        string  name;
        uint256 supply;
        uint256 price;
        uint256 timestamp;    // time created
        uint256 birthday;     // birth block
        uint256 minted;       // amount minted
        IMedia.MediaData data;
        IMarket.BidShares bidShares;
    }

    struct Animal {
        IZoo.Type kind;
        IZoo.Rarity rarity;
        string name;
        IMedia.MediaData data;
        IMarket.BidShares bidShares;
    }

    struct Hybrid {
        IZoo.Type kind;
        IZoo.Rarity rarity;
        string name;
        uint256 yield;
        string parentA;
        string parentB;
        IMedia.MediaData data;
        IMarket.BidShares bidShares;
    }

    // Title of drop
    string public title;

    // Name of default base egg
    string public baseEgg;

    // Name of configured hybrid egg
    string public hybridEgg;

    // Address of ZooKeeper contract
    address public keeperAddress;

    // mapping of Rarity name to Rarity
    mapping (string => IZoo.Rarity) public rarities;

    // mapping of Rarity name to []string of Animal names
    mapping (string => string[]) public rarityAnimals;

    // Rarity sorted by most rare -> least rare
    string[] public raritySorted;

    // mapping of Egg name to Egg
    mapping (string => Egg) public eggs;

    // mapping of Animal name to Animal
    mapping (string => Animal) public animals;

    // mapping of animal name to Hybrid
    mapping (string => Hybrid) public hybrids;

    // mapping of (parent + parent) to Hybrid
    mapping (string => Hybrid) public hybridParents;

    // Ensure only ZK can call method
    modifier onlyZoo() {
        require(
            keeperAddress == msg.sender, "ZooDrop: Only ZooKeeper can call this method"
        );
        _;
    }

    constructor(string memory _title) {
        title = _title;
    }

    function totalSupply() public view returns (uint256) {
        return getEgg(baseEgg).minted;
    }

    // Set current base and hybrid egg
    function configureEggs(string memory _baseEgg, string memory _hybridEgg) public onlyOwner {
        baseEgg = _baseEgg;
        hybridEgg = _hybridEgg;
    }

    // Configure current ZooKeeper
    function configureKeeper(address zooKeeper) public onlyOwner {
        keeperAddress = zooKeeper;
    }

    // Add or configure a given rarity
    function setRarity(string memory name, uint256 probability, uint256 yield, uint256 boost) public onlyOwner returns (bool) {
        require(probability > 0, "Rarity must be over zero");

        IZoo.Rarity memory rarity = IZoo.Rarity({
            name: name,
            probability: probability,
            yield: yield,
            boost: boost
        });

        // Save rarity
        rarities[rarity.name] = rarity;
        raritySorted.push(rarity.name);

        return true;
    }

    // Add or configure a given kind of egg
    function setEgg(string memory name, uint256 price, uint256 supply, string memory tokenURI, string memory metadataURI) public onlyOwner returns (Egg memory) {
        Egg memory egg;
        egg.name = name;
        egg.data = getMediaData(tokenURI, metadataURI);
        egg.bidShares = getBidShares();
        egg.price = price;
        egg.supply = supply;
        eggs[name] = egg;
        return egg;
    }

    // Add or configure a given animal
    function setAnimal(string memory name, string memory rarity, string memory tokenURI, string memory metadataURI) public onlyOwner returns (bool) {
        Animal memory animal = Animal({
            kind: IZoo.Type.BASE_ANIMAL,
            rarity: getRarity(rarity),
            name: name,
            data: getMediaData(tokenURI, metadataURI),
            bidShares: getBidShares()
        });

        // Save animal by name
        animals[name] = animal;

        // Try to add animal to rarity
        addAnimalToRarity(animal.rarity.name, animal.name);

        return true;
    }

    // Add or configure a given hybrid
    function setHybrid(string memory name, string memory rarity, uint256 yield, string memory parentA, string memory parentB, string memory tokenURI, string memory metadataURI) public onlyOwner returns (bool) {
        Hybrid memory hybrid = Hybrid({
            kind: IZoo.Type.HYBRID_ANIMAL,
            name: name,
            rarity: getRarity(rarity),
            yield: yield,
            parentA: parentA,
            parentB: parentB,
            data: getMediaData(tokenURI, metadataURI),
            bidShares: getBidShares()
        });

        hybrids[name] = hybrid;
        hybridParents[parentsKey(parentA, parentB)] = hybrid;
        return true;
    }

    // Add Animal to rarity set if it has not been seen before
    function addAnimalToRarity(string memory rarity, string memory name) private {
        string[] storage _animals = rarityAnimals[rarity];

        // Check if animal has been added to this rarity before
        for (uint256 i = 0; i < _animals.length; i++) {
            string memory known = _animals[i];
            if (keccak256(bytes(name)) == keccak256(bytes(known))) {
                // Not a new Animal
                return;
            }
        }

        // New animal lets add to rarity list
        _animals.push(name);

        // Ensure stored
        rarityAnimals[rarity] = _animals;
    }

    // Return price for current EggDrop
    function eggPrice() public view returns (uint256) {
        return getEgg(baseEgg).price;
    }

    function eggSupply() public view returns (uint256) {
        return getEgg(baseEgg).supply;
    }

    function hybridSupply() public view returns (uint256) {
        return getEgg(hybridEgg).supply;
    }

    // Return a new Egg Token
    function newEgg() external onlyZoo returns (IZoo.Token memory) {
        Egg memory egg = getEgg(baseEgg);
        require(eggSupply() == 0 || egg.minted < eggSupply(), "Out of eggs");

        egg.minted++;
        eggs[egg.name] = egg;

        // Convert egg into a token
        return IZoo.Token({
            rarity: getRarity('Common'),
            kind: IZoo.Type.BASE_EGG,

            name: egg.name,
            birthday: block.number,
            timestamp: block.timestamp,
            data: egg.data,
            bidShares: egg.bidShares,

            parents: IZoo.Parents("", "", 0, 0), // Common eggs have no parents

            id: 0,
            customName: "",
            breed: IZoo.Breed(0, 0),
            meta: IZoo.Meta(0, 0)
        });
    }

    // Return a new Hybrid Egg Token
    function newHybridEgg(IZoo.Parents memory parents) external view onlyZoo returns (IZoo.Token memory) {
        Egg memory egg = getEgg(hybridEgg);
        require(hybridSupply() == 0 || egg.minted < hybridSupply(), "Out of hybrid eggs");

        // Convert egg into a token
        return IZoo.Token({
            rarity: getRarity('Common'),
            kind: IZoo.Type.HYBRID_EGG,
            name: egg.name,
            birthday: block.number,
            timestamp: block.timestamp,
            data: egg.data,
            bidShares: egg.bidShares,

            parents: parents, // Hybrid parents

            id: 0,
            customName: "",
            breed: IZoo.Breed(0, 0),
            meta: IZoo.Meta(0, 0)
        });
    }

    // Get Egg by name
    function getEgg(string memory name) private view returns (Egg memory) {
        return eggs[name];
    }

    // Get Rarity by name
    function getRarity(string memory name) private view returns (IZoo.Rarity memory) {
        return rarities[name];
    }

    // Get Animal by name
    function getAnimal(string memory name) private view returns (Animal memory) {
        return animals[name];
    }

    // Get Hybrid by name
    function getHybrid(string memory name) private view returns (Hybrid memory) {
        return hybrids[name];
    }

    // Chooses animal based on random number generated from(0-999)
    function getRandomAnimal(uint256 random) external view returns (IZoo.Token memory token) {
        Animal memory animal;

        console.log('getRandomAnimal', random);
        console.log('raritySorted.length', raritySorted.length);

        // Find rarest animal choices first
        for (uint256 i = 0; i < raritySorted.length; i++) {
            string memory name = raritySorted[i];
            IZoo.Rarity memory rarity = rarities[name];

            console.log('rarity.name', name);
            console.log('rarity.probability', rarity.probability);
            console.log('rarityAnimals', rarityAnimals[name][0], rarityAnimals[name][1]);

            // Choose random animal from choices
            if (rarity.probability > random) {
                string[] memory choices = rarityAnimals[name];
<<<<<<< HEAD
                animal = getAnimal(choices[random % choices.length]);
=======
                name = choices[random % choices.length];
                console.log('animal name', name);
                animal = getAnimal(name);
>>>>>>> 2d0f9404
                break;
            }
        }

        // Return Token
        token.kind = IZoo.Type.BASE_ANIMAL;
        token.name = animal.name;
        token.data = animal.data;
        token.rarity = animal.rarity;
        token.bidShares = animal.bidShares;
        token.timestamp = block.timestamp;
        token.birthday = block.number;

        console.log('randomAnimal', animal.name, animal.rarity.name, animal.rarity.yield);
        return token;
    }

    function getRandomHybrid(uint256 random, IZoo.Parents memory parents) external view returns (IZoo.Token memory token) {
        Hybrid[2] memory possible = [
            parentsToHybrid(parents.animalA, parents.animalB),
            parentsToHybrid(parents.animalB, parents.animalA)
        ];

        // pick array index 0 or 1 depending on the rarity
        Hybrid memory hybrid = possible[random % 2];

        // Return Token
        token.kind = IZoo.Type.HYBRID_ANIMAL;
        token.name = hybrid.name;
        token.data = hybrid.data;
        token.rarity = hybrid.rarity;
        token.bidShares = hybrid.bidShares;
        token.timestamp = block.timestamp;
        token.birthday = block.number;
        token.parents = parents;
        return token;
    }

    // Helper to construct IMarket.BidShares struct
    function getBidShares() private pure returns (IMarket.BidShares memory) {
        return IMarket.BidShares({
            creator: Decimal.D256(10),
            owner: Decimal.D256(80),
            prevOwner: Decimal.D256(10)
        });
    }

    // Helper to construct IMedia.MediaData struct
    function getMediaData(string memory tokenURI, string memory metadataURI) private pure returns (IMedia.MediaData memory) {
        return IMedia.MediaData({
            tokenURI: tokenURI,
            metadataURI: metadataURI,
            contentHash: bytes32(0),
            metadataHash: bytes32(0)
        });
    }

    // Get key for two parents
    function parentsKey(string memory animalA, string memory animalB) private pure returns (string memory) {
        return string(abi.encodePacked(animalA, animalB));
    }

    // Get Hybrid from Parents
    function parentsToHybrid(string memory nameA, string memory nameB) private view returns (Hybrid memory) {
        return hybridParents[parentsKey(nameA, nameB)];
    }

    // Return the higher of two rarities
    function higher(IZoo.Rarity memory rarityA, IZoo.Rarity memory rarityB) private pure returns (IZoo.Rarity memory) {
        if (rarityA.probability < rarityB.probability) {
            return rarityA;
        }
        return rarityB;
    }
}<|MERGE_RESOLUTION|>--- conflicted
+++ resolved
@@ -295,13 +295,7 @@
             // Choose random animal from choices
             if (rarity.probability > random) {
                 string[] memory choices = rarityAnimals[name];
-<<<<<<< HEAD
                 animal = getAnimal(choices[random % choices.length]);
-=======
-                name = choices[random % choices.length];
-                console.log('animal name', name);
-                animal = getAnimal(name);
->>>>>>> 2d0f9404
                 break;
             }
         }
