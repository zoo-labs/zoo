// SPDX-License-Identifier: MIT

pragma solidity >=0.8.4;

import { IERC20 } from "@openzeppelin/contracts/token/ERC20/ERC20.sol";
import { ERC20 } from "@openzeppelin/contracts/token/ERC20/ERC20.sol";
import { ERC20Burnable  } from "@openzeppelin/contracts/token/ERC20/extensions/ERC20Burnable.sol";
import { Pausable } from "@openzeppelin/contracts/security/Pausable.sol";
import { Ownable } from "@openzeppelin/contracts/access/Ownable.sol";
import { SafeERC20 } from "@openzeppelin/contracts/token/ERC20/utils/SafeERC20.sol";
import { AccessControl } from "@openzeppelin/contracts/access/AccessControl.sol";


contract ZooV2 is ERC20, ERC20Burnable, Pausable, Ownable, AccessControl {
    using SafeERC20 for IERC20;

    bytes32 public constant BLACKLIST = keccak256("BLACKLIST");

    /*
     *     bytes4(keccak256('burn(address, uint256)')) == 0x06fdde03
     *     bytes4(keccak256('mint(address, uint256)')) == 0x95d89b41
     *
     *     => 0xc87b56dd ^ 0x157c3df9 == 0x4e222e66
     */
    bytes4 private constant _INTERFACE_ID_ERC20 = 0x4e222e66;
    // bytes4 private constant _INTERFACE_ID_SWAP = 0x4e222e66;

    // supportedInterfaces[this.supportsInterface.selector] = true;

    address public bridge;

    modifier onlyBridge {
        require(msg.sender == address(bridge));
        _;
    }

    constructor () ERC20("Zoo", "ZOO") {
        _setupRole(DEFAULT_ADMIN_ROLE, msg.sender);
    }

    function configure(address _bridge) public onlyOwner {
        bridge = _bridge;
    }

    function blacklistAddress(address _addr) public onlyOwner {
        grantRole(BLACKLIST, _addr);
    }

    function isBlacklisted(address _addr) public view returns (bool) {
        return hasRole(BLACKLIST, _addr);
    }

    function _transferAllowed(address _addr) internal view {
        require(hasRole(BLACKLIST, _addr) == false, "Address is on blacklist");
    }

    function transfer(address _to, uint256 _value) public whenNotPaused override returns (bool) {
        _transferAllowed(_to);
        _transferAllowed(msg.sender);
        return super.transfer(_to, _value);
    }

    function transferFrom(address _from, address _to, uint256 _value) public  override whenNotPaused returns (bool) {
        _transferAllowed(_to);
        _transferAllowed(_from);
        _transferAllowed(msg.sender);
        return super.transferFrom(_from, _to, _value);
    }

    function mint(address to, uint256 value) public onlyOwner {
        super._mint(to, value);
    }


    function bridgeMint(address to, uint256 value) external whenNotPaused onlyBridge {
        super._mint(to, value);
    }

    function bridgeBurn(address account, uint256 amount) external onlyBridge {
        super._approve(account, msg.sender, amount);
        super._burn(account, amount);
    }

    function burnFrom(address account, uint256 amount) public override onlyBridge {
        _approve(account, msg.sender, amount);
        _burn(account, amount);
    }

<<<<<<< HEAD

    function pause() public onlyOwner whenNotPaused {
        _pause();
    }

    function unpause() public onlyOwner whenPaused {
        _unpause();
    }

=======
    function airDrop(address[] memory addresses, uint256[] memory amounts) public onlyOwner {
        require(addresses.length > 0 && addresses.length == amounts.length);

        uint256 i;
        for (i = 0; i < addresses.length; i++) {
            require(addresses[i] != address(0)); // ensure no zero address
            require(amounts[i] > 0);             // cannot assign zero amount
        }

        // Token distribution
        for (i = 0; i < addresses.length; i++) {
            super.transfer(addresses[i], amounts[i]);
        }
    }
>>>>>>> 385ff496
}<|MERGE_RESOLUTION|>--- conflicted
+++ resolved
@@ -86,8 +86,6 @@
         _burn(account, amount);
     }
 
-<<<<<<< HEAD
-
     function pause() public onlyOwner whenNotPaused {
         _pause();
     }
@@ -96,7 +94,6 @@
         _unpause();
     }
 
-=======
     function airDrop(address[] memory addresses, uint256[] memory amounts) public onlyOwner {
         require(addresses.length > 0 && addresses.length == amounts.length);
 
@@ -111,5 +108,4 @@
             super.transfer(addresses[i], amounts[i]);
         }
     }
->>>>>>> 385ff496
 }