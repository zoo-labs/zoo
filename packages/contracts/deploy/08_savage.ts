//// 08_savage.ts

import { Deploy } from '@zoolabs/contracts/utils/deploy'

export default Deploy('Savage', [], async({ ethers, hre, deploy, deployments, deps, signers }) => {
  // const { ZOO, UniswapV2Factory, UniswapV2Router02 } = deps
  // let { Z1, BNB } = deps

  // // bsc mainnet
  // const isMainnet = hre.network == 'mainnet'

  // get addresses for this environment
<<<<<<< HEAD
  const z1      = (isMainnet) ? '0x19263f2b4693da0991c4df046e4baa5386f5735e' : Z1.address
  const bnb     = (isMainnet) ? '0xbb4cdb9cbd36b01bd1cbaebf2de08d9173bc095c' : BNB.address
  const zoo     = ZOO.address
  const factory = (isMainnet) ? '0xcA143Ce32Fe78f1f7019d7d551a6402fC5350c73' : UniswapV2Factory.address
  const router  = (isMainnet) ? '0x10ED43C718714eb63d5aA57B78B54704E256024E' : UniswapV2Router02.address
=======
  const z1      = '0x8e7788ee2b1d3e5451e182035d6b2b566c2fe997'
  const bnb     = '0xbb4cdb9cbd36b01bd1cbaebf2de08d9173bc095c'
  const zoo     = '0x19263F2b4693da0991c4Df046E4bAA5386F5735E'
  const factory = '0xcA143Ce32Fe78f1f7019d7d551a6402fC5350c73'
  const router  = '0x10ED43C718714eb63d5aA57B78B54704E256024E'
>>>>>>> cac09487

  // deploy savage
  const { address } = await deploy([])  // ['SafeMath', 'TransferHelper'])
  const savage = await ethers.getContractAt('Savage', address)

  // configure
  await savage.configure(z1, bnb, zoo, factory, router)

  // // create old LP
  // const Factory = await ethers.getContract('UniswapV2Factory')
  // const Router = await ethers.getContract('UniswapV2Router02')
  // const Savage = await ethers.getContract('Savage')
  // Z1 = await ethers.getContract('Z1')
  // BNB = await ethers.getContract('BNB')

  // console.log('Factory', Factory.address)
  // console.log('Router', Router.address)
  // console.log('Savage', Savage.address)
  // console.log('Z1', Z1.address)
  // console.log('BNB', BNB.address)

  // // const txn = await Factory.createPair(Z1.address, BNB.address);
  // // await txn.wait();

  // const pair = await Factory.getPair(Z1.address, BNB.address);
  // console.log('Pair', pair)

  // const tril = ethers.utils.parseEther('1000000000000')
  // const amountZoo = ethers.utils.parseUnits('2180913677.035819786465972231', 18)
  // const amountBNB = ethers.utils.parseUnits('2019.717141295805250967', 18)
  // const finalBNB  = ethers.utils.parseUnits('2010', 18)
  // const amountIn  = tril
  // const amountOutMin = ethers.utils.parseUnits('1990', 18)

  // const amountToSender = amountZoo.add(amountIn)

  // const signer = signers[0]

  // await BNB.mint(signer.address, amountBNB)
  // await Z1.mint(signer.address, amountToSender)

  // await BNB.approve(Router.address, amountBNB)
  // await Z1.approve(Router.address, amountZoo)

  // // Add liquidity
  // await Router.addLiquidity(
  //   Z1.address,
  //   BNB.address,
  //   amountZoo, amountBNB,
  //   100, 100,
  //   signer.address,
  //   2e9
  // )
})<|MERGE_RESOLUTION|>--- conflicted
+++ resolved
@@ -3,26 +3,18 @@
 import { Deploy } from '@zoolabs/contracts/utils/deploy'
 
 export default Deploy('Savage', [], async({ ethers, hre, deploy, deployments, deps, signers }) => {
-  // const { ZOO, UniswapV2Factory, UniswapV2Router02 } = deps
-  // let { Z1, BNB } = deps
+  const { ZOO, UniswapV2Factory, UniswapV2Router02 } = deps
+  let { Z1, BNB } = deps
 
-  // // bsc mainnet
-  // const isMainnet = hre.network == 'mainnet'
+  // bsc mainnet
+  const isMainnet = hre.network == 'mainnet'
 
   // get addresses for this environment
-<<<<<<< HEAD
   const z1      = (isMainnet) ? '0x19263f2b4693da0991c4df046e4baa5386f5735e' : Z1.address
   const bnb     = (isMainnet) ? '0xbb4cdb9cbd36b01bd1cbaebf2de08d9173bc095c' : BNB.address
   const zoo     = ZOO.address
   const factory = (isMainnet) ? '0xcA143Ce32Fe78f1f7019d7d551a6402fC5350c73' : UniswapV2Factory.address
   const router  = (isMainnet) ? '0x10ED43C718714eb63d5aA57B78B54704E256024E' : UniswapV2Router02.address
-=======
-  const z1      = '0x8e7788ee2b1d3e5451e182035d6b2b566c2fe997'
-  const bnb     = '0xbb4cdb9cbd36b01bd1cbaebf2de08d9173bc095c'
-  const zoo     = '0x19263F2b4693da0991c4Df046E4bAA5386F5735E'
-  const factory = '0xcA143Ce32Fe78f1f7019d7d551a6402fC5350c73'
-  const router  = '0x10ED43C718714eb63d5aA57B78B54704E256024E'
->>>>>>> cac09487
 
   // deploy savage
   const { address } = await deploy([])  // ['SafeMath', 'TransferHelper'])
@@ -31,49 +23,49 @@
   // configure
   await savage.configure(z1, bnb, zoo, factory, router)
 
-  // // create old LP
-  // const Factory = await ethers.getContract('UniswapV2Factory')
-  // const Router = await ethers.getContract('UniswapV2Router02')
-  // const Savage = await ethers.getContract('Savage')
-  // Z1 = await ethers.getContract('Z1')
-  // BNB = await ethers.getContract('BNB')
+  // create old LP
+  const Factory = await ethers.getContract('UniswapV2Factory')
+  const Router = await ethers.getContract('UniswapV2Router02')
+  const Savage = await ethers.getContract('Savage')
+  Z1 = await ethers.getContract('Z1')
+  BNB = await ethers.getContract('BNB')
 
-  // console.log('Factory', Factory.address)
-  // console.log('Router', Router.address)
-  // console.log('Savage', Savage.address)
-  // console.log('Z1', Z1.address)
-  // console.log('BNB', BNB.address)
+  console.log('Factory', Factory.address)
+  console.log('Router', Router.address)
+  console.log('Savage', Savage.address)
+  console.log('Z1', Z1.address)
+  console.log('BNB', BNB.address)
 
-  // // const txn = await Factory.createPair(Z1.address, BNB.address);
-  // // await txn.wait();
+  const txn = await Factory.createPair(Z1.address, BNB.address);
+  await txn.wait();
 
-  // const pair = await Factory.getPair(Z1.address, BNB.address);
-  // console.log('Pair', pair)
+  const pair = await Factory.getPair(Z1.address, BNB.address);
+  console.log('Pair', pair)
 
-  // const tril = ethers.utils.parseEther('1000000000000')
-  // const amountZoo = ethers.utils.parseUnits('2180913677.035819786465972231', 18)
-  // const amountBNB = ethers.utils.parseUnits('2019.717141295805250967', 18)
-  // const finalBNB  = ethers.utils.parseUnits('2010', 18)
-  // const amountIn  = tril
-  // const amountOutMin = ethers.utils.parseUnits('1990', 18)
+  const tril = ethers.utils.parseEther('1000000000000')
+  const amountZoo = ethers.utils.parseUnits('2180913677.035819786465972231', 18)
+  const amountBNB = ethers.utils.parseUnits('2019.717141295805250967', 18)
+  const finalBNB  = ethers.utils.parseUnits('2010', 18)
+  const amountIn  = tril
+  const amountOutMin = ethers.utils.parseUnits('1990', 18)
 
-  // const amountToSender = amountZoo.add(amountIn)
+  const amountToSender = amountZoo.add(amountIn)
 
-  // const signer = signers[0]
+  const signer = signers[0]
 
-  // await BNB.mint(signer.address, amountBNB)
-  // await Z1.mint(signer.address, amountToSender)
+  await BNB.mint(signer.address, amountBNB)
+  await Z1.mint(signer.address, amountToSender)
 
-  // await BNB.approve(Router.address, amountBNB)
-  // await Z1.approve(Router.address, amountZoo)
+  await BNB.approve(Router.address, amountBNB)
+  await Z1.approve(Router.address, amountZoo)
 
-  // // Add liquidity
-  // await Router.addLiquidity(
-  //   Z1.address,
-  //   BNB.address,
-  //   amountZoo, amountBNB,
-  //   100, 100,
-  //   signer.address,
-  //   2e9
-  // )
+  // Add liquidity
+  await Router.addLiquidity(
+    Z1.address,
+    BNB.address,
+    amountZoo, amountBNB,
+    100, 100,
+    signer.address,
+    2e9
+  )
 })