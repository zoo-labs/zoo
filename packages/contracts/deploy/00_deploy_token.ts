--- conflicted
+++ resolved
@@ -4,13 +4,7 @@
 import {getDeployerAddress, getWallet} from '../lib/deploy_helper'
 import { HardhatRuntimeEnvironment } from 'hardhat/types'
 import { DeployFunction } from 'hardhat-deploy/types'
-<<<<<<< HEAD
 
-const OWNER_ADDRESS = process.env.CONTRACT_OWNER_ADDRESS ?? "0xf8f59f0269c4f6d7b5C5ab98d70180EAa0C7507E";
-
-=======
-import { Contract } from 'ethers'
->>>>>>> c2a88b69
 
 const func: DeployFunction = async function (hre: HardhatRuntimeEnvironment) {
   const {deployments, getNamedAccounts, getUnnamedAccounts} = hre
@@ -26,20 +20,12 @@
   // Proxy only in non-live network (localhost and hardhat network) enabling
   // HCR (Hot Contract Replacement) in live network, proxy is disabled and
   // constructor is invoked
-  const result = await deploy('ZooToken', {
+  await deploy('ZooToken', {
     from: deployer,
-<<<<<<< HEAD
-    args: ['ZooToken', 'ZOO', 18, 2000000000, OWNER_ADDRESS],
-=======
     args: ['ZooToken', 'ZOO', 18, 2000000000, deployer],
->>>>>>> c2a88b69
     log: true,
     // proxy: useProxy && 'postUpgrade',
   })
-
-  // const c = new hre.ethers.Contract(result.address, result.abi, ownerWallet);
-  // await c.transferOwnership(OWNER_ADDRESS);
-
   return !useProxy // When live network, record the script as executed to prevent rexecution
 }
 
