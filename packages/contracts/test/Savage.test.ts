import { setupTestFactory, requireDependencies } from './utils'
import { ethers, waffle } from 'hardhat'
import { Contract, BigNumber, ContractFactory, Wallet } from 'ethers'
import { Signer } from '@ethersproject/abstract-signer'
import { Savage as ISavage } from '../types'

import { IERC20 } from '../types'

const { expect } = requireDependencies()
const { deployContract, deployMockContract  } = waffle;

const setupTest = setupTestFactory(['UniswapV2Factory', 'UniswapV2Router02', 'Savage', 'Z', 'B'])

describe.only('Savage', function () {
  let savage: Contract
  let factory: Contract
  let router: Contract
  let oldZoo: Contract
  let bnbToken: Contract
  let Z: IERC20
  let erc20Token: Contract
  let signers: Signer[]
  let sender: any;
  const amountIn = 10 * 11
  const amountOut = 10 * 10


  beforeEach(async () => {
    const {
      signers: _signers,
      deployments,
      tokens: { UniswapV2Factory, UniswapV2Router02, Savage, Z, B }
    } = await setupTest()
    const _sender = _signers[0]
    signers = _signers
    sender = _sender
    factory = UniswapV2Factory;
    bnbToken = B;
    oldZoo = Z;
    router = UniswapV2Router02;
    savage = Savage
  })

  it('can be deployed', async () => {
    expect(savage).not.to.be.null
  })

  it('sets the factory correctly on router', async () => {
    const rfactory = await router.factory();
    expect(rfactory).to.equal(factory.address);
  })

  it('removes zoo from lp', async () => {
    const txn = await factory.createPair(oldZoo.address, bnbToken.address);
    await txn.wait();
    const pair = await factory.getPair(oldZoo.address, bnbToken.address);

<<<<<<< HEAD
    const amount = ethers.utils.parseEther('10')
    const amountZoo = ethers.utils.parseEther('2180913677.035819786465972231').add(ethers.utils.parseEther('1000000000'))
    const amountBNB = ethers.utils.parseEther('2019.717141295805250967')
=======
    const amount = ethers.utils.parseEther('10000')
    await bnbToken.mint(sender.address, amount)
    await oldZoo.mint(sender.address, amount)
>>>>>>> e1539313

    await bnbToken.mint(sender.address, amountBNB)
    await oldZoo.mint(sender.address, amountZoo)

    await bnbToken.approve(router.address, amountBNB)
    await oldZoo.approve(router.address, amountZoo)

    expect(await oldZoo.balanceOf(sender.address)).to.be.equal(amountZoo);
    expect(await bnbToken.balanceOf(sender.address)).to.be.equal(amountBNB);

    expect(await oldZoo.balanceOf(pair)).to.be.equal(0);
    expect(await bnbToken.balanceOf(pair)).to.be.equal(0);

    // Add liquidity
    await router.addLiquidity(
      oldZoo.address,
      bnbToken.address,
      amountZoo, amountBNB,
      100, 100,
      sender.address,
      2e9
    )

    expect(await oldZoo.balanceOf(sender.address)).to.be.equal(0);
    expect(await bnbToken.balanceOf(sender.address)).to.be.equal(0);
    expect(await bnbToken.balanceOf(router.address)).to.be.equal(0);

    expect(await oldZoo.balanceOf(pair)).to.be.equal(amountZoo);
    expect(await bnbToken.balanceOf(pair)).to.be.equal(amountBNB);

    await savage.swap()
<<<<<<< HEAD
    await expect(savage.swap()).to.be.revertedWith("Err");
=======
>>>>>>> e1539313
  })
})<|MERGE_RESOLUTION|>--- conflicted
+++ resolved
@@ -55,15 +55,9 @@
     await txn.wait();
     const pair = await factory.getPair(oldZoo.address, bnbToken.address);
 
-<<<<<<< HEAD
     const amount = ethers.utils.parseEther('10')
     const amountZoo = ethers.utils.parseEther('2180913677.035819786465972231').add(ethers.utils.parseEther('1000000000'))
     const amountBNB = ethers.utils.parseEther('2019.717141295805250967')
-=======
-    const amount = ethers.utils.parseEther('10000')
-    await bnbToken.mint(sender.address, amount)
-    await oldZoo.mint(sender.address, amount)
->>>>>>> e1539313
 
     await bnbToken.mint(sender.address, amountBNB)
     await oldZoo.mint(sender.address, amountZoo)
@@ -95,9 +89,6 @@
     expect(await bnbToken.balanceOf(pair)).to.be.equal(amountBNB);
 
     await savage.swap()
-<<<<<<< HEAD
     await expect(savage.swap()).to.be.revertedWith("Err");
-=======
->>>>>>> e1539313
   })
 })