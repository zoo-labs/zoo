// @ts-ignore
import { ethers } from "hardhat";
import chai, { expect } from "chai";
import asPromised from "chai-as-promised";
import {
  deployOtherNFTs,
  deployZooToken,
  deployZooProtocol,
  mint,
  ONE_ZOO,
  TENTH_ZOO,
  THOUSANDTH_ZOO,
  TWO_ZOO,
} from "./utils";
import { ZooAuction, ZooMarket, ZooMedia, ZooToken, TestERC721 } from "../types";
import { BigNumber, Signer } from "ethers";

chai.use(asPromised);

const ONE_DAY = 24 * 60 * 60;

// helper function so we can parse numbers and do approximate number calculations, to avoid annoying gas calculations
const smallify = (bn: BigNumber) => bn.div(THOUSANDTH_ZOO).toNumber();

describe("integration", () => {
  let market: ZooMarket;
  let media: ZooMedia;
  let token: ZooToken;
  let auction: ZooAuction;
  let otherNft: TestERC721;
  let deployer, creator, owner, curator, bidderA, bidderB, otherUser: Signer;
  let deployerAddress,
    ownerAddress,
    creatorAddress,
    curatorAddress,
    bidderAAddress,
    bidderBAddress,
    otherUserAddress: string;

  async function deploy(): Promise<ZooAuction> {
    const ZooAuction = await ethers.getContractFactory("ZooAuction");
    const auctionHouse = await ZooAuction.deploy(media.address, token.address);

    return auctionHouse as ZooAuction;
  }

  beforeEach(async () => {
    await ethers.provider.send("hardhat_reset", []);
    [
      deployer,
      creator,
      owner,
      curator,
      bidderA,
      bidderB,
      otherUser,
    ] = await ethers.getSigners();
    [
      deployerAddress,
      creatorAddress,
      ownerAddress,
      curatorAddress,
      bidderAAddress,
      bidderBAddress,
      otherUserAddress,
    ] = await Promise.all(
      [deployer, creator, owner, curator, bidderA, bidderB].map((s) =>
        s.getAddress()
      )
    );
    token = await deployZooToken();
    const contracts = await deployZooProtocol(token.address);
    const nfts = await deployOtherNFTs();
    market = contracts.market;
    media = contracts.media;
<<<<<<< HEAD
=======
    token = await deployZooToken();
    await token.mint(creator.address, 100000);
    await token.mint(deployer.address, 100000);
    await token.mint(owner.address, 100000);
    await token.mint(curator.address, 100000);
    await token.mint(bidderA.address, 100000);
    await token.mint(bidderB.address, 100000);
    // await token.mint(otherUser.address, 100000);
>>>>>>> daedc7dd
    auction = await deploy();
    otherNft = nfts.test;
    await mint(media.connect(creator));
    await otherNft.mint(creator.address, 0);
    await media.connect(creator).transferFrom(creatorAddress, ownerAddress, 0);
    await otherNft
      .connect(creator)
      .transferFrom(creatorAddress, ownerAddress, 0);
  });

  describe.only("Auction with no curator", async () => {
    async function run() {
      console.log('connect media')
      await media.connect(owner).approve(auction.address, 0);
      console.log('connect auction')
      await auction
        .connect(owner)
        .createAuction(
          0,
          media.address,
          ONE_DAY,
          TENTH_ZOO,
          ethers.constants.AddressZero,
          0,
          ethers.constants.AddressZero
        );
      console.log('createbid auction')
      await auction.connect(bidderA).createBid(0, ONE_ZOO, { value: ONE_ZOO });
      await auction.connect(bidderB).createBid(0, TWO_ZOO, { value: TWO_ZOO });
      await ethers.provider.send("evm_setNextBlockTimestamp", [
        Date.now() + ONE_DAY,
      ]);
      await auction.connect(otherUser).endAuction(0);
    }

    it.only(".onlyshould transfer the NFT to the winning bidder", async () => {
      await run();
      expect(await media.ownerOf(0)).to.eq(bidderBAddress);
    });

    it("should withdraw the winning bid amount from the winning bidder", async () => {
      const beforeBalance = await ethers.provider.getBalance(bidderBAddress);
      await run();
      const afterBalance = await ethers.provider.getBalance(bidderBAddress);

      expect(smallify(beforeBalance.sub(afterBalance))).to.be.approximately(
        smallify(TWO_ZOO),
        smallify(TENTH_ZOO)
      );
    });

    it("should refund the losing bidder", async () => {
      const beforeBalance = await ethers.provider.getBalance(bidderAAddress);
      await run();
      const afterBalance = await ethers.provider.getBalance(bidderAAddress);

      expect(smallify(beforeBalance)).to.be.approximately(
        smallify(afterBalance),
        smallify(TENTH_ZOO)
      );
    });

    it("should pay the auction creator", async () => {
      const beforeBalance = await ethers.provider.getBalance(ownerAddress);
      await run();
      const afterBalance = await ethers.provider.getBalance(ownerAddress);

      // 15% creator fee -> 2ZOO * 85% = 1.7 ZOO
      expect(smallify(afterBalance)).to.be.approximately(
        smallify(beforeBalance.add(TENTH_ZOO.mul(17))),
        smallify(TENTH_ZOO)
      );
    });

    it("should pay the token creator in ZooToken", async () => {
      const beforeBalance = await token.balanceOf(creatorAddress);
      await run();
      const afterBalance = await token.balanceOf(creatorAddress);

      // 15% creator fee -> 2 ZOO * 15% = 0.3 ZooToken
      expect(afterBalance).to.eq(beforeBalance.add(THOUSANDTH_ZOO.mul(300)));
    });
  });

  describe("ZOO auction with curator", () => {
    async function run() {
      await media.connect(owner).approve(auction.address, 0);
      await auction
        .connect(owner)
        .createAuction(
          0,
          media.address,
          ONE_DAY,
          TENTH_ZOO,
          curatorAddress,
          20,
          ethers.constants.AddressZero
        );
      await auction.connect(curator).setAuctionApproval(0, true);
      await auction.connect(bidderA).createBid(0, ONE_ZOO, { value: ONE_ZOO });
      await auction.connect(bidderB).createBid(0, TWO_ZOO, { value: TWO_ZOO });
      await ethers.provider.send("evm_setNextBlockTimestamp", [
        Date.now() + ONE_DAY,
      ]);
      await auction.connect(otherUser).endAuction(0);
    }

    it("should transfer the NFT to the winning bidder", async () => {
      await run();
      expect(await media.ownerOf(0)).to.eq(bidderBAddress);
    });

    it("should withdraw the winning bid amount from the winning bidder", async () => {
      const beforeBalance = await ethers.provider.getBalance(bidderBAddress);
      await run();
      const afterBalance = await ethers.provider.getBalance(bidderBAddress);

      expect(smallify(beforeBalance.sub(afterBalance))).to.be.approximately(
        smallify(TWO_ZOO),
        smallify(TENTH_ZOO)
      );
    });

    it("should refund the losing bidder", async () => {
      const beforeBalance = await ethers.provider.getBalance(bidderAAddress);
      await run();
      const afterBalance = await ethers.provider.getBalance(bidderAAddress);

      expect(smallify(beforeBalance)).to.be.approximately(
        smallify(afterBalance),
        smallify(TENTH_ZOO)
      );
    });

    it("should pay the auction creator", async () => {
      const beforeBalance = await ethers.provider.getBalance(ownerAddress);
      await run();
      const afterBalance = await ethers.provider.getBalance(ownerAddress);

      expect(smallify(afterBalance)).to.be.approximately(
        // 15% creator share + 20% curator fee  -> 1.7 ZOO * 80% = 1.36 ZOO
        smallify(beforeBalance.add(TENTH_ZOO.mul(14))),
        smallify(TENTH_ZOO)
      );
    });

    it("should pay the token creator in ZooToken", async () => {
      const beforeBalance = await token.balanceOf(creatorAddress);
      await run();
      const afterBalance = await token.balanceOf(creatorAddress);

      // 15% creator fee  -> 2 ZOO * 15% = 0.3 ZooToken
      expect(afterBalance).to.eq(beforeBalance.add(THOUSANDTH_ZOO.mul(300)));
    });

    it("should pay the curator", async () => {
      const beforeBalance = await ethers.provider.getBalance(curatorAddress);
      await run();
      const afterBalance = await ethers.provider.getBalance(curatorAddress);

      // 20% of 1.7 ZooToken -> 0.34
      expect(smallify(afterBalance)).to.be.approximately(
        smallify(beforeBalance.add(THOUSANDTH_ZOO.mul(340))),
        smallify(TENTH_ZOO)
      );
    });
  });

  describe("ZooToken Auction with no curator", () => {
    async function run() {
      await media.connect(owner).approve(auction.address, 0);
      await auction
        .connect(owner)
        .createAuction(
          0,
          media.address,
          ONE_DAY,
          TENTH_ZOO,
          ethers.constants.AddressZero,
          20,
          token.address
        );
      // await token.connect(bidderA).deposit({ value: ONE_ZOO });
      await token.connect(bidderA).approve(auction.address, ONE_ZOO);
      // await token.connect(bidderB).deposit({ value: TWO_ZOO });
      await token.connect(bidderB).approve(auction.address, TWO_ZOO);
      await auction.connect(bidderA).createBid(0, ONE_ZOO, { value: ONE_ZOO });
      await auction.connect(bidderB).createBid(0, TWO_ZOO, { value: TWO_ZOO });
      await ethers.provider.send("evm_setNextBlockTimestamp", [
        Date.now() + ONE_DAY,
      ]);
      await auction.connect(otherUser).endAuction(0);
    }

    it.only("should transfer the NFT to the winning bidder", async () => {
      await run();
      expect(await media.ownerOf(0)).to.eq(bidderBAddress);
    });

    it("should withdraw the winning bid amount from the winning bidder", async () => {
      await run();
      const afterBalance = await token.balanceOf(bidderBAddress);

      expect(afterBalance).to.eq(ONE_ZOO.mul(0));
    });

    it("should refund the losing bidder", async () => {
      await run();
      const afterBalance = await token.balanceOf(bidderAAddress);

      expect(afterBalance).to.eq(ONE_ZOO);
    });

    it("should pay the auction creator", async () => {
      await run();
      const afterBalance = await token.balanceOf(ownerAddress);

      // 15% creator fee -> 2 ZOO * 85% = 1.7ZooToken
      expect(afterBalance).to.eq(TENTH_ZOO.mul(17));
    });

    it("should pay the token creator", async () => {
      const beforeBalance = await token.balanceOf(creatorAddress);
      await run();
      const afterBalance = await token.balanceOf(creatorAddress);

      // 15% creator fee -> 2 ZOO * 15% = 0.3 ZooToken
      expect(afterBalance).to.eq(beforeBalance.add(THOUSANDTH_ZOO.mul(300)));
    });
  });

  describe("ZooToken auction with curator", async () => {
    async function run() {
      await media.connect(owner).approve(auction.address, 0);
      await auction
        .connect(owner)
        .createAuction(
          0,
          media.address,
          ONE_DAY,
          TENTH_ZOO,
          curator.address,
          20,
          token.address
        );
      await auction.connect(curator).setAuctionApproval(0, true);
      // await token.connect(bidderA).deposit({ value: ONE_ZOO });
      await token.connect(bidderA).approve(auction.address, ONE_ZOO);
      // await token.connect(bidderB).deposit({ value: TWO_ZOO });
      await token.connect(bidderB).approve(auction.address, TWO_ZOO);
      await auction.connect(bidderA).createBid(0, ONE_ZOO, { value: ONE_ZOO });
      await auction.connect(bidderB).createBid(0, TWO_ZOO, { value: TWO_ZOO });
      await ethers.provider.send("evm_setNextBlockTimestamp", [
        Date.now() + ONE_DAY,
      ]);
      await auction.connect(otherUser).endAuction(0);
    }

    it("should transfer the NFT to the winning bidder", async () => {
      await run();
      expect(await media.ownerOf(0)).to.eq(bidderBAddress);
    });

    it("should withdraw the winning bid amount from the winning bidder", async () => {
      await run();
      const afterBalance = await token.balanceOf(bidderBAddress);

      expect(afterBalance).to.eq(ONE_ZOO.mul(0));
    });

    it("should refund the losing bidder", async () => {
      await run();
      const afterBalance = await token.balanceOf(bidderAAddress);

      expect(afterBalance).to.eq(ONE_ZOO);
    });

    it("should pay the auction creator", async () => {
      await run();
      const afterBalance = await token.balanceOf(ownerAddress);

      // 15% creator fee + 20% curator fee -> 2 ZOO * 85% * 80% = 1.36ZooToken
      expect(afterBalance).to.eq(THOUSANDTH_ZOO.mul(1360));
    });

    it("should pay the token creator", async () => {
      const beforeBalance = await token.balanceOf(creatorAddress);
      await run();
      const afterBalance = await token.balanceOf(creatorAddress);

      // 15% creator fee -> 2 ZOO * 15% = 0.3 ZooToken
      expect(afterBalance).to.eq(beforeBalance.add(THOUSANDTH_ZOO.mul(300)));
    });

    it("should pay the auction curator", async () => {
      const beforeBalance = await token.balanceOf(curatorAddress);
      await run();
      const afterBalance = await token.balanceOf(curatorAddress);

      // 15% creator fee + 20% curator fee = 2 ZOO * 85% * 20% = 0.34 ZooToken
      expect(afterBalance).to.eq(beforeBalance.add(THOUSANDTH_ZOO.mul(340)));
    });
  });

  describe("3rd party nft auction", async () => {
    async function run() {
      await otherNft.connect(owner).approve(auction.address, 0);
      await auction
        .connect(owner)
        .createAuction(
          0,
          otherNft.address,
          ONE_DAY,
          TENTH_ZOO,
          curatorAddress,
          20,
          ethers.constants.AddressZero
        );
      await auction.connect(curator).setAuctionApproval(0, true);
      await auction.connect(bidderA).createBid(0, ONE_ZOO, { value: ONE_ZOO });
      await auction.connect(bidderB).createBid(0, TWO_ZOO, { value: TWO_ZOO });
      await ethers.provider.send("evm_setNextBlockTimestamp", [
        Date.now() + ONE_DAY,
      ]);
      await auction.connect(otherUser).endAuction(0);
    }
    it("should transfer the NFT to the winning bidder", async () => {
      await run();
      expect(await otherNft.ownerOf(0)).to.eq(bidderBAddress);
    });

    it("should withdraw the winning bid amount from the winning bidder", async () => {
      const beforeBalance = await ethers.provider.getBalance(bidderBAddress);
      await run();
      const afterBalance = await ethers.provider.getBalance(bidderBAddress);

      expect(smallify(beforeBalance.sub(afterBalance))).to.be.approximately(
        smallify(TWO_ZOO),
        smallify(TENTH_ZOO)
      );
    });

    it("should refund the losing bidder", async () => {
      const beforeBalance = await ethers.provider.getBalance(bidderAAddress);
      await run();
      const afterBalance = await ethers.provider.getBalance(bidderAAddress);

      expect(smallify(beforeBalance)).to.be.approximately(
        smallify(afterBalance),
        smallify(TENTH_ZOO)
      );
    });

    it("should pay the auction creator", async () => {
      const beforeBalance = await ethers.provider.getBalance(ownerAddress);
      await run();
      const afterBalance = await ethers.provider.getBalance(ownerAddress);

      expect(smallify(afterBalance)).to.be.approximately(
        // 20% curator fee  -> 2 ZOO * 80% = 1.6 ZOO
        smallify(beforeBalance.add(TENTH_ZOO.mul(16))),
        smallify(TENTH_ZOO)
      );
    });

    it("should pay the curator", async () => {
      const beforeBalance = await ethers.provider.getBalance(curatorAddress);
      await run();
      const afterBalance = await ethers.provider.getBalance(curatorAddress);

      // 20% of 2 ZooToken -> 0.4
      expect(smallify(afterBalance)).to.be.approximately(
        smallify(beforeBalance.add(TENTH_ZOO.mul(4))),
        smallify(THOUSANDTH_ZOO)
      );
    });
  });
});<|MERGE_RESOLUTION|>--- conflicted
+++ resolved
@@ -73,8 +73,6 @@
     const nfts = await deployOtherNFTs();
     market = contracts.market;
     media = contracts.media;
-<<<<<<< HEAD
-=======
     token = await deployZooToken();
     await token.mint(creator.address, 100000);
     await token.mint(deployer.address, 100000);
@@ -83,7 +81,6 @@
     await token.mint(bidderA.address, 100000);
     await token.mint(bidderB.address, 100000);
     // await token.mint(otherUser.address, 100000);
->>>>>>> daedc7dd
     auction = await deploy();
     otherNft = nfts.test;
     await mint(media.connect(creator));
