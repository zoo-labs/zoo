import { ethers } from 'hardhat';

import { ZooMedia } from '../types/ZooMedia';

import { ZooMedia__factory } from '../types';

import { Market__factory } from '../types';

import { ZooToken } from '../types/ZooToken';

import { ZooFaucet } from '../types/ZooFaucet';

import { ZooMarket } from '../types/ZooMarket';

import chai, { expect } from "chai";

import { BigNumber, Bytes, BytesLike, utils } from 'ethers';

let zooToken: any;

let zooFaucet: any;

let zooMarket: any;

let zooMedia: any;

let signers: any;

let mintAmt = 100000000;

let owner;

let auctionAddress: string;

let tokenAddress: string;

describe("Test ZooMedia (2)", () => {

    beforeEach(async () => {

        signers = await ethers.getSigners();

        const zooTokenFactory = await ethers.getContractFactory(
            "ZooToken",
            signers[0]
        );

        zooToken = (await zooTokenFactory.deploy()) as ZooToken;
        await zooToken.deployed();

        const zooFaucetFactory = await ethers.getContractFactory(
            "ZooFaucet",
            signers[0]
        );

        zooFaucet = (await zooFaucetFactory.deploy(zooToken.address)) as ZooFaucet;
        await zooFaucet.deployed();

        owner = signers[0]

        await zooToken.mint(zooFaucet.address, 1000000);

        await zooFaucet.buyZoo(owner.address,1000);

        zooMarket =  (await new Market__factory(owner).deploy()) as ZooMarket;
        await zooMarket.deployed();

        auctionAddress = zooMarket.address;

<<<<<<< HEAD
        zooMedia = (await new ZooMedia__factory(owner).deploy('ANML', 'CryptoZoo', auctionAddress, zooToken.address)) as ZooMedia
=======
        zooMedia = (await new ZooMedia__factory(owner).deploy('ANML', 'CryptoZoo', auctionAddress, tokenAddress)) as ZooMedia
>>>>>>> 9def0d95
        await zooMedia.deployed();

        tokenAddress = zooMedia.address;

        await zooMarket.configure(tokenAddress);

        // await addAnimals()


    })

    async function addAnimals(){

        // let results = await zooMedia.connect(owner).callStatic.addDrop("test", 16000, 210);

        // let dropId = results[0]

        await zooMedia.connect(owner).addDrop("test", 16000, 210);

        await zooMedia.setTokenURI(1, "basicEgg", "basicEgg.tokenURI1");
        await zooMedia.setMetadataURI(1, "basicEgg", "basicEgg.metadataURI1");
        await zooMedia.setTokenURI(1, "hybridEgg", "hybridEgg.tokenURI1");
        await zooMedia.setMetadataURI(1, "hybridEgg", "hybridEgg.metadataURI1");


        await zooMedia.addAnimal(1,"Pug", 100, "Common", 5500, "test","test");
        await zooMedia.addAnimal(1,"Butterfly", 100, "Common", 5500, "test1","test1");
        await zooMedia.addAnimal(1,"Kitten", 100, "Common", 5500, "test2","test2");
        await zooMedia.addAnimal(1,"Turtle", 100, "Common", 5500, "test3","test3");

        await zooMedia.addAnimal(1,"Penguin", 100, "Common", 5500, "test4","test4");
        await zooMedia.addAnimal(1,"Duckling", 100, "Common", 5500, "test5","test5");
        await zooMedia.addAnimal(1,"Orca", 100, "Common", 5500, "test6","test6");
        await zooMedia.addAnimal(1,"Elk", 100, "Common", 5500, "test7","test7");

        await zooMedia.addAnimal(1,"Panda", 100, "Common", 5500, "test8","test8");
        await zooMedia.addAnimal(1,"Gorilla", 100, "Common", 5500, "test9","test9");
        await zooMedia.addAnimal(1,"Lion", 100, "Common", 5500, "test11","test11");
        await zooMedia.addAnimal(1,"Elephant", 100, "Common", 5500,"test12","test12");

        await zooMedia.addAnimal(1,"Bear", 100, "Common", 5500, "test13","test13");
        await zooMedia.addAnimal(1,"Shark", 100, "Common", 5500, "test14","test14");

        await zooMedia.addAnimal(1,"Blobfish", 100, "Common", 5500, "test15","test15");
        await zooMedia.addAnimal(1,"Naked Mole Rat", 100, "Common", 5500, "test16","test16");
    }


    async function addHybrids() {
        await zooMedia.addHybrid(1,"Baby Elephant","Elephant","Elephant",100,"http://res.cloudinary.com/htcif1pyx/image/upload/w_600/v1/CryptoZoo/9:16%20Aspect%20Ratio/Elephant/Baby%20Elephant.jpg","testElephant")
        await zooMedia.addHybrid(1,"Baby Elk","Elk","Elk",100,"http://res.cloudinary.com/htcif1pyx/image/upload/w_600/v1/CryptoZoo/9:16%20Aspect%20Ratio/Elk/Baby%20Elk.jpg","testElk")
        await zooMedia.addHybrid(1,"Baby Gorilla","Gorilla","Gorilla",100,"http://res.cloudinary.com/htcif1pyx/image/upload/w_600/v1/CryptoZoo/9:16%20Aspect%20Ratio/Gorilla/Baby%20Gorilla.jpg","testGorilla")
        await zooMedia.addHybrid(1,"Baby Orca","Orca","Orca",100,"http://res.cloudinary.com/htcif1pyx/image/upload/w_600/v1/CryptoZoo/9:16%20Aspect%20Ratio/Orca/Baby%20Orca.jpg","testOrca")
        await zooMedia.addHybrid(1,"Baby Shark","Shark","Shark",100,"http://res.cloudinary.com/htcif1pyx/image/upload/w_600/v1/CryptoZoo/9:16%20Aspect%20Ratio/Shark/Baby%20Shark.jpg","testShark")
        await zooMedia.addHybrid(1,"Banda","Bear","Panda",100,"http://res.cloudinary.com/htcif1pyx/image/upload/w_600/v1/CryptoZoo/9:16%20Aspect%20Ratio/Bear/Banda.jpg","testBear")
        await zooMedia.addHybrid(1,"Bearblob","Bear","Blobfish",100,"http://res.cloudinary.com/htcif1pyx/image/upload/w_600/v1/CryptoZoo/9:16%20Aspect%20Ratio/Bear/Bearblob.jpg","testBear")
        await zooMedia.addHybrid(1,"Bearca","Bear","Orca",100,"http://res.cloudinary.com/htcif1pyx/image/upload/w_600/v1/CryptoZoo/9:16%20Aspect%20Ratio/Bear/Bearca.jpg","testBear")
        await zooMedia.addHybrid(1,"Bear Cub","Bear","Bear",100,"http://res.cloudinary.com/htcif1pyx/image/upload/w_600/v1/CryptoZoo/9:16%20Aspect%20Ratio/Bear/Bear%20Cub.jpg","testBear")
        await zooMedia.addHybrid(1,"Bearilla","Bear","Gorilla",100,"http://res.cloudinary.com/htcif1pyx/image/upload/w_600/v1/CryptoZoo/9:16%20Aspect%20Ratio/Bear/Bearilla.jpg","testBear")
        await zooMedia.addHybrid(1,"Bearling","Bear","Duckling",100,"http://res.cloudinary.com/htcif1pyx/image/upload/w_600/v1/CryptoZoo/9:16%20Aspect%20Ratio/Bear/Bearling.jpg","testBear")
        await zooMedia.addHybrid(1,"Bearlion","Bear","Lion",100,"http://res.cloudinary.com/htcif1pyx/image/upload/w_600/v1/CryptoZoo/9:16%20Aspect%20Ratio/Bear/Bearlion.jpg","testBear")
        await zooMedia.addHybrid(1,"Bearpug","Bear","Pug",100,"http://res.cloudinary.com/htcif1pyx/image/upload/w_600/v1/CryptoZoo/9:16%20Aspect%20Ratio/Bear/Bearpug.jpg","testBear")
        await zooMedia.addHybrid(1,"Bearrat","Bear","Naked Mole Rat",100,"http://res.cloudinary.com/htcif1pyx/image/upload/w_600/v1/CryptoZoo/9:16%20Aspect%20Ratio/Bear/Bearrat.jpg","testBear")
        await zooMedia.addHybrid(1,"Bearshark","Bear","Shark",100,"http://res.cloudinary.com/htcif1pyx/image/upload/w_600/v1/CryptoZoo/9:16%20Aspect%20Ratio/Bear/Bearshark.jpg","testBear")
        await zooMedia.addHybrid(1,"Beartle","Bear","Turtle",100,"http://res.cloudinary.com/htcif1pyx/image/upload/w_600/v1/CryptoZoo/9:16%20Aspect%20Ratio/Bear/Beartle.jpg","testBear")
        await zooMedia.addHybrid(1,"Beartten","Bear","Kitten",100,"http://res.cloudinary.com/htcif1pyx/image/upload/w_600/v1/CryptoZoo/9:16%20Aspect%20Ratio/Bear/Beartten.jpg","testBear")
        await zooMedia.addHybrid(1,"Beartterfly","Bear","Butterfly",100,"http://res.cloudinary.com/htcif1pyx/image/upload/w_600/v1/CryptoZoo/9:16%20Aspect%20Ratio/Bear/Beartterfly.jpg","testBear")
        await zooMedia.addHybrid(1,"Belephant","Bear","Elephant",100,"http://res.cloudinary.com/htcif1pyx/image/upload/w_600/v1/CryptoZoo/9:16%20Aspect%20Ratio/Bear/Belephant.jpg","testBear")
        await zooMedia.addHybrid(1,"Belk","Bear","Elk",100,"http://res.cloudinary.com/htcif1pyx/image/upload/w_600/v1/CryptoZoo/9:16%20Aspect%20Ratio/Bear/Belk.jpg","testBear")
        await zooMedia.addHybrid(1,"Benguin","Bear","Penguin",100,"http://res.cloudinary.com/htcif1pyx/image/upload/w_600/v1/CryptoZoo/9:16%20Aspect%20Ratio/Bear/Benguin.jpg","testBear")
        await zooMedia.addHybrid(1,"Butterbear","Butterfly","Bear",100,"http://res.cloudinary.com/htcif1pyx/image/upload/w_600/v1/CryptoZoo/9:16%20Aspect%20Ratio/Butterfly/Butterbear.jpg","testButterfly")
        await zooMedia.addHybrid(1,"Butterblob","Butterfly","Blobfish",100,"http://res.cloudinary.com/htcif1pyx/image/upload/w_600/v1/CryptoZoo/9:16%20Aspect%20Ratio/Butterfly/Butterblob.jpg","testButterfly")
        await zooMedia.addHybrid(1,"Butterflanda","Butterfly","Panda",100,"http://res.cloudinary.com/htcif1pyx/image/upload/w_600/v1/CryptoZoo/9:16%20Aspect%20Ratio/Butterfly/Butterflanda.jpg","testButterfly")
        await zooMedia.addHybrid(1,"Butterflelk","Butterfly","Elk",100,"http://res.cloudinary.com/htcif1pyx/image/upload/w_600/v1/CryptoZoo/9:16%20Aspect%20Ratio/Butterfly/Butterflelk.jpg","testButterfly")
        await zooMedia.addHybrid(1,"Butterflenguin","Butterfly","Penguin",100,"http://res.cloudinary.com/htcif1pyx/image/upload/w_600/v1/CryptoZoo/9:16%20Aspect%20Ratio/Butterfly/Butterflenguin.jpg","testButterfly")
        await zooMedia.addHybrid(1,"Butterfling","Butterfly","Duckling",100,"http://res.cloudinary.com/htcif1pyx/image/upload/w_600/v1/CryptoZoo/9:16%20Aspect%20Ratio/Butterfly/Butterfling.jpg","testButterfly")
        await zooMedia.addHybrid(1,"Butterflion","Butterfly","Lion",100,"http://res.cloudinary.com/htcif1pyx/image/upload/w_600/v1/CryptoZoo/9:16%20Aspect%20Ratio/Butterfly/Butterflion.jpg","testButterfly")
        await zooMedia.addHybrid(1,"Butterflitten","Butterfly","Kitten",100,"http://res.cloudinary.com/htcif1pyx/image/upload/w_600/v1/CryptoZoo/9:16%20Aspect%20Ratio/Butterfly/Butterflitten.jpg","testButterfly")
        await zooMedia.addHybrid(1,"Butterla","Butterfly","Panda",100,"http://res.cloudinary.com/htcif1pyx/image/upload/w_600/v1/CryptoZoo/9:16%20Aspect%20Ratio/Butterfly/Butterla.jpg","testButterfly")
        await zooMedia.addHybrid(1,"Butterphant","Butterfly","Elephant",100,"http://res.cloudinary.com/htcif1pyx/image/upload/w_600/v1/CryptoZoo/9:16%20Aspect%20Ratio/Butterfly/Butterphant.jpg","testButterfly")
        await zooMedia.addHybrid(1,"Butterpug","Butterfly","Pug",100,"http://res.cloudinary.com/htcif1pyx/image/upload/w_600/v1/CryptoZoo/9:16%20Aspect%20Ratio/Butterfly/Butterpug.jpg","testButterfly")
        await zooMedia.addHybrid(1,"Butterrat","Butterfly","Naked Mole Rat",100,"http://res.cloudinary.com/htcif1pyx/image/upload/w_600/v1/CryptoZoo/9:16%20Aspect%20Ratio/Butterfly/Butterrat.jpg","testButterfly")
        await zooMedia.addHybrid(1,"Buttershark","Butterfly","Shark",100,"http://res.cloudinary.com/htcif1pyx/image/upload/w_600/v1/CryptoZoo/9:16%20Aspect%20Ratio/Butterfly/Buttershark.jpg","testButterfly")
        await zooMedia.addHybrid(1,"Buttorca","Butterfly","Orca",100,"http://res.cloudinary.com/htcif1pyx/image/upload/w_600/v1/CryptoZoo/9:16%20Aspect%20Ratio/Butterfly/Buttorca.jpg","testButterfly")
        await zooMedia.addHybrid(1,"Butturtle","Butterfly","Turtle",100,"http://res.cloudinary.com/htcif1pyx/image/upload/w_600/v1/CryptoZoo/9:16%20Aspect%20Ratio/Butterfly/Butturtle.jpg","testButterfly")
        await zooMedia.addHybrid(1,"Caterpillar","Butterfly","Butterfly",100,"http://res.cloudinary.com/htcif1pyx/image/upload/w_600/v1/CryptoZoo/9:16%20Aspect%20Ratio/Butterfly/Caterpillar.jpg","testButterfly")
        await zooMedia.addHybrid(1,"Dorca","Duckling","Orca",100,"http://res.cloudinary.com/htcif1pyx/image/upload/w_600/v1/CryptoZoo/9:16%20Aspect%20Ratio/Duckling/Dorca.jpg","testDuckling")
        await zooMedia.addHybrid(1,"Duckbear","Duckling","Bear",100,"http://res.cloudinary.com/htcif1pyx/image/upload/w_600/v1/CryptoZoo/9:16%20Aspect%20Ratio/Duckling/Duckbear.jpg","testDuckling")
        await zooMedia.addHybrid(1,"Duckblob","Duckling","Blobfish",100,"http://res.cloudinary.com/htcif1pyx/image/upload/w_600/v1/CryptoZoo/9:16%20Aspect%20Ratio/Duckling/Duckblob.jpg","testDuckling")
        await zooMedia.addHybrid(1,"Duckda","Duckling","Pands",100,"http://res.cloudinary.com/htcif1pyx/image/upload/w_600/v1/CryptoZoo/9:16%20Aspect%20Ratio/Duckling/Duckda.jpg","testDuckling")
        await zooMedia.addHybrid(1,"Duckelk","Duckling","Elk",100,"http://res.cloudinary.com/htcif1pyx/image/upload/w_600/v1/CryptoZoo/9:16%20Aspect%20Ratio/Duckling/Duckelk.jpg","testDuckling")
        await zooMedia.addHybrid(1,"Duckerfly","Duckling","Butterfly",100,"http://res.cloudinary.com/htcif1pyx/image/upload/w_600/v1/CryptoZoo/9:16%20Aspect%20Ratio/Duckling/Duckerfly.jpg","testDuckling")
        await zooMedia.addHybrid(1,"Duckitten","Duckling","Kitten",100,"http://res.cloudinary.com/htcif1pyx/image/upload/w_600/v1/CryptoZoo/9:16%20Aspect%20Ratio/Duckling/Duckitten.jpg","testDuckling")
        await zooMedia.addHybrid(1,"Ducklephant","Duckling","Elephant",100,"http://res.cloudinary.com/htcif1pyx/image/upload/w_600/v1/CryptoZoo/9:16%20Aspect%20Ratio/Duckling/Ducklephant.jpg","testDuckling")
        await zooMedia.addHybrid(1,"Ducklinguin","Duckling","Penguin",100,"http://res.cloudinary.com/htcif1pyx/image/upload/w_600/v1/CryptoZoo/9:16%20Aspect%20Ratio/Duckling/Ducklinguin.jpg","testDuckling")
        await zooMedia.addHybrid(1,"Ducklion","Duckling","Lion",100,"http://res.cloudinary.com/htcif1pyx/image/upload/w_600/v1/CryptoZoo/9:16%20Aspect%20Ratio/Duckling/Ducklion.jpg","testDuckling")
        await zooMedia.addHybrid(1,"Duckorilla","Duckling","Gorilla",100,"http://res.cloudinary.com/htcif1pyx/image/upload/w_600/v1/CryptoZoo/9:16%20Aspect%20Ratio/Duckling/Duckorilla.jpg","testDuckling")
        await zooMedia.addHybrid(1,"DuckPug","Duckling","Pug",100,"http://res.cloudinary.com/htcif1pyx/image/upload/w_600/v1/CryptoZoo/9:16%20Aspect%20Ratio/Duckling/DuckPug.jpg","testDuckling")
        await zooMedia.addHybrid(1,"Duckrat","Duckling","Naked Mole Rat",100,"http://res.cloudinary.com/htcif1pyx/image/upload/w_600/v1/CryptoZoo/9:16%20Aspect%20Ratio/Duckling/Duckrat.jpg","testDuckling")
        await zooMedia.addHybrid(1,"Duckshark","Duckling","Shark",100,"http://res.cloudinary.com/htcif1pyx/image/upload/w_600/v1/CryptoZoo/9:16%20Aspect%20Ratio/Duckling/Duckshark.jpg","testDuckling")
        await zooMedia.addHybrid(1,"Durtle","Duckling","Turtle",100,"http://res.cloudinary.com/htcif1pyx/image/upload/w_600/v1/CryptoZoo/9:16%20Aspect%20Ratio/Duckling/Durtle.jpg","testDuckling")
        await zooMedia.addHybrid(1,"Elebear","Elephant","Bear",100,"http://res.cloudinary.com/htcif1pyx/image/upload/w_600/v1/CryptoZoo/9:16%20Aspect%20Ratio/Elephant/Elebear.jpg","testElephant")
        await zooMedia.addHybrid(1,"Eleblob","Elephant","Blobfish",100,"http://res.cloudinary.com/htcif1pyx/image/upload/w_600/v1/CryptoZoo/9:16%20Aspect%20Ratio/Elephant/Eleblob.jpg","testElephant")
        await zooMedia.addHybrid(1,"Elepanda","Elephant","Panda",100,"http://res.cloudinary.com/htcif1pyx/image/upload/w_600/v1/CryptoZoo/9:16%20Aspect%20Ratio/Elephant/Elepanda.jpg","testElephant")
        await zooMedia.addHybrid(1,"Elepenguin","Elephant","Penguin",100,"http://res.cloudinary.com/htcif1pyx/image/upload/w_600/v1/CryptoZoo/9:16%20Aspect%20Ratio/Elephant/Elepenguin.jpg","testElephant")
        await zooMedia.addHybrid(1,"Elephantilla","Elephant","Gorilla",100,"http://res.cloudinary.com/htcif1pyx/image/upload/w_600/v1/CryptoZoo/9:16%20Aspect%20Ratio/Elephant/Elephantilla.jpg","testElephant")
        await zooMedia.addHybrid(1,"Elephantterfly","Elephant","Butterfly",100,"http://res.cloudinary.com/htcif1pyx/image/upload/w_600/v1/CryptoZoo/9:16%20Aspect%20Ratio/Elephant/Elephantterfly.jpg","testElephant")
        await zooMedia.addHybrid(1,"Elephanturtle","Elephant","Turtle",100,"http://res.cloudinary.com/htcif1pyx/image/upload/w_600/v1/CryptoZoo/9:16%20Aspect%20Ratio/Elephant/Elephanturtle.jpg","testElephant")
        await zooMedia.addHybrid(1,"Elephelk","Elephant","Elk",100,"http://res.cloudinary.com/htcif1pyx/image/upload/w_600/v1/CryptoZoo/9:16%20Aspect%20Ratio/Elephant/Elephelk.jpg","testElephant")
        await zooMedia.addHybrid(1,"Elephitten","Elephant","Kitten",100,"http://res.cloudinary.com/htcif1pyx/image/upload/w_600/v1/CryptoZoo/9:16%20Aspect%20Ratio/Elephant/Elephitten.jpg","testElephant")
        await zooMedia.addHybrid(1,"Elephling","Elephant","Duckling",100,"http://res.cloudinary.com/htcif1pyx/image/upload/w_600/v1/CryptoZoo/9:16%20Aspect%20Ratio/Elephant/Elephling.jpg","testElephant")
        await zooMedia.addHybrid(1,"Elephlion","Elephant","Lion",100,"http://res.cloudinary.com/htcif1pyx/image/upload/w_600/v1/CryptoZoo/9:16%20Aspect%20Ratio/Elephant/Elephlion.jpg","testElephant")
        await zooMedia.addHybrid(1,"Elephorca","Elephant","Orca",100,"http://res.cloudinary.com/htcif1pyx/image/upload/w_600/v1/CryptoZoo/9:16%20Aspect%20Ratio/Elephant/Elephorca.jpg","testElephant")
        await zooMedia.addHybrid(1,"Elephrat","Elephant","Naked Mole Rat",100,"http://res.cloudinary.com/htcif1pyx/image/upload/w_600/v1/CryptoZoo/9:16%20Aspect%20Ratio/Elephant/Elephrat.jpg","testElephant")
        await zooMedia.addHybrid(1,"Elepug","Elephant","Pug",100,"http://res.cloudinary.com/htcif1pyx/image/upload/w_600/v1/CryptoZoo/9:16%20Aspect%20Ratio/Elephant/Elepug.jpg","testElephant")
        await zooMedia.addHybrid(1,"Eleshark","Elephant","Shark",100,"http://res.cloudinary.com/htcif1pyx/image/upload/w_600/v1/CryptoZoo/9:16%20Aspect%20Ratio/Elephant/Eleshark.jpg","testElephant")
        await zooMedia.addHybrid(1,"Elka","Elk","Orca",100,"http://res.cloudinary.com/htcif1pyx/image/upload/w_600/v1/CryptoZoo/9:16%20Aspect%20Ratio/Elk/Elka.jpg","testElk")
        await zooMedia.addHybrid(1,"Elkanda","Elk","Panda",100,"http://res.cloudinary.com/htcif1pyx/image/upload/w_600/v1/CryptoZoo/9:16%20Aspect%20Ratio/Elk/Elkanda.jpg","testElk")
        await zooMedia.addHybrid(1,"Elkbear","Elk","Bear",100,"http://res.cloudinary.com/htcif1pyx/image/upload/w_600/v1/CryptoZoo/9:16%20Aspect%20Ratio/Elk/Elkbear.jpg","testElk")
        await zooMedia.addHybrid(1,"Elkenguin","Elk","Penguin",100,"http://res.cloudinary.com/htcif1pyx/image/upload/w_600/v1/CryptoZoo/9:16%20Aspect%20Ratio/Elk/Elkenguin.jpg","testElk")
        await zooMedia.addHybrid(1,"Elkephant","Elk","Elephant",100,"http://res.cloudinary.com/htcif1pyx/image/upload/w_600/v1/CryptoZoo/9:16%20Aspect%20Ratio/Elk/Elkephant.jpg","testElk")
        await zooMedia.addHybrid(1,"Elkerfly","Elk","Butterfly",100,"http://res.cloudinary.com/htcif1pyx/image/upload/w_600/v1/CryptoZoo/9:16%20Aspect%20Ratio/Elk/Elkerfly.jpg","testElk")
        await zooMedia.addHybrid(1,"Elkfish","Elk","Blobfish",100,"http://res.cloudinary.com/htcif1pyx/image/upload/w_600/v1/CryptoZoo/9:16%20Aspect%20Ratio/Elk/Elkfish.jpg","testElk")
        await zooMedia.addHybrid(1,"Elkion","Elk","Lion",100,"http://res.cloudinary.com/htcif1pyx/image/upload/w_600/v1/CryptoZoo/9:16%20Aspect%20Ratio/Elk/Elkion.jpg","testElk")
        await zooMedia.addHybrid(1,"Elkitten","Elk","Kitten",100,"http://res.cloudinary.com/htcif1pyx/image/upload/w_600/v1/CryptoZoo/9:16%20Aspect%20Ratio/Elk/Elkitten.jpg","testElk")
        await zooMedia.addHybrid(1,"Elkling","Elk","Duckling",100,"http://res.cloudinary.com/htcif1pyx/image/upload/w_600/v1/CryptoZoo/9:16%20Aspect%20Ratio/Elk/Elkling.jpg","testElk")
        await zooMedia.addHybrid(1,"Elkorilla","Elk","Gorilla",100,"http://res.cloudinary.com/htcif1pyx/image/upload/w_600/v1/CryptoZoo/9:16%20Aspect%20Ratio/Elk/Elkorilla.jpg","testElk")
        await zooMedia.addHybrid(1,"Elkpug","Elk","Pug",100,"http://res.cloudinary.com/htcif1pyx/image/upload/w_600/v1/CryptoZoo/9:16%20Aspect%20Ratio/Elk/Elkpug.jpg","testElk")
        await zooMedia.addHybrid(1,"Elk Rat","Elk","Naked Mole Rat",100,"http://res.cloudinary.com/htcif1pyx/image/upload/w_600/v1/CryptoZoo/9:16%20Aspect%20Ratio/Elk/Elk%20Rat.jpg","testElk")
        await zooMedia.addHybrid(1,"Elkshark","Elk","Shark",100,"http://res.cloudinary.com/htcif1pyx/image/upload/w_600/v1/CryptoZoo/9:16%20Aspect%20Ratio/Elk/Elkshark.jpg","testElk")
        await zooMedia.addHybrid(1,"Elkurtle","Elk","Turtle",100,"http://res.cloudinary.com/htcif1pyx/image/upload/w_600/v1/CryptoZoo/9:16%20Aspect%20Ratio/Elk/Elkurtle.jpg","testElk")
        await zooMedia.addHybrid(1,"Goranda","Gorilla","Panda",100,"http://res.cloudinary.com/htcif1pyx/image/upload/w_600/v1/CryptoZoo/9:16%20Aspect%20Ratio/Gorilla/Goranda.jpg","testGorilla")
        await zooMedia.addHybrid(1,"Gorca","Gorilla","Orca",100,"http://res.cloudinary.com/htcif1pyx/image/upload/w_600/v1/CryptoZoo/9:16%20Aspect%20Ratio/Gorilla/Gorca.jpg","testGorilla")
        await zooMedia.addHybrid(1,"Gorillabear","Gorilla","Near",100,"http://res.cloudinary.com/htcif1pyx/image/upload/w_600/v1/CryptoZoo/9:16%20Aspect%20Ratio/Gorilla/Gorillabear.jpg","testGorilla")
        await zooMedia.addHybrid(1,"Gorillablob","Gorilla","Blobfish",100,"http://res.cloudinary.com/htcif1pyx/image/upload/w_600/v1/CryptoZoo/9:16%20Aspect%20Ratio/Gorilla/Gorillablob.jpg","testGorilla")
        await zooMedia.addHybrid(1,"Gorillafly","Gorilla","Butterfly",100,"http://res.cloudinary.com/htcif1pyx/image/upload/w_600/v1/CryptoZoo/9:16%20Aspect%20Ratio/Gorilla/Gorillafly.jpg","testGorilla")
        await zooMedia.addHybrid(1,"Gorillaguin","Gorilla","Penguin",100,"http://res.cloudinary.com/htcif1pyx/image/upload/w_600/v1/CryptoZoo/9:16%20Aspect%20Ratio/Gorilla/Gorillaguin.jpg","testGorilla")
        await zooMedia.addHybrid(1,"Gorillaphant","Gorilla","Elephant",100,"http://res.cloudinary.com/htcif1pyx/image/upload/w_600/v1/CryptoZoo/9:16%20Aspect%20Ratio/Gorilla/Gorillaphant.jpg","testGorilla")
        await zooMedia.addHybrid(1,"Gorilla Rat","Gorilla","Naked Mole Rat",100,"http://res.cloudinary.com/htcif1pyx/image/upload/w_600/v1/CryptoZoo/9:16%20Aspect%20Ratio/Gorilla/Gorilla%20Rat.jpg","testGorilla")
        await zooMedia.addHybrid(1,"Gorillark","Gorilla","Shark",100,"http://res.cloudinary.com/htcif1pyx/image/upload/w_600/v1/CryptoZoo/9:16%20Aspect%20Ratio/Gorilla/Gorillark.jpg","testGorilla")
        await zooMedia.addHybrid(1,"Gorillelk","Gorilla","Elk",100,"http://res.cloudinary.com/htcif1pyx/image/upload/w_600/v1/CryptoZoo/9:16%20Aspect%20Ratio/Gorilla/Gorillelk.jpg","testGorilla")
        await zooMedia.addHybrid(1,"Gorilling","Gorilla","Duckling",100,"http://res.cloudinary.com/htcif1pyx/image/upload/w_600/v1/CryptoZoo/9:16%20Aspect%20Ratio/Gorilla/Gorilling.jpg","testGorilla")
        await zooMedia.addHybrid(1,"Gorillion","Gorilla","Lion",100,"http://res.cloudinary.com/htcif1pyx/image/upload/w_600/v1/CryptoZoo/9:16%20Aspect%20Ratio/Gorilla/Gorillion.jpg","testGorilla")
        await zooMedia.addHybrid(1,"Gorkitten","Gorilla","Kitten",100,"http://res.cloudinary.com/htcif1pyx/image/upload/w_600/v1/CryptoZoo/9:16%20Aspect%20Ratio/Gorilla/Gorkitten.jpg","testGorilla")
        await zooMedia.addHybrid(1,"Gorturtle","Gorilla","Turtle",100,"http://res.cloudinary.com/htcif1pyx/image/upload/w_600/v1/CryptoZoo/9:16%20Aspect%20Ratio/Gorilla/Gorturtle.jpg","testGorilla")
        await zooMedia.addHybrid(1,"Gug","Gorilla","Pug",100,"http://res.cloudinary.com/htcif1pyx/image/upload/w_600/v1/CryptoZoo/9:16%20Aspect%20Ratio/Gorilla/Gug.jpg","testGorilla")
        await zooMedia.addHybrid(1,"Kittelk","Kitten","Elk",100,"http://res.cloudinary.com/htcif1pyx/image/upload/w_600/v1/CryptoZoo/9:16%20Aspect%20Ratio/Kitten/Kittelk.jpg","testKitten")
        await zooMedia.addHybrid(1,"Kitten","Kitten","Kitten",100,"http://res.cloudinary.com/htcif1pyx/image/upload/w_600/v1/CryptoZoo/9:16%20Aspect%20Ratio/Kitten/Kitten.jpg","testKitten")
        await zooMedia.addHybrid(1,"Kitterfly","Kitten","Butterfly",100,"http://res.cloudinary.com/htcif1pyx/image/upload/w_600/v1/CryptoZoo/9:16%20Aspect%20Ratio/Kitten/Kitterfly.jpg","testKitten")
        await zooMedia.addHybrid(1,"Kittorca","Kitten","Orca",100,"http://res.cloudinary.com/htcif1pyx/image/upload/w_600/v1/CryptoZoo/9:16%20Aspect%20Ratio/Kitten/Kittorca.jpg","testKitten")
        await zooMedia.addHybrid(1,"Kittorilla","Kitten","Gorilla",100,"http://res.cloudinary.com/htcif1pyx/image/upload/w_600/v1/CryptoZoo/9:16%20Aspect%20Ratio/Kitten/Kittorilla.jpg","testKitten")
        await zooMedia.addHybrid(1,"Kitturtle","Kitten","Turtle",100,"http://res.cloudinary.com/htcif1pyx/image/upload/w_600/v1/CryptoZoo/9:16%20Aspect%20Ratio/Kitten/Kitturtle.jpg","testKitten")
        await zooMedia.addHybrid(1,"Kittybear","Kitten","Bear",100,"http://res.cloudinary.com/htcif1pyx/image/upload/w_600/v1/CryptoZoo/9:16%20Aspect%20Ratio/Kitten/Kittybear.jpg","testKitten")
        await zooMedia.addHybrid(1,"Kitty Blob","Kitten","Blobfish",100,"http://res.cloudinary.com/htcif1pyx/image/upload/w_600/v1/CryptoZoo/9:16%20Aspect%20Ratio/Kitten/Kitty%20Blob.jpg","testKitten")
        await zooMedia.addHybrid(1,"Kittyling","Kitten","Duckling",100,"http://res.cloudinary.com/htcif1pyx/image/upload/w_600/v1/CryptoZoo/9:16%20Aspect%20Ratio/Kitten/Kittyling.jpg","testKitten")
        await zooMedia.addHybrid(1,"Kittypan","Kitten","Panda",100,"http://res.cloudinary.com/htcif1pyx/image/upload/w_600/v1/CryptoZoo/9:16%20Aspect%20Ratio/Kitten/Kittypan.jpg","testKitten")
        await zooMedia.addHybrid(1,"Kittypenguin","Kitten","Penguin",100,"http://res.cloudinary.com/htcif1pyx/image/upload/w_600/v1/CryptoZoo/9:16%20Aspect%20Ratio/Kitten/Kittypenguin.jpg","testKitten")
        await zooMedia.addHybrid(1,"Kittyphant","Kitten","Elephant",100,"http://res.cloudinary.com/htcif1pyx/image/upload/w_600/v1/CryptoZoo/9:16%20Aspect%20Ratio/Kitten/Kittyphant.jpg","testKitten")
        await zooMedia.addHybrid(1,"Kitty Pug","Kitten","Pug",100,"http://res.cloudinary.com/htcif1pyx/image/upload/w_600/v1/CryptoZoo/9:16%20Aspect%20Ratio/Kitten/Kitty%20Pug.jpg","testKitten")
        await zooMedia.addHybrid(1,"Kitty Rat","Kitten","Naked Mole Rat",100,"http://res.cloudinary.com/htcif1pyx/image/upload/w_600/v1/CryptoZoo/9:16%20Aspect%20Ratio/Kitten/Kitty%20Rat.jpg","testKitten")
        await zooMedia.addHybrid(1,"Lelephant","Lion","Elephant",100,"http://res.cloudinary.com/htcif1pyx/image/upload/w_600/v1/CryptoZoo/9:16%20Aspect%20Ratio/Lion/Lelephant.jpg","testLion")
        await zooMedia.addHybrid(1,"Lionbear","Lion","Bear",100,"http://res.cloudinary.com/htcif1pyx/image/upload/w_600/v1/CryptoZoo/9:16%20Aspect%20Ratio/Lion/Lionbear.jpg","testLion")
        await zooMedia.addHybrid(1,"Lion Cub","Lion","Lion",100,"http://res.cloudinary.com/htcif1pyx/image/upload/w_600/v1/CryptoZoo/9:16%20Aspect%20Ratio/Lion/Lion%20Cub.jpg","testLion")
        await zooMedia.addHybrid(1,"Lionda","Lion","Panda",100,"http://res.cloudinary.com/htcif1pyx/image/upload/w_600/v1/CryptoZoo/9:16%20Aspect%20Ratio/Lion/Lionda.jpg","testLion")
        await zooMedia.addHybrid(1,"Lionelk","Lion","Elk",100,"http://res.cloudinary.com/htcif1pyx/image/upload/w_600/v1/CryptoZoo/9:16%20Aspect%20Ratio/Lion/Lionelk.jpg","testLion")
        await zooMedia.addHybrid(1,"Lionfish","Lion","Blobfish",100,"http://res.cloudinary.com/htcif1pyx/image/upload/w_600/v1/CryptoZoo/9:16%20Aspect%20Ratio/Lion/Lionfish.jpg","testLion")
        await zooMedia.addHybrid(1,"Lionfly","Lion","Butterfly",100,"http://res.cloudinary.com/htcif1pyx/image/upload/w_600/v1/CryptoZoo/9:16%20Aspect%20Ratio/Lion/Lionfly.jpg","testLion")
        await zooMedia.addHybrid(1,"Lionguin","Lion","Penguin",100,"http://res.cloudinary.com/htcif1pyx/image/upload/w_600/v1/CryptoZoo/9:16%20Aspect%20Ratio/Lion/Lionguin.jpg","testLion")
        await zooMedia.addHybrid(1,"Lionilla","Lion","Gorilla",100,"http://res.cloudinary.com/htcif1pyx/image/upload/w_600/v1/CryptoZoo/9:16%20Aspect%20Ratio/Lion/Lionilla.jpg","testLion")
        await zooMedia.addHybrid(1,"Lion Kitty","Kitten","Lion",100,"http://res.cloudinary.com/htcif1pyx/image/upload/w_600/v1/CryptoZoo/9:16%20Aspect%20Ratio/Kitten/Lion%20Kitty.jpg","testKitten")
        await zooMedia.addHybrid(1,"Lionling","Lion","Duckling",100,"http://res.cloudinary.com/htcif1pyx/image/upload/w_600/v1/CryptoZoo/9:16%20Aspect%20Ratio/Lion/Lionling.jpg","testLion")
        await zooMedia.addHybrid(1,"Lionorca","Lion","Orca",100,"http://res.cloudinary.com/htcif1pyx/image/upload/w_600/v1/CryptoZoo/9:16%20Aspect%20Ratio/Lion/Lionorca.jpg","testLion")
        await zooMedia.addHybrid(1,"Lionpug","Lion","Pug",100,"http://res.cloudinary.com/htcif1pyx/image/upload/w_600/v1/CryptoZoo/9:16%20Aspect%20Ratio/Lion/Lionpug.jpg","testLion")
        await zooMedia.addHybrid(1,"Lion Rat","Lion","Naked Mole Rat",100,"http://res.cloudinary.com/htcif1pyx/image/upload/w_600/v1/CryptoZoo/9:16%20Aspect%20Ratio/Lion/Lion%20Rat.jpg","testLion")
        await zooMedia.addHybrid(1,"Lionshark","Lion","Shark",100,"http://res.cloudinary.com/htcif1pyx/image/upload/w_600/v1/CryptoZoo/9:16%20Aspect%20Ratio/Lion/Lionshark.jpg","testLion")
        await zooMedia.addHybrid(1,"Lionturtle","Lion","Turtle",100,"http://res.cloudinary.com/htcif1pyx/image/upload/w_600/v1/CryptoZoo/9:16%20Aspect%20Ratio/Lion/Lionturtle.jpg","testLion")
        await zooMedia.addHybrid(1,"Litten","Lion","Kitten",100,"http://res.cloudinary.com/htcif1pyx/image/upload/w_600/v1/CryptoZoo/9:16%20Aspect%20Ratio/Lion/Litten.jpg","testLion")
        await zooMedia.addHybrid(1,"Naked Blobfish","Naked Mole Rat","Bloblfish",100,"http://res.cloudinary.com/htcif1pyx/image/upload/w_600/v1/CryptoZoo/9:16%20Aspect%20Ratio/Naked%20Mole%20Rat/Naked%20Blobfish.jpg","testNaked Mole Rat")
        await zooMedia.addHybrid(1,"Naked Butterfly","Naked Mole Rat","Butterfly",100,"http://res.cloudinary.com/htcif1pyx/image/upload/w_600/v1/CryptoZoo/9:16%20Aspect%20Ratio/Naked%20Mole%20Rat/Naked%20Butterfly.jpg","testNaked Mole Rat")
        await zooMedia.addHybrid(1,"Naked Duckling","Naked Mole Rat","Duckling",100,"http://res.cloudinary.com/htcif1pyx/image/upload/w_600/v1/CryptoZoo/9:16%20Aspect%20Ratio/Naked%20Mole%20Rat/Naked%20Duckling.jpg","testNaked Mole Rat")
        await zooMedia.addHybrid(1,"Naked Elephant","Naked Mole Rat","Elephant",100,"http://res.cloudinary.com/htcif1pyx/image/upload/w_600/v1/CryptoZoo/9:16%20Aspect%20Ratio/Naked%20Mole%20Rat/Naked%20Elephant.jpg","testNaked Mole Rat")
        await zooMedia.addHybrid(1,"Naked Lion","Naked Mole Rat","Lion",100,"http://res.cloudinary.com/htcif1pyx/image/upload/w_600/v1/CryptoZoo/9:16%20Aspect%20Ratio/Naked%20Mole%20Rat/Naked%20Lion.jpg","testNaked Mole Rat")
        await zooMedia.addHybrid(1,"Naked Mole Bear","Naked Mole Rat","Bear",100,"http://res.cloudinary.com/htcif1pyx/image/upload/w_600/v1/CryptoZoo/9:16%20Aspect%20Ratio/Naked%20Mole%20Rat/Naked%20Mole%20Bear.jpg","testNaked Mole Rat")
        await zooMedia.addHybrid(1,"Naked Mole Elk","Naked Mole Rat","Elk",100,"http://res.cloudinary.com/htcif1pyx/image/upload/w_600/v1/CryptoZoo/9:16%20Aspect%20Ratio/Naked%20Mole%20Rat/Naked%20Mole%20Elk.jpg","testNaked Mole Rat")
        await zooMedia.addHybrid(1,"Naked Mole Gorilla","Naked Mole Rat","Gorilla",100,"http://res.cloudinary.com/htcif1pyx/image/upload/w_600/v1/CryptoZoo/9:16%20Aspect%20Ratio/Naked%20Mole%20Rat/Naked%20Mole%20Gorilla.jpg","testNaked Mole Rat")
        await zooMedia.addHybrid(1,"Naked Mole Kitten","Naked Mole Rat","Kitten",100,"http://res.cloudinary.com/htcif1pyx/image/upload/w_600/v1/CryptoZoo/9:16%20Aspect%20Ratio/Naked%20Mole%20Rat/Naked%20Mole%20Kitten.jpg","testNaked Mole Rat")
        await zooMedia.addHybrid(1,"Naked Mole Orca","Naked Mole Rat","Orca",100,"http://res.cloudinary.com/htcif1pyx/image/upload/w_600/v1/CryptoZoo/9:16%20Aspect%20Ratio/Naked%20Mole%20Rat/Naked%20Mole%20Orca.jpg","testNaked Mole Rat")
        await zooMedia.addHybrid(1,"Naked Mole Pug","Naked Mole Rat","Pug",100,"http://res.cloudinary.com/htcif1pyx/image/upload/w_600/v1/CryptoZoo/9:16%20Aspect%20Ratio/Naked%20Mole%20Rat/Naked%20Mole%20Pug.jpg","testNaked Mole Rat")
        await zooMedia.addHybrid(1,"Naked Mole Rat","Naked Mole Rat","Rat",100,"http://res.cloudinary.com/htcif1pyx/image/upload/w_600/v1/CryptoZoo/9:16%20Aspect%20Ratio/Naked%20Mole%20Rat/Naked%20Mole%20Rat.jpg","testNaked Mole Rat")
        await zooMedia.addHybrid(1,"Naked Mole Shark","Naked Mole Rat","Shark",100,"http://res.cloudinary.com/htcif1pyx/image/upload/w_600/v1/CryptoZoo/9:16%20Aspect%20Ratio/Naked%20Mole%20Rat/Naked%20Mole%20Shark.jpg","testNaked Mole Rat")
        await zooMedia.addHybrid(1,"Naked Panda","Naked Mole Rat","Panda",100,"http://res.cloudinary.com/htcif1pyx/image/upload/w_600/v1/CryptoZoo/9:16%20Aspect%20Ratio/Naked%20Mole%20Rat/Naked%20Panda.jpg","testNaked Mole Rat")
        await zooMedia.addHybrid(1,"Naked Penguin","Naked Mole Rat","Penguin",100,"http://res.cloudinary.com/htcif1pyx/image/upload/w_600/v1/CryptoZoo/9:16%20Aspect%20Ratio/Naked%20Mole%20Rat/Naked%20Penguin.jpg","testNaked Mole Rat")
        await zooMedia.addHybrid(1,"Naked Rat Baby","Naked Mole Rat","Naked Mole Rat",100,"http://res.cloudinary.com/htcif1pyx/image/upload/w_600/v1/CryptoZoo/9:16%20Aspect%20Ratio/Naked%20Mole%20Rat/Naked%20Rat%20Baby.jpg","testNaked Mole Rat")
        await zooMedia.addHybrid(1,"Naked Turtle","Naked Mole Rat","Turtle",100,"http://res.cloudinary.com/htcif1pyx/image/upload/w_600/v1/CryptoZoo/9:16%20Aspect%20Ratio/Naked%20Mole%20Rat/Naked%20Turtle.jpg","testNaked Mole Rat")
        await zooMedia.addHybrid(1,"Orca Bear","Orca","Bear",100,"http://res.cloudinary.com/htcif1pyx/image/upload/w_600/v1/CryptoZoo/9:16%20Aspect%20Ratio/Orca/Orca%20Bear.jpg","testOrca")
        await zooMedia.addHybrid(1,"Orcablob","Orca","Blobfish",100,"http://res.cloudinary.com/htcif1pyx/image/upload/w_600/v1/CryptoZoo/9:16%20Aspect%20Ratio/Orca/Orcablob.jpg","testOrca")
        await zooMedia.addHybrid(1,"Orcafly","Orca","Butterfly",100,"http://res.cloudinary.com/htcif1pyx/image/upload/w_600/v1/CryptoZoo/9:16%20Aspect%20Ratio/Orca/Orcafly.jpg","testOrca")
        await zooMedia.addHybrid(1,"Orcanda","Orca","Panda",100,"http://res.cloudinary.com/htcif1pyx/image/upload/w_600/v1/CryptoZoo/9:16%20Aspect%20Ratio/Orca/Orcanda.jpg","testOrca")
        await zooMedia.addHybrid(1,"Orcapeng","Orca","Penguin",100,"http://res.cloudinary.com/htcif1pyx/image/upload/w_600/v1/CryptoZoo/9:16%20Aspect%20Ratio/Orca/Orcapeng.jpg","testOrca")
        await zooMedia.addHybrid(1,"Orcaphant","Orca","Elephant",100,"http://res.cloudinary.com/htcif1pyx/image/upload/w_600/v1/CryptoZoo/9:16%20Aspect%20Ratio/Orca/Orcaphant.jpg","testOrca")
        await zooMedia.addHybrid(1,"Orcapug","Orca","Pug",100,"http://res.cloudinary.com/htcif1pyx/image/upload/w_600/v1/CryptoZoo/9:16%20Aspect%20Ratio/Orca/Orcapug.jpg","testOrca")
        await zooMedia.addHybrid(1,"Orcarat","Orca","Naked Mole Rat",100,"http://res.cloudinary.com/htcif1pyx/image/upload/w_600/v1/CryptoZoo/9:16%20Aspect%20Ratio/Orca/Orcarat.jpg","testOrca")
        await zooMedia.addHybrid(1,"Orcashark","Orca","Shark",100,"http://res.cloudinary.com/htcif1pyx/image/upload/w_600/v1/CryptoZoo/9:16%20Aspect%20Ratio/Orca/Orcashark.jpg","testOrca")
        await zooMedia.addHybrid(1,"Orcaturtle","Orca","Turtle",100,"http://res.cloudinary.com/htcif1pyx/image/upload/w_600/v1/CryptoZoo/9:16%20Aspect%20Ratio/Orca/Orcaturtle.jpg","testOrca")
        await zooMedia.addHybrid(1,"Orcelk","Orca","Elk",100,"http://res.cloudinary.com/htcif1pyx/image/upload/w_600/v1/CryptoZoo/9:16%20Aspect%20Ratio/Orca/Orcelk.jpg","testOrca")
        await zooMedia.addHybrid(1,"Orcilla","Orca","Gorilla",100,"http://res.cloudinary.com/htcif1pyx/image/upload/w_600/v1/CryptoZoo/9:16%20Aspect%20Ratio/Orca/Orcilla.jpg","testOrca")
        await zooMedia.addHybrid(1,"Orcling","Orca","Duckling",100,"http://res.cloudinary.com/htcif1pyx/image/upload/w_600/v1/CryptoZoo/9:16%20Aspect%20Ratio/Orca/Orcling.jpg","testOrca")
        await zooMedia.addHybrid(1,"Orclion","Orca","Lion",100,"http://res.cloudinary.com/htcif1pyx/image/upload/w_600/v1/CryptoZoo/9:16%20Aspect%20Ratio/Orca/Orclion.jpg","testOrca")
        await zooMedia.addHybrid(1,"Orkitten","Orca","Kitten",100,"http://res.cloudinary.com/htcif1pyx/image/upload/w_600/v1/CryptoZoo/9:16%20Aspect%20Ratio/Orca/Orkitten.jpg","testOrca")
        await zooMedia.addHybrid(1,"Pandablob","Panda","Blobfish",100,"http://res.cloudinary.com/htcif1pyx/image/upload/w_600/v1/CryptoZoo/9:16%20Aspect%20Ratio/Panda/Pandablob.jpg","testPanda")
        await zooMedia.addHybrid(1,"Pandacat","Panda","Kitten",100,"http://res.cloudinary.com/htcif1pyx/image/upload/w_600/v1/CryptoZoo/9:16%20Aspect%20Ratio/Panda/Pandacat.jpg","testPanda")
        await zooMedia.addHybrid(1,"Panda Cub","Panda","Panda",100,"http://res.cloudinary.com/htcif1pyx/image/upload/w_600/v1/CryptoZoo/9:16%20Aspect%20Ratio/Panda/Panda%20Cub.jpg","testPanda")
        await zooMedia.addHybrid(1,"Pandafly","Panda","Butterfly",100,"http://res.cloudinary.com/htcif1pyx/image/upload/w_600/v1/CryptoZoo/9:16%20Aspect%20Ratio/Panda/Pandafly.jpg","testPanda")
        await zooMedia.addHybrid(1,"Pandaling","Panda","Duckling",100,"http://res.cloudinary.com/htcif1pyx/image/upload/w_600/v1/CryptoZoo/9:16%20Aspect%20Ratio/Panda/Pandaling.jpg","testPanda")
        await zooMedia.addHybrid(1,"Pandalion","Panda","Lion",100,"http://res.cloudinary.com/htcif1pyx/image/upload/w_600/v1/CryptoZoo/9:16%20Aspect%20Ratio/Panda/Pandalion.jpg","testPanda")
        await zooMedia.addHybrid(1,"Pandalla","Panda","Gorilla",100,"http://res.cloudinary.com/htcif1pyx/image/upload/w_600/v1/CryptoZoo/9:16%20Aspect%20Ratio/Panda/Pandalla.jpg","testPanda")
        await zooMedia.addHybrid(1,"Pandaphant","Panda","Elephant",100,"http://res.cloudinary.com/htcif1pyx/image/upload/w_600/v1/CryptoZoo/9:16%20Aspect%20Ratio/Panda/Pandaphant.jpg","testPanda")
        await zooMedia.addHybrid(1,"Pandapug","Panda","Pug",100,"http://res.cloudinary.com/htcif1pyx/image/upload/w_600/v1/CryptoZoo/9:16%20Aspect%20Ratio/Panda/Pandapug.jpg","testPanda")
        await zooMedia.addHybrid(1,"Pandarat","Panda","Naked Mole Rat",100,"http://res.cloudinary.com/htcif1pyx/image/upload/w_600/v1/CryptoZoo/9:16%20Aspect%20Ratio/Panda/Pandarat.jpg","testPanda")
        await zooMedia.addHybrid(1,"Pandashark","Panda","Shark",100,"http://res.cloudinary.com/htcif1pyx/image/upload/w_600/v1/CryptoZoo/9:16%20Aspect%20Ratio/Panda/Pandashark.jpg","testPanda")
        await zooMedia.addHybrid(1,"Pandaturtle","Panda","Turtle",100,"http://res.cloudinary.com/htcif1pyx/image/upload/w_600/v1/CryptoZoo/9:16%20Aspect%20Ratio/Panda/Pandaturtle.jpg","testPanda")
        await zooMedia.addHybrid(1,"Pandelk","Panda","Elk",100,"http://res.cloudinary.com/htcif1pyx/image/upload/w_600/v1/CryptoZoo/9:16%20Aspect%20Ratio/Panda/Pandelk.jpg","testPanda")
        await zooMedia.addHybrid(1,"Pandorca","Panda","Orca",100,"http://res.cloudinary.com/htcif1pyx/image/upload/w_600/v1/CryptoZoo/9:16%20Aspect%20Ratio/Panda/Pandorca.jpg","testPanda")
        await zooMedia.addHybrid(1,"Panduin","Panda","Penguin",100,"http://res.cloudinary.com/htcif1pyx/image/upload/w_600/v1/CryptoZoo/9:16%20Aspect%20Ratio/Panda/Panduin.jpg","testPanda")
        await zooMedia.addHybrid(1,"Pearda","Panda","Bear",100,"http://res.cloudinary.com/htcif1pyx/image/upload/w_600/v1/CryptoZoo/9:16%20Aspect%20Ratio/Panda/Pearda.jpg","testPanda")
        await zooMedia.addHybrid(1,"Pelephant","Penguin","Elephant",100,"http://res.cloudinary.com/htcif1pyx/image/upload/w_600/v1/CryptoZoo/9:16%20Aspect%20Ratio/Penguin/Pelephant.jpg","testPenguin")
        await zooMedia.addHybrid(1,"Pelk","Pug","Elk",100,"http://res.cloudinary.com/htcif1pyx/image/upload/w_600/v1/CryptoZoo/9:16%20Aspect%20Ratio/Pug/Pelk.jpg","testPug")
        await zooMedia.addHybrid(1,"Penda","Penguin","Panda",100,"http://res.cloudinary.com/htcif1pyx/image/upload/w_600/v1/CryptoZoo/9:16%20Aspect%20Ratio/Penguin/Penda.jpg","testPenguin")
        await zooMedia.addHybrid(1,"Pengbear","Penguin","Bear",100,"http://res.cloudinary.com/htcif1pyx/image/upload/w_600/v1/CryptoZoo/9:16%20Aspect%20Ratio/Penguin/Pengbear.jpg","testPenguin")
        await zooMedia.addHybrid(1,"Penggerfly","Penguin","Butterfly",100,"http://res.cloudinary.com/htcif1pyx/image/upload/w_600/v1/CryptoZoo/9:16%20Aspect%20Ratio/Penguin/Penggerfly.jpg","testPenguin")
        await zooMedia.addHybrid(1,"Pengkitty","Penguin","Kitten",100,"http://res.cloudinary.com/htcif1pyx/image/upload/w_600/v1/CryptoZoo/9:16%20Aspect%20Ratio/Penguin/Pengkitty.jpg","testPenguin")
        await zooMedia.addHybrid(1,"Pengling","Penguin","Duckling",100,"http://res.cloudinary.com/htcif1pyx/image/upload/w_600/v1/CryptoZoo/9:16%20Aspect%20Ratio/Penguin/Pengling.jpg","testPenguin")
        await zooMedia.addHybrid(1,"Pengpug","Penguin","Pug",100,"http://res.cloudinary.com/htcif1pyx/image/upload/w_600/v1/CryptoZoo/9:16%20Aspect%20Ratio/Penguin/Pengpug.jpg","testPenguin")
        await zooMedia.addHybrid(1,"Penguelk","Penguin","Elk",100,"http://res.cloudinary.com/htcif1pyx/image/upload/w_600/v1/CryptoZoo/9:16%20Aspect%20Ratio/Penguin/Penguelk.jpg","testPenguin")
        await zooMedia.addHybrid(1,"Penguilion","Penguin","Lion",100,"http://res.cloudinary.com/htcif1pyx/image/upload/w_600/v1/CryptoZoo/9:16%20Aspect%20Ratio/Penguin/Penguilion.jpg","testPenguin")
        await zooMedia.addHybrid(1,"Penguilla","Penguin","Gorilla",100,"http://res.cloudinary.com/htcif1pyx/image/upload/w_600/v1/CryptoZoo/9:16%20Aspect%20Ratio/Penguin/Penguilla.jpg","testPenguin")
        await zooMedia.addHybrid(1,"Penguin Chick","Penguin","Penguin",100,"http://res.cloudinary.com/htcif1pyx/image/upload/w_600/v1/CryptoZoo/9:16%20Aspect%20Ratio/Penguin/Penguin%20Chick.jpg","testPenguin")
        await zooMedia.addHybrid(1,"Penguinfish","Penguin","Blobfish",100,"http://res.cloudinary.com/htcif1pyx/image/upload/w_600/v1/CryptoZoo/9:16%20Aspect%20Ratio/Penguin/Penguinfish.jpg","testPenguin")
        await zooMedia.addHybrid(1,"Penguinrat","Penguin","Naked Mole Rat",100,"http://res.cloudinary.com/htcif1pyx/image/upload/w_600/v1/CryptoZoo/9:16%20Aspect%20Ratio/Penguin/Penguinrat.jpg","testPenguin")
        await zooMedia.addHybrid(1,"Penguin Shark","Penguin","Shark",100,"http://res.cloudinary.com/htcif1pyx/image/upload/w_600/v1/CryptoZoo/9:16%20Aspect%20Ratio/Penguin/Penguin%20Shark.jpg","testPenguin")
        await zooMedia.addHybrid(1,"Penguorca","Penguin","Orca",100,"http://res.cloudinary.com/htcif1pyx/image/upload/w_600/v1/CryptoZoo/9:16%20Aspect%20Ratio/Penguin/Penguorca.jpg","testPenguin")
        await zooMedia.addHybrid(1,"Pengurtle","Penguin","Turtle",100,"http://res.cloudinary.com/htcif1pyx/image/upload/w_600/v1/CryptoZoo/9:16%20Aspect%20Ratio/Penguin/Pengurtle.jpg","testPenguin")
        await zooMedia.addHybrid(1,"Plobfish","Pug","Blobfish",100,"http://res.cloudinary.com/htcif1pyx/image/upload/w_600/v1/CryptoZoo/9:16%20Aspect%20Ratio/Pug/Plobfish.jpg","testPug")
        await zooMedia.addHybrid(1,"Pugbear","Pug","Bear",100,"http://res.cloudinary.com/htcif1pyx/image/upload/w_600/v1/CryptoZoo/9:16%20Aspect%20Ratio/Pug/Pugbear.jpg","testPug")
        await zooMedia.addHybrid(1,"Pugda","Pug","Panda",100,"http://res.cloudinary.com/htcif1pyx/image/upload/w_600/v1/CryptoZoo/9:16%20Aspect%20Ratio/Pug/Pugda.jpg","testPug")
        await zooMedia.addHybrid(1,"Puggerfly","Pug","Buttefly",100,"http://res.cloudinary.com/htcif1pyx/image/upload/w_600/v1/CryptoZoo/9:16%20Aspect%20Ratio/Pug/Puggerfly.jpg","testPug")
        await zooMedia.addHybrid(1,"Puggerphant","Pug","Elephant",100,"http://res.cloudinary.com/htcif1pyx/image/upload/w_600/v1/CryptoZoo/9:16%20Aspect%20Ratio/Pug/Puggerphant.jpg","testPug")
        await zooMedia.addHybrid(1,"Pugguin","Pug","Penguin",100,"http://res.cloudinary.com/htcif1pyx/image/upload/w_600/v1/CryptoZoo/9:16%20Aspect%20Ratio/Pug/Pugguin.jpg","testPug")
        await zooMedia.addHybrid(1,"Puggy","Pug","Pug",100,"http://res.cloudinary.com/htcif1pyx/image/upload/w_600/v1/CryptoZoo/9:16%20Aspect%20Ratio/Pug/Puggy.jpg","testPug")
        await zooMedia.addHybrid(1,"Pugitten","Pug","Kitten",100,"http://res.cloudinary.com/htcif1pyx/image/upload/w_600/v1/CryptoZoo/9:16%20Aspect%20Ratio/Pug/Pugitten.jpg","testPug")
        await zooMedia.addHybrid(1,"Pugling","Pug","Duckling",100,"http://res.cloudinary.com/htcif1pyx/image/upload/w_600/v1/CryptoZoo/9:16%20Aspect%20Ratio/Pug/Pugling.jpg","testPug")
        await zooMedia.addHybrid(1,"Puglion","Pug","Lion",100,"http://res.cloudinary.com/htcif1pyx/image/upload/w_600/v1/CryptoZoo/9:16%20Aspect%20Ratio/Pug/Puglion.jpg","testPug")
        await zooMedia.addHybrid(1,"Pugorca","Pug","Orca",100,"http://res.cloudinary.com/htcif1pyx/image/upload/w_600/v1/CryptoZoo/9:16%20Aspect%20Ratio/Pug/Pugorca.jpg","testPug")
        await zooMedia.addHybrid(1,"Pugorilla","Pug","Gorilla",100,"http://res.cloudinary.com/htcif1pyx/image/upload/w_600/v1/CryptoZoo/9:16%20Aspect%20Ratio/Pug/Pugorilla.jpg","testPug")
        await zooMedia.addHybrid(1,"Pugrat","Pug","Naked Mole Rat",100,"http://res.cloudinary.com/htcif1pyx/image/upload/w_600/v1/CryptoZoo/9:16%20Aspect%20Ratio/Pug/Pugrat.jpg","testPug")
        await zooMedia.addHybrid(1,"Pugshark","Pug","Shark",100,"http://res.cloudinary.com/htcif1pyx/image/upload/w_600/v1/CryptoZoo/9:16%20Aspect%20Ratio/Pug/Pugshark.jpg","testPug")
        await zooMedia.addHybrid(1,"Pugurtle","Pug","Turtle",100,"http://res.cloudinary.com/htcif1pyx/image/upload/w_600/v1/CryptoZoo/9:16%20Aspect%20Ratio/Pug/Pugurtle.jpg","testPug")
        await zooMedia.addHybrid(1,"Shanguin","Shark","Penguin",100,"http://res.cloudinary.com/htcif1pyx/image/upload/w_600/v1/CryptoZoo/9:16%20Aspect%20Ratio/Shark/Shanguin.jpg","testShark")
        await zooMedia.addHybrid(1,"Sharkbear","Shark","Bear",100,"http://res.cloudinary.com/htcif1pyx/image/upload/w_600/v1/CryptoZoo/9:16%20Aspect%20Ratio/Shark/Sharkbear.jpg","testShark")
        await zooMedia.addHybrid(1,"Sharkephant","Shark","Elephant",100,"http://res.cloudinary.com/htcif1pyx/image/upload/w_600/v1/CryptoZoo/9:16%20Aspect%20Ratio/Shark/Sharkephant.jpg","testShark")
        await zooMedia.addHybrid(1,"Sharkerfly","Shark","Buttefly",100,"http://res.cloudinary.com/htcif1pyx/image/upload/w_600/v1/CryptoZoo/9:16%20Aspect%20Ratio/Shark/Sharkerfly.jpg","testShark")
        await zooMedia.addHybrid(1,"Sharkitten","Shark","Kitten",100,"http://res.cloudinary.com/htcif1pyx/image/upload/w_600/v1/CryptoZoo/9:16%20Aspect%20Ratio/Shark/Sharkitten.jpg","testShark")
        await zooMedia.addHybrid(1,"Shark Kitty","Kitten","Shark",100,"http://res.cloudinary.com/htcif1pyx/image/upload/w_600/v1/CryptoZoo/9:16%20Aspect%20Ratio/Kitten/Shark%20Kitty.jpg","testKitten")
        await zooMedia.addHybrid(1,"Sharkling","Shark","Duckling",100,"http://res.cloudinary.com/htcif1pyx/image/upload/w_600/v1/CryptoZoo/9:16%20Aspect%20Ratio/Shark/Sharkling.jpg","testShark")
        await zooMedia.addHybrid(1,"Sharkorilla","Shark","Gorilla",100,"http://res.cloudinary.com/htcif1pyx/image/upload/w_600/v1/CryptoZoo/9:16%20Aspect%20Ratio/Shark/Sharkorilla.jpg","testShark")
        await zooMedia.addHybrid(1,"Shark Rat","Shark","Naked Mole Rat",100,"http://res.cloudinary.com/htcif1pyx/image/upload/w_600/v1/CryptoZoo/9:16%20Aspect%20Ratio/Shark/Shark%20Rat.jpg","testShark")
        await zooMedia.addHybrid(1,"Sharnda","Shark","Panda",100,"http://res.cloudinary.com/htcif1pyx/image/upload/w_600/v1/CryptoZoo/9:16%20Aspect%20Ratio/Shark/Sharnda.jpg","testShark")
        await zooMedia.addHybrid(1,"Shelk","Shark","Elk",100,"http://res.cloudinary.com/htcif1pyx/image/upload/w_600/v1/CryptoZoo/9:16%20Aspect%20Ratio/Shark/Shelk.jpg","testShark")
        await zooMedia.addHybrid(1,"Shlion","Shark","Lion",100,"http://res.cloudinary.com/htcif1pyx/image/upload/w_600/v1/CryptoZoo/9:16%20Aspect%20Ratio/Shark/Shlion.jpg","testShark")
        await zooMedia.addHybrid(1,"Shlobfish","Shark","Blobfish",100,"http://res.cloudinary.com/htcif1pyx/image/upload/w_600/v1/CryptoZoo/9:16%20Aspect%20Ratio/Shark/Shlobfish.jpg","testShark")
        await zooMedia.addHybrid(1,"Shorca","Shark","Orca",100,"http://res.cloudinary.com/htcif1pyx/image/upload/w_600/v1/CryptoZoo/9:16%20Aspect%20Ratio/Shark/Shorca.jpg","testShark")
        await zooMedia.addHybrid(1,"Shug","Shark","Pug",100,"http://res.cloudinary.com/htcif1pyx/image/upload/w_600/v1/CryptoZoo/9:16%20Aspect%20Ratio/Shark/Shug.jpg","testShark")
        await zooMedia.addHybrid(1,"Shurtle","Shark","Turtle",100,"http://res.cloudinary.com/htcif1pyx/image/upload/w_600/v1/CryptoZoo/9:16%20Aspect%20Ratio/Shark/Shurtle.jpg","testShark")
        await zooMedia.addHybrid(1,"Turtpug","Turtle","Pug",100,"http://res.cloudinary.com/htcif1pyx/image/upload/w_600/v1/CryptoZoo/9:16%20Aspect%20Ratio/Turtle/Turtpug.jpg","testTurtle")
        await zooMedia.addHybrid(1,"Turtterfly","Turtle","Butterfly",100,"http://res.cloudinary.com/htcif1pyx/image/upload/w_600/v1/CryptoZoo/9:16%20Aspect%20Ratio/Turtle/Turtterfly.jpg","testTurtle")
        await zooMedia.addHybrid(1,"Turkitten","Turtle","Kitten",100,"http://res.cloudinary.com/htcif1pyx/image/upload/w_600/v1/CryptoZoo/9:16%20Aspect%20Ratio/Turtle/Turkitten.jpg","testTurtle")
        await zooMedia.addHybrid(1,"Tiny Turtle","Turtle","Turtle",100,"http://res.cloudinary.com/htcif1pyx/image/upload/w_600/v1/CryptoZoo/9:16%20Aspect%20Ratio/Turtle/Tiny%20Turtle.jpg","testTurtle")
        await zooMedia.addHybrid(1,"Turtlepeng","Turtle","Penguin",100,"http://res.cloudinary.com/htcif1pyx/image/upload/w_600/v1/CryptoZoo/9:16%20Aspect%20Ratio/Turtle/Turtlepeng.jpg","testTurtle")
        await zooMedia.addHybrid(1,"Turtling","Turtle","Duckling",100,"http://res.cloudinary.com/htcif1pyx/image/upload/w_600/v1/CryptoZoo/9:16%20Aspect%20Ratio/Turtle/Turtling.jpg","testTurtle")
        await zooMedia.addHybrid(1,"Turtorca","Turtle","Orca",100,"http://res.cloudinary.com/htcif1pyx/image/upload/w_600/v1/CryptoZoo/9:16%20Aspect%20Ratio/Turtle/Turtorca.jpg","testTurtle")
        await zooMedia.addHybrid(1,"Turtelk","Turtle","Elk",100,"http://res.cloudinary.com/htcif1pyx/image/upload/w_600/v1/CryptoZoo/9:16%20Aspect%20Ratio/Turtle/Turtelk.jpg","testTurtle")
        await zooMedia.addHybrid(1,"Turtanda","Turtle","Panda",100,"http://res.cloudinary.com/htcif1pyx/image/upload/w_600/v1/CryptoZoo/9:16%20Aspect%20Ratio/Turtle/Turtanda.jpg","testTurtle")
        await zooMedia.addHybrid(1,"Turtilla","Turtle","Gorilla",100,"http://res.cloudinary.com/htcif1pyx/image/upload/w_600/v1/CryptoZoo/9:16%20Aspect%20Ratio/Turtle/Turtilla.jpg","testTurtle")
        await zooMedia.addHybrid(1,"Turtelephant","Turtle","Elephant",100,"http://res.cloudinary.com/htcif1pyx/image/upload/w_600/v1/CryptoZoo/9:16%20Aspect%20Ratio/Turtle/Turtelephant.jpg","testTurtle")
        await zooMedia.addHybrid(1,"Turtlion","Turtle","Lion",100,"http://res.cloudinary.com/htcif1pyx/image/upload/w_600/v1/CryptoZoo/9:16%20Aspect%20Ratio/Turtle/Turtlion.jpg","testTurtle")
        await zooMedia.addHybrid(1,"Turtle Bear","Turtle","Bear",100,"http://res.cloudinary.com/htcif1pyx/image/upload/w_600/v1/CryptoZoo/9:16%20Aspect%20Ratio/Turtle/Turtle%20Bear.jpg","testTurtle")
        await zooMedia.addHybrid(1,"Turtleshark","Turtle","Shark",100,"http://res.cloudinary.com/htcif1pyx/image/upload/w_600/v1/CryptoZoo/9:16%20Aspect%20Ratio/Turtle/Turtleshark.jpg","testTurtle")
        await zooMedia.addHybrid(1,"Turtleblob","Turtle","Blobfish",100,"http://res.cloudinary.com/htcif1pyx/image/upload/w_600/v1/CryptoZoo/9:16%20Aspect%20Ratio/Turtle/Turtleblob.jpg","testTurtle")
        await zooMedia.addHybrid(1,"Turtlerat","Turtle","Naked Mole Rat",100,"http://res.cloudinary.com/htcif1pyx/image/upload/w_600/v1/CryptoZoo/9:16%20Aspect%20Ratio/Turtle/Turtlerat.jpg","testTurtle")

    }

    async function addDrop() {
        await zooMedia.connect(owner).addDrop("test", 16000, 210);

        await zooMedia.setTokenURI(1, "basicEgg", "basicEgg.tokenURI1");
        await zooMedia.setMetadataURI(1, "basicEgg", "basicEgg.metadataURI1");
        await zooMedia.setTokenURI(1, "hybridEgg", "hybridEgg.tokenURI1");
        await zooMedia.setMetadataURI(1, "hybridEgg", "hybridEgg.metadataURI1");

    }


    async function breedHybrid(){

        await zooToken.approve(zooMedia.address, 1000)

        const buyFirstEgg = await zooMedia.connect(owner).buyEgg(1);
        const buyFirstEggReceipt = await buyFirstEgg.wait();

        let sender = buyFirstEggReceipt.events;

        let from_add
        let token_id_1

        sender.forEach(element => {
            if(element.event == "BuyEgg"){
                from_add = element.args["_from"]
                token_id_1 = element.args["_tokenID"]
            }
        });


        const buySecondEgg = await zooMedia.connect(owner).buyEgg(1);
        const buySecondEggReceipt = await buySecondEgg.wait();

        sender = buySecondEggReceipt.events;
        let token_id_2

        sender.forEach(element => {
            if(element.event == "BuyEgg"){
                from_add = element.args["_from"]
                token_id_2 = element.args["_tokenID"]
            }
        });


        const firstHatchedAnimal = await zooMedia.connect(owner).hatchEgg(1, token_id_1);
        const hatchFirstAnimalReceipt = await firstHatchedAnimal.wait();
        sender = hatchFirstAnimalReceipt.events;

        let token_id_Animal_1

        sender.forEach(element => {
            if(element.event == "Hatch"){
                from_add = element.args["_from"]
                token_id_Animal_1 = element.args["_tokenID"]
            }
        });

        let secondHatchedAnimal = await zooMedia.connect(owner).hatchEgg(1, token_id_2);
        const secondHatchedAnimalReceipt = await secondHatchedAnimal.wait();

        sender = secondHatchedAnimalReceipt.events;
        let token_id_Animal_2
        let token_id_hybridEgg

        sender.forEach(element => {
            if(element.event == "Hatch"){
                from_add = element.args["_from"]
                token_id_Animal_2 = element.args["_tokenID"]
            }
        });

        const breedTx = await zooMedia.connect(owner).breedAnimal(1, token_id_Animal_1, token_id_Animal_2);
        const breedReceipt = await breedTx.wait();
        sender = breedReceipt.events;
        sender.forEach(element => {
            if(element.event == "Breed"){
                token_id_hybridEgg = element.args["_eggTokenId"]
            }
        });

        return token_id_hybridEgg
    }

    /*
    Deploy Script
    */

    // it("Should get the ZooDrop owner", async () => {

    //     const zooDropOwner: string = await zooMedia.owner();

    //     expect(zooDropOwner).to.equal(owner.address);

    // });

    // /**
    //  * DROP
    //  */
    // it("Should create a new ZooDrop contract with AddDrop event", async () => {
    //     const block = await ethers.provider.getBlockNumber();
    //     let dropID = await zooMedia.connect(signers[0]).addDrop("test1", 16000, 210);
    //     let events = await zooMedia.queryFilter(zooMedia.filters.AddDrop(null,null), block);
    //     expect(events.length).eq(1);

    //     const log = zooMedia.interface.parseLog(events[0]);
    //     expect(log.name).to.equal("AddDrop");
    //     expect(log.args._dropID.toNumber()).to.equal(1);
    // });

    // /**
    //  * BUYING EGGS
    //  */
    // it("Should buy a basic egg", async() => {
    //         await addDrop();

    //         await zooToken.approve(zooMedia.address, 210)

    //         const buyEgg = await zooMedia.connect(owner).buyEgg(1);

    //         const buyEggReceipt = await buyEgg.wait();

    //         const sender = buyEggReceipt.events;

    //         let from_add
    //         let token_id

    //         sender.forEach(element => {
    //             if(element.event == "BuyEgg"){
    //                 from_add = element.args["_from"]
    //                 token_id = element.args["_tokenID"]
    //             }
    //         });

    //         expect(from_add).to.equal(owner.address);
    //         expect(token_id.toNumber()).to.equal(0);

    //         // add check for types mapping
    //         expect(await zooMedia.types(token_id.toNumber())).to.equal(token_id.toNumber());

    //         // check eggs mapping for new egg
    //         let egg = await zooMedia.eggs(token_id.toNumber());
    //         expect(egg.eggCreationTime.toNumber()).to.greaterThan(0);
    // });

    // it("Should buy multiple basic eggs", async() => {

    // });

    // it("Should revert when totalSupply of eggs are reaching", async() => {

    // });

    // it("Should revert when not enough balance", async() => {

    // });

    // it("Should share bidshare from buy egg to contract owner", async() => {

    // });

    // /**
    //  * HATCHING EGGS
    //  */
    // it("Should hatch & burn basic egg", async() => {
    //     await addAnimals();

    //     await zooToken.approve(zooMedia.address, 600)

    //     const buyEgg = await zooMedia.connect(owner).buyEgg(1);

    //     const buyEggReceipt = await buyEgg.wait();

    //     let sender = buyEggReceipt.events;

    //     let from_add
    //     let token_id

    //     sender.forEach(element => {
    //         if(element.event == "Hatch"){
    //             from_add = element.args["_from"]
    //             token_id = element.args["_tokenID"]
    //         }
    //     });

    //     const hatchEgg  = await zooMedia.hatchEgg(1,0)

    //     const hatchEggReceipt = await hatchEgg.wait();

    //     sender = hatchEggReceipt.events;

    //     let from_add2
    //     let token_id2

    //     sender.forEach(element => {
    //         if(element.event == "Hatch"){
    //             from_add2 = element.args["_from"]
    //             token_id2 = element.args["_tokenID"]
    //         }
    //     });

    //     expect(from_add2).to.equal(owner.address);
    //     expect(token_id2.toNumber()).to.equal(1);

    //     const newAnimal = await zooMedia.animals(1);
    //     expect(newAnimal.name).to.not.equal('');
    // });

    // it("Should hatch & burn hybrid egg", async() => {

    //     // this.timeout(500000000000000);
    //     await addAnimals();
    //     await addHybrids();
    //     const token = await breedHybrid()

    //     const hatchEgg  = await zooMedia.hatchEgg(1,4)

    //     const hatchEggReceipt = await hatchEgg.wait();

    //     let sender = hatchEggReceipt.events;

    //     let from_add2
    //     let token_id2

    //     sender.forEach(element => {
    //         if(element.event == "Hatch"){
    //             from_add2 = element.args["_from"]
    //             token_id2 = element.args["_tokenID"]
    //         }
    //     });

    //     expect(from_add2).to.equal(owner.address);
    //     expect(token_id2.toNumber()).to.equal(5);


    // });

    // it("Should revert when hatching egg with invalid tokenid", async() => {

    // });

    // it("Should revert when egg creation time restriction is not met", async() => {

    // });

    // /**
    //  * BREEDING
    //  */
    // it("Should breed a hybrid egg", async() => {
    //     await addAnimals();

    //     await zooToken.approve(zooMedia.address, 600)

    //     const buyFirstEgg = await zooMedia.connect(owner).buyEgg(1);
    //     const buyFirstEggReceipt = await buyFirstEgg.wait();

    //     let sender = buyFirstEggReceipt.events;

    //     let from_add
    //     let token_id_1

    //     sender.forEach(element => {
    //         if(element.event == "BuyEgg"){
    //             from_add = element.args["_from"]
    //             token_id_1 = element.args["_tokenID"]
    //         }
    //     });


    //     const buySecondEgg = await zooMedia.connect(owner).buyEgg(1);
    //     const buySecondEggReceipt = await buySecondEgg.wait();

    //     sender = buySecondEggReceipt.events;
    //     let token_id_2

    //     sender.forEach(element => {
    //         if(element.event == "BuyEgg"){
    //             from_add = element.args["_from"]
    //             token_id_2 = element.args["_tokenID"]
    //         }
    //     });


    //     const firstHatchedAnimal = await zooMedia.connect(owner).hatchEgg(1, token_id_1);
    //     const hatchFirstAnimalReceipt = await firstHatchedAnimal.wait();
    //     sender = hatchFirstAnimalReceipt.events;

    //     let token_id_Animal_1

    //     sender.forEach(element => {
    //         if(element.event == "Hatch"){
    //             from_add = element.args["_from"]
    //             token_id_Animal_1 = element.args["_tokenID"]
    //         }
    //     });


    //     let secondHatchedAnimal = await zooMedia.connect(owner).hatchEgg(1, token_id_2);
    //     const secondHatchedAnimalReceipt = await secondHatchedAnimal.wait();

    //     sender = secondHatchedAnimalReceipt.events;
    //     let token_id_Animal_2
    //     let token_id_hybridEgg

    //     sender.forEach(element => {
    //         if(element.event == "Hatch"){
    //             from_add = element.args["_from"]
    //             token_id_Animal_2 = element.args["_tokenID"]
    //         }
    //     });

    //     const breedTx = await zooMedia.connect(owner).breedAnimal(1, token_id_Animal_1, token_id_Animal_2);
    //     const breedReceipt = await breedTx.wait();
    //     sender = breedReceipt.events;
    //     sender.forEach(element => {
    //         if(element.event == "Breed"){
    //             token_id_hybridEgg = element.args["_eggTokenId"]
    //         }
    //     });

    //     expect(token_id_hybridEgg.toNumber()).to.equal(4);

    //     const eggType = await zooMedia.connect(owner).types(token_id_hybridEgg);
    //     expect(eggType).to.equal(2);
    // });

    // it("Should revert when breeding with a hybrid", async() => {
    //     await addAnimals();
    //     await addHybrids();

    //     await zooToken.approve(zooMedia.address, 800)

    //     const buyFirstEgg = await zooMedia.connect(owner).buyEgg(1);
    //     const buyFirstEggReceipt = await buyFirstEgg.wait();

    //     let sender = buyFirstEggReceipt.events;

    //     let from_add
    //     let token_id_1

    //     sender.forEach(element => {
    //         if(element.event == "BuyEgg"){
    //             from_add = element.args["_from"]
    //             token_id_1 = element.args["_tokenID"]
    //         }
    //     });


    //     const buySecondEgg = await zooMedia.connect(owner).buyEgg(1);
    //     const buySecondEggReceipt = await buySecondEgg.wait();

    //     sender = buySecondEggReceipt.events;
    //     let token_id_2

    //     sender.forEach(element => {
    //         if(element.event == "BuyEgg"){
    //             from_add = element.args["_from"]
    //             token_id_2 = element.args["_tokenID"]
    //         }
    //     });


    //     const firstHatchedAnimal = await zooMedia.connect(owner).hatchEgg(1, token_id_1);
    //     const hatchFirstAnimalReceipt = await firstHatchedAnimal.wait();
    //     sender = hatchFirstAnimalReceipt.events;

    //     let token_id_Animal_1

    //     sender.forEach(element => {
    //         if(element.event == "Hatch"){
    //             from_add = element.args["_from"]
    //             token_id_Animal_1 = element.args["_tokenID"]
    //         }
    //     });


    //     let secondHatchedAnimal = await zooMedia.connect(owner).hatchEgg(1, token_id_2);
    //     const secondHatchedAnimalReceipt = await secondHatchedAnimal.wait();

    //     sender = secondHatchedAnimalReceipt.events;
    //     let token_id_Animal_2
    //     let token_id_hybridEgg

    //     sender.forEach(element => {
    //         if(element.event == "Hatch"){
    //             from_add = element.args["_from"]
    //             token_id_Animal_2 = element.args["_tokenID"]
    //         }
    //     });

    //     const breedTx = await zooMedia.connect(owner).breedAnimal(1, token_id_Animal_1, token_id_Animal_2);
    //     const breedReceipt = await breedTx.wait();
    //     sender = breedReceipt.events;
    //     sender.forEach(element => {
    //         if(element.event == "Breed"){
    //             token_id_hybridEgg = element.args["_eggTokenId"]
    //         }
    //     });
    //     // console.log("hybrid egg id: ", token_id_hybridEgg) // id is 4

    //     const firstHatchedHybridAnimal = await zooMedia.connect(owner).hatchEgg(1, token_id_hybridEgg);
    //     const firstHatchedHybridAnimalReceipt = await firstHatchedHybridAnimal.wait();
    //     sender = firstHatchedHybridAnimalReceipt.events;

    //     let token_id_Hybrid_Animal

    //     sender.forEach(element => {
    //         if(element.event == "Hatch"){
    //             from_add = element.args["_from"]
    //             token_id_Hybrid_Animal = element.args["_tokenID"]
    //         }
    //     });
    //     // console.log("hybrid animal id: ", token_id_Hybrid_Animal)

    //     expect(token_id_Hybrid_Animal.toNumber()).to.equal(5);

    //     // const breedTx2 = await zooMedia.connect(owner).breedAnimal(1, token_id_Animal_1, token_id_Hybrid_Animal);
    //     // console.log(breedTx2);
    //     // const breedReceipt2 = await breedTx2.wait();
    //     // sender = breedReceipt2.events;
    //     // sender.forEach(element => {
    //     //     if(element.event == "Breed"){
    //     //         token_id_hybridEgg = element.args["_eggTokenId"]
    //     //     }
    //     // });
    //     try {
    //         const breedTx2 = await zooMedia.connect(owner).breedAnimal(1, token_id_Animal_1, token_id_Hybrid_Animal);
    //     } catch (e) {
    //         expect(e.message.includes('Hybrid animals cannot breed.')).to.be.true;
    //     }


    // });

    // it("Should revert when breeding with two hybrids", async() => {
    //     await addAnimals();
    //     await addHybrids();
    //     const token_1 = breedHybrid()
    //     const token_2 = breedHybrid()


    //     let sender

    //     let token_id_hybridEgg

    //     try{
    //         const breedTx = await zooMedia.connect(owner).breedAnimal(1, token_1, token_2);
    //         const breedReceipt = await breedTx.wait();
    //         sender = breedReceipt.events;
    //         sender.forEach(element => {
    //             if(element.event == "Breed"){
    //                 token_id_hybridEgg = element.args["_eggTokenId"]
    //             }
    //         });

    //     }catch(err){

    //         expect(err).to.exist

    //     }
    // });


    /**
     * FREEING
     */

    it("Should free a basic animal", async () => {
        await addAnimals();

        await zooToken.approve(zooMedia.address, 600)

        const buyEgg = await zooMedia.connect(owner).buyEgg(1);

        const buyEggReceipt = await buyEgg.wait();

        let sender = buyEggReceipt.events;

        let from_add
        let token_id

        sender.forEach(element => {
            if(element.event == "BuyEgg"){
                from_add = element.args["_from"]
                token_id = element.args["_tokenID"]
            }
        });

        const hatchEgg  = await zooMedia.hatchEgg(1,token_id)

        const hatchEggReceipt = await hatchEgg.wait();

        sender = hatchEggReceipt.events;

        let from_add2
        let token_id2
        let _yield

        sender.forEach(element => {
            if(element.event == "Hatch"){
                from_add2 = element.args["_from"]
                token_id2 = element.args["_tokenID"]
            }
        });

        const prevBalance = await zooToken.balanceOf(owner.address);

        // TODO increase block number and test yield
        // await ethers.provider.send("evm_setNextBlockTimestamp", [9617249934]);

        const freed = await zooMedia.freeAnimal(1, 1);

        const freedReceipt = await freed.wait();

        sender = freedReceipt.events;

        sender.forEach(element => {
            if(element.event == "Burn"){
                from_add2 = element.args["_from"]
                token_id2 = element.args["_tokenID"]
            } else if (element.event == "FreeAnimal"){
                from_add = element.args["_from"]
                token_id = element.args["_tokenID"]
                _yield = element.args["_yield"]
            }
        });

        expect(from_add2).to.equal(owner.address);
        expect(token_id2.toNumber()).to.equal(1);

        expect(from_add).to.equal(owner.address);
        expect(token_id.toNumber()).to.equal(1);
        // expect(_yield.toNumber()).to.greaterThan(0);

        const newAnimal = await zooMedia.animals(token_id.toNumber());
        expect(newAnimal.name).to.equal('');

        // const newBalance = await zooToken.balanceOf(owner.address);
        // expect(newBalance.toNumber()).to.greaterThan(prevBalance);
    });

    it("Should free a hybrid animal", async () => {
        await addAnimals();
        await addHybrids();
        await breedHybrid();

        const hatchEgg  = await zooMedia.hatchEgg(1,4)

        const hatchEggReceipt = await hatchEgg.wait();

        let sender = hatchEggReceipt.events;

        let from_add
        let token_id
        let from_add2
        let token_id2
        let _yield

        sender.forEach(element => {
            if(element.event == "Hatch"){
                from_add2 = element.args["_from"]
                token_id2 = element.args["_tokenID"]
            }
        });

        const prevBalance = await zooToken.balanceOf(owner.address);

        // TODO increase block number and test yield
        // await ethers.provider.send("evm_setNextBlockTimestamp", [9617249934]);

        const freed = await zooMedia.freeAnimal(1, 5);

        const freedReceipt = await freed.wait();

        sender = freedReceipt.events;

        sender.forEach(element => {
            if(element.event == "Burn"){
                from_add2 = element.args["_from"]
                token_id2 = element.args["_tokenID"]
            } else if (element.event == "FreeAnimal"){
                from_add = element.args["_from"]
                token_id = element.args["_tokenID"]
                _yield = element.args["_yield"]
            }
        });

        expect(from_add2).to.equal(owner.address);
        expect(token_id2.toNumber()).to.equal(5);

        expect(from_add).to.equal(owner.address);
        expect(token_id.toNumber()).to.equal(5);
        // expect(_yield.toNumber()).to.greaterThan(0);

        const newAnimal = await zooMedia.animals(token_id.toNumber());
        expect(newAnimal.name).to.equal('');

        // const newBalance = await zooToken.balanceOf(owner.address);
        // expect(newBalance.toNumber()).to.greaterThan(prevBalance);
    });
})<|MERGE_RESOLUTION|>--- conflicted
+++ resolved
@@ -67,11 +67,7 @@
 
         auctionAddress = zooMarket.address;
 
-<<<<<<< HEAD
         zooMedia = (await new ZooMedia__factory(owner).deploy('ANML', 'CryptoZoo', auctionAddress, zooToken.address)) as ZooMedia
-=======
-        zooMedia = (await new ZooMedia__factory(owner).deploy('ANML', 'CryptoZoo', auctionAddress, tokenAddress)) as ZooMedia
->>>>>>> 9def0d95
         await zooMedia.deployed();
 
         tokenAddress = zooMedia.address;
@@ -377,7 +373,7 @@
 
     async function breedHybrid(){
 
-        await zooToken.approve(zooMedia.address, 1000)
+        await zooToken.approve(zooMedia.address, 2000)
 
         const buyFirstEgg = await zooMedia.connect(owner).buyEgg(1);
         const buyFirstEggReceipt = await buyFirstEgg.wait();
@@ -452,379 +448,379 @@
     Deploy Script
     */
 
-    // it("Should get the ZooDrop owner", async () => {
-
-    //     const zooDropOwner: string = await zooMedia.owner();
-
-    //     expect(zooDropOwner).to.equal(owner.address);
-
-    // });
-
-    // /**
-    //  * DROP
-    //  */
-    // it("Should create a new ZooDrop contract with AddDrop event", async () => {
-    //     const block = await ethers.provider.getBlockNumber();
-    //     let dropID = await zooMedia.connect(signers[0]).addDrop("test1", 16000, 210);
-    //     let events = await zooMedia.queryFilter(zooMedia.filters.AddDrop(null,null), block);
-    //     expect(events.length).eq(1);
-
-    //     const log = zooMedia.interface.parseLog(events[0]);
-    //     expect(log.name).to.equal("AddDrop");
-    //     expect(log.args._dropID.toNumber()).to.equal(1);
-    // });
-
-    // /**
-    //  * BUYING EGGS
-    //  */
-    // it("Should buy a basic egg", async() => {
-    //         await addDrop();
-
-    //         await zooToken.approve(zooMedia.address, 210)
-
-    //         const buyEgg = await zooMedia.connect(owner).buyEgg(1);
-
-    //         const buyEggReceipt = await buyEgg.wait();
-
-    //         const sender = buyEggReceipt.events;
-
-    //         let from_add
-    //         let token_id
-
-    //         sender.forEach(element => {
-    //             if(element.event == "BuyEgg"){
-    //                 from_add = element.args["_from"]
-    //                 token_id = element.args["_tokenID"]
-    //             }
-    //         });
-
-    //         expect(from_add).to.equal(owner.address);
-    //         expect(token_id.toNumber()).to.equal(0);
-
-    //         // add check for types mapping
-    //         expect(await zooMedia.types(token_id.toNumber())).to.equal(token_id.toNumber());
-
-    //         // check eggs mapping for new egg
-    //         let egg = await zooMedia.eggs(token_id.toNumber());
-    //         expect(egg.eggCreationTime.toNumber()).to.greaterThan(0);
-    // });
-
-    // it("Should buy multiple basic eggs", async() => {
-
-    // });
-
-    // it("Should revert when totalSupply of eggs are reaching", async() => {
-
-    // });
-
-    // it("Should revert when not enough balance", async() => {
-
-    // });
-
-    // it("Should share bidshare from buy egg to contract owner", async() => {
-
-    // });
-
-    // /**
-    //  * HATCHING EGGS
-    //  */
-    // it("Should hatch & burn basic egg", async() => {
-    //     await addAnimals();
-
-    //     await zooToken.approve(zooMedia.address, 600)
-
-    //     const buyEgg = await zooMedia.connect(owner).buyEgg(1);
-
-    //     const buyEggReceipt = await buyEgg.wait();
-
-    //     let sender = buyEggReceipt.events;
-
-    //     let from_add
-    //     let token_id
-
-    //     sender.forEach(element => {
-    //         if(element.event == "Hatch"){
-    //             from_add = element.args["_from"]
-    //             token_id = element.args["_tokenID"]
-    //         }
-    //     });
-
-    //     const hatchEgg  = await zooMedia.hatchEgg(1,0)
-
-    //     const hatchEggReceipt = await hatchEgg.wait();
-
-    //     sender = hatchEggReceipt.events;
-
-    //     let from_add2
-    //     let token_id2
-
-    //     sender.forEach(element => {
-    //         if(element.event == "Hatch"){
-    //             from_add2 = element.args["_from"]
-    //             token_id2 = element.args["_tokenID"]
-    //         }
-    //     });
-
-    //     expect(from_add2).to.equal(owner.address);
-    //     expect(token_id2.toNumber()).to.equal(1);
-
-    //     const newAnimal = await zooMedia.animals(1);
-    //     expect(newAnimal.name).to.not.equal('');
-    // });
-
-    // it("Should hatch & burn hybrid egg", async() => {
-
-    //     // this.timeout(500000000000000);
-    //     await addAnimals();
-    //     await addHybrids();
-    //     const token = await breedHybrid()
-
-    //     const hatchEgg  = await zooMedia.hatchEgg(1,4)
-
-    //     const hatchEggReceipt = await hatchEgg.wait();
-
-    //     let sender = hatchEggReceipt.events;
-
-    //     let from_add2
-    //     let token_id2
-
-    //     sender.forEach(element => {
-    //         if(element.event == "Hatch"){
-    //             from_add2 = element.args["_from"]
-    //             token_id2 = element.args["_tokenID"]
-    //         }
-    //     });
-
-    //     expect(from_add2).to.equal(owner.address);
-    //     expect(token_id2.toNumber()).to.equal(5);
-
-
-    // });
-
-    // it("Should revert when hatching egg with invalid tokenid", async() => {
-
-    // });
-
-    // it("Should revert when egg creation time restriction is not met", async() => {
-
-    // });
-
-    // /**
-    //  * BREEDING
-    //  */
-    // it("Should breed a hybrid egg", async() => {
-    //     await addAnimals();
-
-    //     await zooToken.approve(zooMedia.address, 600)
-
-    //     const buyFirstEgg = await zooMedia.connect(owner).buyEgg(1);
-    //     const buyFirstEggReceipt = await buyFirstEgg.wait();
-
-    //     let sender = buyFirstEggReceipt.events;
-
-    //     let from_add
-    //     let token_id_1
-
-    //     sender.forEach(element => {
-    //         if(element.event == "BuyEgg"){
-    //             from_add = element.args["_from"]
-    //             token_id_1 = element.args["_tokenID"]
-    //         }
-    //     });
-
-
-    //     const buySecondEgg = await zooMedia.connect(owner).buyEgg(1);
-    //     const buySecondEggReceipt = await buySecondEgg.wait();
-
-    //     sender = buySecondEggReceipt.events;
-    //     let token_id_2
-
-    //     sender.forEach(element => {
-    //         if(element.event == "BuyEgg"){
-    //             from_add = element.args["_from"]
-    //             token_id_2 = element.args["_tokenID"]
-    //         }
-    //     });
-
-
-    //     const firstHatchedAnimal = await zooMedia.connect(owner).hatchEgg(1, token_id_1);
-    //     const hatchFirstAnimalReceipt = await firstHatchedAnimal.wait();
-    //     sender = hatchFirstAnimalReceipt.events;
-
-    //     let token_id_Animal_1
-
-    //     sender.forEach(element => {
-    //         if(element.event == "Hatch"){
-    //             from_add = element.args["_from"]
-    //             token_id_Animal_1 = element.args["_tokenID"]
-    //         }
-    //     });
-
-
-    //     let secondHatchedAnimal = await zooMedia.connect(owner).hatchEgg(1, token_id_2);
-    //     const secondHatchedAnimalReceipt = await secondHatchedAnimal.wait();
-
-    //     sender = secondHatchedAnimalReceipt.events;
-    //     let token_id_Animal_2
-    //     let token_id_hybridEgg
-
-    //     sender.forEach(element => {
-    //         if(element.event == "Hatch"){
-    //             from_add = element.args["_from"]
-    //             token_id_Animal_2 = element.args["_tokenID"]
-    //         }
-    //     });
-
-    //     const breedTx = await zooMedia.connect(owner).breedAnimal(1, token_id_Animal_1, token_id_Animal_2);
-    //     const breedReceipt = await breedTx.wait();
-    //     sender = breedReceipt.events;
-    //     sender.forEach(element => {
-    //         if(element.event == "Breed"){
-    //             token_id_hybridEgg = element.args["_eggTokenId"]
-    //         }
-    //     });
-
-    //     expect(token_id_hybridEgg.toNumber()).to.equal(4);
-
-    //     const eggType = await zooMedia.connect(owner).types(token_id_hybridEgg);
-    //     expect(eggType).to.equal(2);
-    // });
-
-    // it("Should revert when breeding with a hybrid", async() => {
-    //     await addAnimals();
-    //     await addHybrids();
-
-    //     await zooToken.approve(zooMedia.address, 800)
-
-    //     const buyFirstEgg = await zooMedia.connect(owner).buyEgg(1);
-    //     const buyFirstEggReceipt = await buyFirstEgg.wait();
-
-    //     let sender = buyFirstEggReceipt.events;
-
-    //     let from_add
-    //     let token_id_1
-
-    //     sender.forEach(element => {
-    //         if(element.event == "BuyEgg"){
-    //             from_add = element.args["_from"]
-    //             token_id_1 = element.args["_tokenID"]
-    //         }
-    //     });
-
-
-    //     const buySecondEgg = await zooMedia.connect(owner).buyEgg(1);
-    //     const buySecondEggReceipt = await buySecondEgg.wait();
-
-    //     sender = buySecondEggReceipt.events;
-    //     let token_id_2
-
-    //     sender.forEach(element => {
-    //         if(element.event == "BuyEgg"){
-    //             from_add = element.args["_from"]
-    //             token_id_2 = element.args["_tokenID"]
-    //         }
-    //     });
-
-
-    //     const firstHatchedAnimal = await zooMedia.connect(owner).hatchEgg(1, token_id_1);
-    //     const hatchFirstAnimalReceipt = await firstHatchedAnimal.wait();
-    //     sender = hatchFirstAnimalReceipt.events;
-
-    //     let token_id_Animal_1
-
-    //     sender.forEach(element => {
-    //         if(element.event == "Hatch"){
-    //             from_add = element.args["_from"]
-    //             token_id_Animal_1 = element.args["_tokenID"]
-    //         }
-    //     });
-
-
-    //     let secondHatchedAnimal = await zooMedia.connect(owner).hatchEgg(1, token_id_2);
-    //     const secondHatchedAnimalReceipt = await secondHatchedAnimal.wait();
-
-    //     sender = secondHatchedAnimalReceipt.events;
-    //     let token_id_Animal_2
-    //     let token_id_hybridEgg
-
-    //     sender.forEach(element => {
-    //         if(element.event == "Hatch"){
-    //             from_add = element.args["_from"]
-    //             token_id_Animal_2 = element.args["_tokenID"]
-    //         }
-    //     });
-
-    //     const breedTx = await zooMedia.connect(owner).breedAnimal(1, token_id_Animal_1, token_id_Animal_2);
-    //     const breedReceipt = await breedTx.wait();
-    //     sender = breedReceipt.events;
-    //     sender.forEach(element => {
-    //         if(element.event == "Breed"){
-    //             token_id_hybridEgg = element.args["_eggTokenId"]
-    //         }
-    //     });
-    //     // console.log("hybrid egg id: ", token_id_hybridEgg) // id is 4
-
-    //     const firstHatchedHybridAnimal = await zooMedia.connect(owner).hatchEgg(1, token_id_hybridEgg);
-    //     const firstHatchedHybridAnimalReceipt = await firstHatchedHybridAnimal.wait();
-    //     sender = firstHatchedHybridAnimalReceipt.events;
-
-    //     let token_id_Hybrid_Animal
-
-    //     sender.forEach(element => {
-    //         if(element.event == "Hatch"){
-    //             from_add = element.args["_from"]
-    //             token_id_Hybrid_Animal = element.args["_tokenID"]
-    //         }
-    //     });
-    //     // console.log("hybrid animal id: ", token_id_Hybrid_Animal)
-
-    //     expect(token_id_Hybrid_Animal.toNumber()).to.equal(5);
-
-    //     // const breedTx2 = await zooMedia.connect(owner).breedAnimal(1, token_id_Animal_1, token_id_Hybrid_Animal);
-    //     // console.log(breedTx2);
-    //     // const breedReceipt2 = await breedTx2.wait();
-    //     // sender = breedReceipt2.events;
-    //     // sender.forEach(element => {
-    //     //     if(element.event == "Breed"){
-    //     //         token_id_hybridEgg = element.args["_eggTokenId"]
-    //     //     }
-    //     // });
-    //     try {
-    //         const breedTx2 = await zooMedia.connect(owner).breedAnimal(1, token_id_Animal_1, token_id_Hybrid_Animal);
-    //     } catch (e) {
-    //         expect(e.message.includes('Hybrid animals cannot breed.')).to.be.true;
-    //     }
-
-
-    // });
-
-    // it("Should revert when breeding with two hybrids", async() => {
-    //     await addAnimals();
-    //     await addHybrids();
-    //     const token_1 = breedHybrid()
-    //     const token_2 = breedHybrid()
-
-
-    //     let sender
-
-    //     let token_id_hybridEgg
-
-    //     try{
-    //         const breedTx = await zooMedia.connect(owner).breedAnimal(1, token_1, token_2);
-    //         const breedReceipt = await breedTx.wait();
-    //         sender = breedReceipt.events;
-    //         sender.forEach(element => {
-    //             if(element.event == "Breed"){
-    //                 token_id_hybridEgg = element.args["_eggTokenId"]
-    //             }
-    //         });
-
-    //     }catch(err){
-
-    //         expect(err).to.exist
-
-    //     }
-    // });
+    it("Should get the ZooDrop owner", async () => {
+
+        const zooDropOwner: string = await zooMedia.owner();
+
+        expect(zooDropOwner).to.equal(owner.address);
+
+    });
+
+    /**
+     * DROP
+     */
+    it("Should create a new ZooDrop contract with AddDrop event", async () => {
+        const block = await ethers.provider.getBlockNumber();
+        let dropID = await zooMedia.connect(signers[0]).addDrop("test1", 16000, 210);
+        let events = await zooMedia.queryFilter(zooMedia.filters.AddDrop(null,null), block);
+        expect(events.length).eq(1);
+
+        const log = zooMedia.interface.parseLog(events[0]);
+        expect(log.name).to.equal("AddDrop");
+        expect(log.args._dropID.toNumber()).to.equal(1);
+    });
+
+    /**
+     * BUYING EGGS
+     */
+    it("Should buy a basic egg", async() => {
+            await addDrop();
+
+            await zooToken.approve(zooMedia.address, 210)
+
+            const buyEgg = await zooMedia.connect(owner).buyEgg(1);
+
+            const buyEggReceipt = await buyEgg.wait();
+
+            const sender = buyEggReceipt.events;
+
+            let from_add
+            let token_id
+
+            sender.forEach(element => {
+                if(element.event == "BuyEgg"){
+                    from_add = element.args["_from"]
+                    token_id = element.args["_tokenID"]
+                }
+            });
+
+            expect(from_add).to.equal(owner.address);
+            expect(token_id.toNumber()).to.equal(0);
+
+            // add check for types mapping
+            expect(await zooMedia.types(token_id.toNumber())).to.equal(token_id.toNumber());
+
+            // check eggs mapping for new egg
+            let egg = await zooMedia.eggs(token_id.toNumber());
+            expect(egg.eggCreationTime.toNumber()).to.greaterThan(0);
+    });
+
+    it("Should buy multiple basic eggs", async() => {
+
+    });
+
+    it("Should revert when totalSupply of eggs are reaching", async() => {
+
+    });
+
+    it("Should revert when not enough balance", async() => {
+
+    });
+
+    it("Should share bidshare from buy egg to contract owner", async() => {
+
+    });
+
+    /**
+     * HATCHING EGGS
+     */
+    it("Should hatch & burn basic egg", async() => {
+        await addAnimals();
+
+        await zooToken.approve(zooMedia.address, 600)
+
+        const buyEgg = await zooMedia.connect(owner).buyEgg(1);
+
+        const buyEggReceipt = await buyEgg.wait();
+
+        let sender = buyEggReceipt.events;
+
+        let from_add
+        let token_id
+
+        sender.forEach(element => {
+            if(element.event == "Hatch"){
+                from_add = element.args["_from"]
+                token_id = element.args["_tokenID"]
+            }
+        });
+
+        const hatchEgg  = await zooMedia.hatchEgg(1,0)
+
+        const hatchEggReceipt = await hatchEgg.wait();
+
+        sender = hatchEggReceipt.events;
+
+        let from_add2
+        let token_id2
+
+        sender.forEach(element => {
+            if(element.event == "Hatch"){
+                from_add2 = element.args["_from"]
+                token_id2 = element.args["_tokenID"]
+            }
+        });
+
+        expect(from_add2).to.equal(owner.address);
+        expect(token_id2.toNumber()).to.equal(1);
+
+        const newAnimal = await zooMedia.animals(1);
+        expect(newAnimal.name).to.not.equal('');
+    });
+
+    it("Should hatch & burn hybrid egg", async() => {
+
+        // this.timeout(500000000000000);
+        await addAnimals();
+        await addHybrids();
+        const token = await breedHybrid()
+
+        const hatchEgg  = await zooMedia.hatchEgg(1,4)
+
+        const hatchEggReceipt = await hatchEgg.wait();
+
+        let sender = hatchEggReceipt.events;
+
+        let from_add2
+        let token_id2
+
+        sender.forEach(element => {
+            if(element.event == "Hatch"){
+                from_add2 = element.args["_from"]
+                token_id2 = element.args["_tokenID"]
+            }
+        });
+
+        expect(from_add2).to.equal(owner.address);
+        expect(token_id2.toNumber()).to.equal(5);
+
+
+    });
+
+    it("Should revert when hatching egg with invalid tokenid", async() => {
+
+    });
+
+    it("Should revert when egg creation time restriction is not met", async() => {
+
+    });
+
+    /**
+     * BREEDING
+     */
+    it("Should breed a hybrid egg", async() => {
+        await addAnimals();
+
+        await zooToken.approve(zooMedia.address, 600)
+
+        const buyFirstEgg = await zooMedia.connect(owner).buyEgg(1);
+        const buyFirstEggReceipt = await buyFirstEgg.wait();
+
+        let sender = buyFirstEggReceipt.events;
+
+        let from_add
+        let token_id_1
+
+        sender.forEach(element => {
+            if(element.event == "BuyEgg"){
+                from_add = element.args["_from"]
+                token_id_1 = element.args["_tokenID"]
+            }
+        });
+
+
+        const buySecondEgg = await zooMedia.connect(owner).buyEgg(1);
+        const buySecondEggReceipt = await buySecondEgg.wait();
+
+        sender = buySecondEggReceipt.events;
+        let token_id_2
+
+        sender.forEach(element => {
+            if(element.event == "BuyEgg"){
+                from_add = element.args["_from"]
+                token_id_2 = element.args["_tokenID"]
+            }
+        });
+
+
+        const firstHatchedAnimal = await zooMedia.connect(owner).hatchEgg(1, token_id_1);
+        const hatchFirstAnimalReceipt = await firstHatchedAnimal.wait();
+        sender = hatchFirstAnimalReceipt.events;
+
+        let token_id_Animal_1
+
+        sender.forEach(element => {
+            if(element.event == "Hatch"){
+                from_add = element.args["_from"]
+                token_id_Animal_1 = element.args["_tokenID"]
+            }
+        });
+
+
+        let secondHatchedAnimal = await zooMedia.connect(owner).hatchEgg(1, token_id_2);
+        const secondHatchedAnimalReceipt = await secondHatchedAnimal.wait();
+
+        sender = secondHatchedAnimalReceipt.events;
+        let token_id_Animal_2
+        let token_id_hybridEgg
+
+        sender.forEach(element => {
+            if(element.event == "Hatch"){
+                from_add = element.args["_from"]
+                token_id_Animal_2 = element.args["_tokenID"]
+            }
+        });
+
+        const breedTx = await zooMedia.connect(owner).breedAnimal(1, token_id_Animal_1, token_id_Animal_2);
+        const breedReceipt = await breedTx.wait();
+        sender = breedReceipt.events;
+        sender.forEach(element => {
+            if(element.event == "Breed"){
+                token_id_hybridEgg = element.args["_eggTokenId"]
+            }
+        });
+
+        expect(token_id_hybridEgg.toNumber()).to.equal(4);
+
+        const eggType = await zooMedia.connect(owner).types(token_id_hybridEgg);
+        expect(eggType).to.equal(2);
+    });
+
+    it("Should revert when breeding with a hybrid", async() => {
+        await addAnimals();
+        await addHybrids();
+
+        await zooToken.approve(zooMedia.address, 800)
+
+        const buyFirstEgg = await zooMedia.connect(owner).buyEgg(1);
+        const buyFirstEggReceipt = await buyFirstEgg.wait();
+
+        let sender = buyFirstEggReceipt.events;
+
+        let from_add
+        let token_id_1
+
+        sender.forEach(element => {
+            if(element.event == "BuyEgg"){
+                from_add = element.args["_from"]
+                token_id_1 = element.args["_tokenID"]
+            }
+        });
+
+
+        const buySecondEgg = await zooMedia.connect(owner).buyEgg(1);
+        const buySecondEggReceipt = await buySecondEgg.wait();
+
+        sender = buySecondEggReceipt.events;
+        let token_id_2
+
+        sender.forEach(element => {
+            if(element.event == "BuyEgg"){
+                from_add = element.args["_from"]
+                token_id_2 = element.args["_tokenID"]
+            }
+        });
+
+
+        const firstHatchedAnimal = await zooMedia.connect(owner).hatchEgg(1, token_id_1);
+        const hatchFirstAnimalReceipt = await firstHatchedAnimal.wait();
+        sender = hatchFirstAnimalReceipt.events;
+
+        let token_id_Animal_1
+
+        sender.forEach(element => {
+            if(element.event == "Hatch"){
+                from_add = element.args["_from"]
+                token_id_Animal_1 = element.args["_tokenID"]
+            }
+        });
+
+
+        let secondHatchedAnimal = await zooMedia.connect(owner).hatchEgg(1, token_id_2);
+        const secondHatchedAnimalReceipt = await secondHatchedAnimal.wait();
+
+        sender = secondHatchedAnimalReceipt.events;
+        let token_id_Animal_2
+        let token_id_hybridEgg
+
+        sender.forEach(element => {
+            if(element.event == "Hatch"){
+                from_add = element.args["_from"]
+                token_id_Animal_2 = element.args["_tokenID"]
+            }
+        });
+
+        const breedTx = await zooMedia.connect(owner).breedAnimal(1, token_id_Animal_1, token_id_Animal_2);
+        const breedReceipt = await breedTx.wait();
+        sender = breedReceipt.events;
+        sender.forEach(element => {
+            if(element.event == "Breed"){
+                token_id_hybridEgg = element.args["_eggTokenId"]
+            }
+        });
+        // console.log("hybrid egg id: ", token_id_hybridEgg) // id is 4
+
+        const firstHatchedHybridAnimal = await zooMedia.connect(owner).hatchEgg(1, token_id_hybridEgg);
+        const firstHatchedHybridAnimalReceipt = await firstHatchedHybridAnimal.wait();
+        sender = firstHatchedHybridAnimalReceipt.events;
+
+        let token_id_Hybrid_Animal
+
+        sender.forEach(element => {
+            if(element.event == "Hatch"){
+                from_add = element.args["_from"]
+                token_id_Hybrid_Animal = element.args["_tokenID"]
+            }
+        });
+        // console.log("hybrid animal id: ", token_id_Hybrid_Animal)
+
+        expect(token_id_Hybrid_Animal.toNumber()).to.equal(5);
+
+        // const breedTx2 = await zooMedia.connect(owner).breedAnimal(1, token_id_Animal_1, token_id_Hybrid_Animal);
+        // console.log(breedTx2);
+        // const breedReceipt2 = await breedTx2.wait();
+        // sender = breedReceipt2.events;
+        // sender.forEach(element => {
+        //     if(element.event == "Breed"){
+        //         token_id_hybridEgg = element.args["_eggTokenId"]
+        //     }
+        // });
+        try {
+            const breedTx2 = await zooMedia.connect(owner).breedAnimal(1, token_id_Animal_1, token_id_Hybrid_Animal);
+        } catch (e) {
+            expect(e.message.includes('Hybrid animals cannot breed.')).to.be.true;
+        }
+
+
+    });
+
+    it("Should revert when breeding with two hybrids", async() => {
+        await addAnimals();
+        await addHybrids();
+        const token_1 = breedHybrid()
+        const token_2 = breedHybrid()
+
+
+        let sender
+
+        let token_id_hybridEgg
+
+        try{
+            const breedTx = await zooMedia.connect(owner).breedAnimal(1, token_1, token_2);
+            const breedReceipt = await breedTx.wait();
+            sender = breedReceipt.events;
+            sender.forEach(element => {
+                if(element.event == "Breed"){
+                    token_id_hybridEgg = element.args["_eggTokenId"]
+                }
+            });
+
+        }catch(err){
+
+            expect(err).to.exist
+
+        }
+    });
 
 
     /**
@@ -874,7 +870,7 @@
         // TODO increase block number and test yield
         // await ethers.provider.send("evm_setNextBlockTimestamp", [9617249934]);
 
-        const freed = await zooMedia.freeAnimal(1, 1);
+        const freed = await zooMedia.freeAnimal(1);
 
         const freedReceipt = await freed.wait();
 
@@ -896,13 +892,13 @@
 
         expect(from_add).to.equal(owner.address);
         expect(token_id.toNumber()).to.equal(1);
-        // expect(_yield.toNumber()).to.greaterThan(0);
+        expect(_yield.toNumber()).to.greaterThan(0);
 
         const newAnimal = await zooMedia.animals(token_id.toNumber());
         expect(newAnimal.name).to.equal('');
 
-        // const newBalance = await zooToken.balanceOf(owner.address);
-        // expect(newBalance.toNumber()).to.greaterThan(prevBalance);
+        const newBalance = await zooToken.balanceOf(owner.address);
+        expect(newBalance.toNumber()).to.greaterThan(prevBalance.toNumber());
     });
 
     it("Should free a hybrid animal", async () => {
@@ -934,7 +930,7 @@
         // TODO increase block number and test yield
         // await ethers.provider.send("evm_setNextBlockTimestamp", [9617249934]);
 
-        const freed = await zooMedia.freeAnimal(1, 5);
+        const freed = await zooMedia.freeAnimal(5);
 
         const freedReceipt = await freed.wait();
 
@@ -956,12 +952,12 @@
 
         expect(from_add).to.equal(owner.address);
         expect(token_id.toNumber()).to.equal(5);
-        // expect(_yield.toNumber()).to.greaterThan(0);
+        expect(_yield.toNumber()).to.greaterThan(0);
 
         const newAnimal = await zooMedia.animals(token_id.toNumber());
         expect(newAnimal.name).to.equal('');
 
-        // const newBalance = await zooToken.balanceOf(owner.address);
-        // expect(newBalance.toNumber()).to.greaterThan(prevBalance);
+        const newBalance = await zooToken.balanceOf(owner.address);
+        expect(newBalance.toNumber()).to.greaterThan(prevBalance.toNumber());
     });
 })