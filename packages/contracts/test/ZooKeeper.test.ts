--- conflicted
+++ resolved
@@ -1,17 +1,4 @@
 import { ethers } from 'hardhat';
-<<<<<<< HEAD
-import chai, { expect } from "chai";
-import { BigNumber } from 'ethers';
-
-import { ZooMedia } from '../types/ZooMedia';
-import { ZooMedia__factory } from '../types';
-import { Market__factory } from '../types';
-import { ZooToken } from '../types/ZooToken';
-import { ZooFaucet } from '../types/ZooFaucet';
-import { ZooMarket } from '../types/ZooMarket';
-import { ZooKeeper } from '../types/ZooKeeper';
-// import { ZooDrop } from '../types/ZooDrop';
-=======
 import { ZooMedia } from '../types/ZooMedia';
 import { ZooMedia__factory } from '../types';
 import { ZooMarket__factory } from '../types';
@@ -20,26 +7,15 @@
 import { ZooMarket } from '../types/ZooMarket';
 import chai, { expect } from "chai";
 import { BigNumber, Bytes, BytesLike, utils } from 'ethers';
->>>>>>> ffafbe89
 
 let zooToken: any;
 let zooFaucet: any;
 let zooMarket: any;
-<<<<<<< HEAD
-// let zooDrop: any;
-let zooMedia: any;
-let zooKeeper: any;
-let signers: any;
-let mintAmt = 100000000;
-let owner;
-let marketAddress: string;
-=======
 let zooMedia: any;
 let signers: any;
 let mintAmt = 100000000;
 let owner;
 let auctionAddress: string;
->>>>>>> ffafbe89
 let tokenAddress: string;
 
 describe("ZooKeeper", () => {
@@ -66,39 +42,22 @@
 
         owner = signers[0]
 
-<<<<<<< HEAD
-        zooMarket =  (await new Market__factory(owner).deploy()) as ZooMarket;
-=======
         await zooToken.mint(zooFaucet.address, 1000000);
 
         await zooFaucet.buyZoo(owner.address,1000);
 
         zooMarket =  (await new ZooMarket__factory(owner).deploy()) as ZooMarket;
->>>>>>> ffafbe89
         await zooMarket.deployed();
 
-        marketAddress = zooMarket.address;
-
-<<<<<<< HEAD
-        zooMedia = (await new ZooMedia__factory(owner).deploy('ANML', 'CryptoZoo', marketAddress, tokenAddress)) as ZooMedia
-=======
+        auctionAddress = zooMarket.address;
+
         zooMedia = (await new ZooMedia__factory(owner).deploy('ANML', 'CryptoZoo', auctionAddress, zooToken.address)) as ZooMedia
->>>>>>> ffafbe89
         await zooMedia.deployed();
 
         tokenAddress = zooMedia.address;
 
         await zooMarket.configure(tokenAddress);
 
-<<<<<<< HEAD
-        // const zooDropFactory = await ethers.getContractFactory(
-        //     "ZooDrop",
-        //     signers[0]
-        // );
-
-        // zooDrop = (await zooDropFactory.deploy(zooToken.address, zooMedia.address)) as ZooDrop
-        // await zooMedia.deployed();
-=======
     })
 
     async function addAnimals(){
@@ -442,7 +401,6 @@
 
         let secondHatchedAnimal = await zooMedia.connect(owner).hatchEgg(1, token_id_2);
         const secondHatchedAnimalReceipt = await secondHatchedAnimal.wait();
->>>>>>> ffafbe89
 
         sender = secondHatchedAnimalReceipt.events;
         let token_id_Animal_2
