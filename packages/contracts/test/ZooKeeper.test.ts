--- conflicted
+++ resolved
@@ -80,18 +80,10 @@
         await zooKeeper.setTokenURI(1, "hybridEgg", "hybridEgg.tokenURI1");
         await zooKeeper.setMetadataURI(1, "hybridEgg", "hybridEgg.metadataURI1");
 
-<<<<<<< HEAD
-
         await zooKeeper.addAnimal(1, "Pug", 100, "Common", 5500, "test", "test");
         await zooKeeper.addAnimal(1, "Butterfly", 100, "Common", 5500, "test1", "test1");
         await zooKeeper.addAnimal(1, "Kitten", 100, "Common", 5500, "test2", "test2");
         await zooKeeper.addAnimal(1, "Turtle", 100, "Common", 5500, "test3", "test3");
-=======
-        await zooKeeper.addAnimal(1,"Pug", 100, "Common", 5500, "test","test");
-        await zooKeeper.addAnimal(1,"Butterfly", 100, "Common", 5500, "test1","test1");
-        await zooKeeper.addAnimal(1,"Kitten", 100, "Common", 5500, "test2","test2");
-        await zooKeeper.addAnimal(1,"Turtle", 100, "Common", 5500, "test3","test3");
->>>>>>> bbfa0c86
 
         await zooKeeper.addAnimal(1, "Penguin", 100, "Common", 5500, "test4", "test4");
         await zooKeeper.addAnimal(1, "Duckling", 100, "Common", 5500, "test5", "test5");
@@ -457,17 +449,9 @@
      */
     it("Should buy a basic egg", async () => {
         await addDrop();
-<<<<<<< HEAD
         await zooToken.approve(zooKeeper.address, 210)
 
         const buyEgg = await zooKeeper.connect(owner).buyEgg(1);
-=======
-
-        await zooToken.approve(zooMedia.address, 210)
-
-        const buyEgg = await zooMedia.connect(owner).buyEgg(1);
-
->>>>>>> bbfa0c86
         const buyEggReceipt = await buyEgg.wait();
 
         const sender = buyEggReceipt.events;
@@ -476,11 +460,7 @@
         let token_id
 
         sender.forEach(element => {
-<<<<<<< HEAD
             if (element.event == "BuyEgg") {
-=======
-            if (element.event == "BuyEgg"){
->>>>>>> bbfa0c86
                 from_add = element.args["_from"]
                 token_id = element.args["_tokenID"]
             }
@@ -566,12 +546,8 @@
         await addHybrids();
         const token = await breedHybrid()
 
-<<<<<<< HEAD
         const hatchEgg = await zooKeeper.hatchEgg(1, 4)
-=======
-        const hatchEgg  = await zooKeeper.hatchEgg(1,4)
-
->>>>>>> bbfa0c86
+
         const hatchEggReceipt = await hatchEgg.wait();
 
         let sender = hatchEggReceipt.events;
