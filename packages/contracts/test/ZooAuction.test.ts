--- conflicted
+++ resolved
@@ -864,35 +864,6 @@
       });
 
       it("should be callable by the creator", async () => {
-<<<<<<< HEAD
-
-        auctionHouse = auctionHouse.connect(admin);
-
-        await auctionHouse.cancelAuction(0)
-
-        const auctionResult = await auctionHouse.auctions(0);
-
-        expect(auctionResult.amount.toNumber()).to.eq(0);
-
-        expect(auctionResult.duration.toNumber()).to.eq(0);
-
-        expect(auctionResult.firstBidTime.toNumber()).to.eq(0);
-
-        expect(auctionResult.reservePrice.toNumber()).to.eq(0);
-
-        expect(auctionResult.curatorFeePercentage).to.eq(0);
-
-        expect(auctionResult.tokenOwner).to.eq(ethers.constants.AddressZero);
-
-        expect(auctionResult.bidder).to.eq(ethers.constants.AddressZero);
-
-        expect(auctionResult.curator).to.eq(ethers.constants.AddressZero);
-
-        expect(auctionResult.auctionCurrency).to.eq(ethers.constants.AddressZero);
-
-        expect(await media.ownerOf(0)).to.eq(await admin.getAddress());
-
-=======
         // The admin is the "creator" of the auction
         await auctionHouse.connect(admin).cancelAuction(0);
 
@@ -909,7 +880,6 @@
         expect(auctionResult.auctionCurrency).to.eq(ethers.constants.AddressZero);
 
         expect(await media.ownerOf(0)).to.eq(await admin.getAddress());
->>>>>>> 3d6c399f
       });
 
       it("should be callable by the curator", async () => {
