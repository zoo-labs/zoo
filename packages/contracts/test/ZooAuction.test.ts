--- conflicted
+++ resolved
@@ -699,11 +699,7 @@
 
       describe("last minute bid", () => {
         beforeEach(async () => {
-<<<<<<< HEAD
-
-=======
           await token.connect(bidderA).approve(auctionHouse.address, 2000)
->>>>>>> b6f357f3
           const currAuction = await auctionHouse.auctions(0);
           await ethers.provider.send("evm_setNextBlockTimestamp", [
             currAuction.firstBidTime
@@ -713,37 +709,69 @@
           ])
         });
 
-<<<<<<< HEAD
         it("should extend the duration of the bid if inside of the time buffer", async () => {
-          // token.connect(auctionHouse.signer)
-          // await token.approve(auctionHouse.address, 500)
-          // const beforeDuration = (await auctionHouse.auctions(0)).duration;
-          // await auctionHouse.createBid(0, 500);
-
-          // const currAuction = await auctionHouse.auctions(0);
-          // expect(currAuction.duration).to.eq(
-          //   beforeDuration.add(await auctionHouse.timeBuffer()).sub(1)
-          // );
-        });
-=======
-          it("should extend the duration of the bid if inside of the time buffer", async () => {
-            const beforeDuration = (await auctionHouse.auctions(0)).duration;
-            await auctionHouse.connect(bidderA).createBid(0, 500);
-  
+          const beforeDuration = (await auctionHouse.auctions(0)).duration;
+          await auctionHouse.connect(bidderA).createBid(0, 500);
+
+          const currAuction = await auctionHouse.auctions(0);
+          expect(currAuction.duration).to.eq(
+            beforeDuration.add(await auctionHouse.timeBuffer()).sub(10)
+          );
+        });
+
+        it("should emit an AuctionBid event", async () => {
+          const block = await ethers.provider.getBlockNumber();
+          await auctionHouse.createBid(0, TWO_ZOO, {
+            value: TWO_ZOO,
+          });
+          const events = await auctionHouse.queryFilter(
+            auctionHouse.filters.AuctionBid(
+              null,
+              null,
+              null,
+              null,
+              null,
+              null,
+              null
+            ),
+            block
+          );
+          expect(events.length).eq(2);
+          const logDescription = auctionHouse.interface.parseLog(events[1]);
+
+          expect(logDescription.name).to.eq("AuctionBid");
+          expect(logDescription.args.sender).to.eq(await bidderB.getAddress());
+          expect(logDescription.args.value).to.eq(TWO_ZOO);
+          expect(logDescription.args.firstBid).to.eq(false);
+          expect(logDescription.args.extended).to.eq(true);
+        });
+
+        describe("late bid", () => {
+          beforeEach(async () => {
             const currAuction = await auctionHouse.auctions(0);
-            expect(currAuction.duration).to.eq(
-              beforeDuration.add(await auctionHouse.timeBuffer()).sub(10)
-            );
+            await ethers.provider.send("evm_setNextBlockTimestamp", [
+              currAuction.firstBidTime
+                .add(currAuction.duration)
+                .add(1)
+                .toNumber(),
+            ]);
           });
 
           it("should emit an AuctionBid event", async () => {
+
+            token = token.connect(auctionHouse.signer)
+
+            await token.approve(auctionHouse.address, 300)
+
             const block = await ethers.provider.getBlockNumber();
-            await auctionHouse.createBid(0, TWO_ZOO, {
-              value: TWO_ZOO,
+
+            await auctionHouse.createBid(0, 210, {
+              value: 210,
             });
+
+
             const events = await auctionHouse.queryFilter(
               auctionHouse.filters.AuctionBid(
-                null,
                 null,
                 null,
                 null,
@@ -762,6 +790,8 @@
             expect(logDescription.args.firstBid).to.eq(false);
             expect(logDescription.args.extended).to.eq(true);
           });
+        });
+
 
         describe("late bid", () => {
           beforeEach(async () => {
@@ -773,350 +803,300 @@
                 .toNumber(),
             ]);
           });
->>>>>>> b6f357f3
-
-        it("should emit an AuctionBid event", async () => {
-
-          token = token.connect(auctionHouse.signer)
-
-          await token.approve(auctionHouse.address, 300)
-
-          const block = await ethers.provider.getBlockNumber();
-
-          await auctionHouse.createBid(0, 210, {
-            value: 210,
+
+          it("should revert if the bid is placed after expiry", async () => {
+
+            await expect(auctionHouse.createBid(0, 200, { value: 200, }
+            ))
+              .to.be.revertedWith("Auction expired");
+
           });
 
-
-          const events = await auctionHouse.queryFilter(
-            auctionHouse.filters.AuctionBid(
-              null,
-              null,
-              null,
-              null,
-              null,
-              null
-            ),
-            block
-          );
-          expect(events.length).eq(2);
-          const logDescription = auctionHouse.interface.parseLog(events[1]);
-
-          expect(logDescription.name).to.eq("AuctionBid");
-          expect(logDescription.args.sender).to.eq(await bidderB.getAddress());
-          expect(logDescription.args.value).to.eq(TWO_ZOO);
-          expect(logDescription.args.firstBid).to.eq(false);
-          expect(logDescription.args.extended).to.eq(true);
-        });
-      });
-
-
-      describe("late bid", () => {
-        beforeEach(async () => {
-          const currAuction = await auctionHouse.auctions(0);
-          await ethers.provider.send("evm_setNextBlockTimestamp", [
-            currAuction.firstBidTime
-              .add(currAuction.duration)
-              .add(1)
-              .toNumber(),
-          ]);
-        });
-
-        it("should revert if the bid is placed after expiry", async () => {
-
-          await expect(auctionHouse.createBid(0, 200, { value: 200, }
-          ))
-            .to.be.revertedWith("Auction expired");
-
-        });
-
-      });
-    });
-  });
-
-  describe("#cancelAuction", () => {
-    let auctionHouse: ZooAuction;
-    let admin: Signer;
-    let creator: Signer;
-    let curator: Signer;
-    let bidder: Signer;
-
-    beforeEach(async () => {
-      [admin, creator, curator, bidder] = await ethers.getSigners();
-
-      auctionHouse = (await deploy()).connect(creator) as ZooAuction;
-
-      // await mint(media.connect(creator))
-
-      // await approveAuction(media.connect(creator), auctionHouse);
-
-      // await createAuction(
-      //   auctionHouse.connect(creator),
-      //   await curator.getAddress()
-      // );
-
-      // await auctionHouse.connect(curator).setAuctionApproval(0, true);
-    });
-
-    it("should revert if the auction does not exist", async () => {
-
-      // await expect(auctionHouse.cancelAuction(0)).eventually.rejectedWith(
-      //   revert`Auction doesn't exist`
-      // );
-
-    });
-
-    // it("should revert if not called by a creator or curator", async () => {
-    //   await expect(
-    //     auctionHouse.connect(bidder).cancelAuction(0)
-    //   ).eventually.rejectedWith(
-    //     `Can only be called by auction creator or curator`
-    //   );
-    // });
-
-    //   it("should revert if the auction has already begun", async () => {
-    //     await auctionHouse
-    //       .connect(bidder)
-    //       .createBid(0, 200, { value: 200 });
-    //     await expect(auctionHouse.cancelAuction(0)).eventually.rejectedWith(
-    //       revert`Can't cancel an auction once it's begun`
-    //     );
-    //   });
-
-    //   it("should be callable by the creator", async () => {
-    //     await auctionHouse.cancelAuction(0);
-
-    //     const auctionResult = await auctionHouse.auctions(0);
-
-    //     expect(auctionResult.amount.toNumber()).to.eq(0);
-    //     expect(auctionResult.duration.toNumber()).to.eq(0);
-    //     expect(auctionResult.firstBidTime.toNumber()).to.eq(0);
-    //     expect(auctionResult.reservePrice.toNumber()).to.eq(0);
-    //     expect(auctionResult.curatorFeePercentage).to.eq(0);
-    //     expect(auctionResult.tokenOwner).to.eq(ethers.constants.AddressZero);
-    //     expect(auctionResult.bidder).to.eq(ethers.constants.AddressZero);
-    //     expect(auctionResult.curator).to.eq(ethers.constants.AddressZero);
-    //     expect(auctionResult.auctionCurrency).to.eq(ethers.constants.AddressZero);
-
-    //     expect(await media.ownerOf(0)).to.eq(await creator.getAddress());
-    //   });
-
-    //   it("should be callable by the curator", async () => {
-    //     await auctionHouse.connect(curator).cancelAuction(0);
-
-    //     const auctionResult = await auctionHouse.auctions(0);
-
-    //     expect(auctionResult.amount.toNumber()).to.eq(0);
-    //     expect(auctionResult.duration.toNumber()).to.eq(0);
-    //     expect(auctionResult.firstBidTime.toNumber()).to.eq(0);
-    //     expect(auctionResult.reservePrice.toNumber()).to.eq(0);
-    //     expect(auctionResult.curatorFeePercentage).to.eq(0);
-    //     expect(auctionResult.tokenOwner).to.eq(ethers.constants.AddressZero);
-    //     expect(auctionResult.bidder).to.eq(ethers.constants.AddressZero);
-    //     expect(auctionResult.curator).to.eq(ethers.constants.AddressZero);
-    //     expect(auctionResult.auctionCurrency).to.eq(ethers.constants.AddressZero);
-    //     expect(await media.ownerOf(0)).to.eq(await creator.getAddress());
-    //   });
-
-    //   it("should emit an AuctionCanceled event", async () => {
-    //     const block = await ethers.provider.getBlockNumber();
-    //     await auctionHouse.cancelAuction(0);
-    //     const events = await auctionHouse.queryFilter(
-    //       auctionHouse.filters.AuctionCanceled(null, null, null, null),
-    //       block
-    //     );
-    //     expect(events.length).eq(1);
-    //     const logDescription = auctionHouse.interface.parseLog(events[0]);
-
-    //     expect(logDescription.args.tokenId.toNumber()).to.eq(0);
-    //     expect(logDescription.args.tokenOwner).to.eq(await creator.getAddress());
-    //     expect(logDescription.args.tokenContract).to.eq(media.address);
-    //   });
-    // });
-
-    describe("#endAuction", () => {
+        });
+      });
+    });
+
+    describe("#cancelAuction", () => {
       let auctionHouse: ZooAuction;
       let admin: Signer;
       let creator: Signer;
       let curator: Signer;
       let bidder: Signer;
-      let other: Signer;
-      let badBidder: BadBidder;
 
       beforeEach(async () => {
-
-        [admin, creator, curator, bidder, other] = await ethers.getSigners();
-
-        auctionHouse = (await deploy()) as ZooAuction;
-
-        auctionHouse = auctionHouse.connect(creator)
-
-        // await mint(media.connect(creator));
+        [admin, creator, curator, bidder] = await ethers.getSigners();
+
+        auctionHouse = (await deploy()).connect(creator) as ZooAuction;
+
+        // await mint(media.connect(creator))
 
         // await approveAuction(media.connect(creator), auctionHouse);
 
-        // await auctionHouse.setAuctionApproval(1, true)
+        // await createAuction(
+        //   auctionHouse.connect(creator),
+        //   await curator.getAddress()
+        // );
 
         // await auctionHouse.connect(curator).setAuctionApproval(0, true);
-        // badBidder = await deployBidder(auctionHouse.address, media.address);
-      });
-
-      it("should revert if the auction does not exist", async () => {
-
-        await expect(auctionHouse.endAuction(1110)).to.be.revertedWith(
-          "Auction doesn't exist"
-        );
-
-      });
-
-      // it("should revert if the auction has not begun", async () => {
-
-      //   await createAuction(
-      //     auctionHouse.connect(creator),
+      });
+
+      it.only("should revert if the auction does not exist", async () => {
+
+        await expect(auctionHouse.cancelAuction(0)).to.be.rejectedWith("Auction doesn't exist")
+
+      });
+
+      // it("should revert if not called by a creator or curator", async () => {
+      //   await expect(
+      //     auctionHouse.connect(bidder).cancelAuction(0)
+      //   ).eventually.rejectedWith(
+      //     `Can only be called by auction creator or curator`
+      //   );
+      // });
+
+      //   it("should revert if the auction has already begun", async () => {
+      //     await auctionHouse
+      //       .connect(bidder)
+      //       .createBid(0, 200, { value: 200 });
+      //     await expect(auctionHouse.cancelAuction(0)).eventually.rejectedWith(
+      //       revert`Can't cancel an auction once it's begun`
+      //     );
+      //   });
+
+      //   it("should be callable by the creator", async () => {
+      //     await auctionHouse.cancelAuction(0);
+
+      //     const auctionResult = await auctionHouse.auctions(0);
+
+      //     expect(auctionResult.amount.toNumber()).to.eq(0);
+      //     expect(auctionResult.duration.toNumber()).to.eq(0);
+      //     expect(auctionResult.firstBidTime.toNumber()).to.eq(0);
+      //     expect(auctionResult.reservePrice.toNumber()).to.eq(0);
+      //     expect(auctionResult.curatorFeePercentage).to.eq(0);
+      //     expect(auctionResult.tokenOwner).to.eq(ethers.constants.AddressZero);
+      //     expect(auctionResult.bidder).to.eq(ethers.constants.AddressZero);
+      //     expect(auctionResult.curator).to.eq(ethers.constants.AddressZero);
+      //     expect(auctionResult.auctionCurrency).to.eq(ethers.constants.AddressZero);
+
+      //     expect(await media.ownerOf(0)).to.eq(await creator.getAddress());
+      //   });
+
+      //   it("should be callable by the curator", async () => {
+      //     await auctionHouse.connect(curator).cancelAuction(0);
+
+      //     const auctionResult = await auctionHouse.auctions(0);
+
+      //     expect(auctionResult.amount.toNumber()).to.eq(0);
+      //     expect(auctionResult.duration.toNumber()).to.eq(0);
+      //     expect(auctionResult.firstBidTime.toNumber()).to.eq(0);
+      //     expect(auctionResult.reservePrice.toNumber()).to.eq(0);
+      //     expect(auctionResult.curatorFeePercentage).to.eq(0);
+      //     expect(auctionResult.tokenOwner).to.eq(ethers.constants.AddressZero);
+      //     expect(auctionResult.bidder).to.eq(ethers.constants.AddressZero);
+      //     expect(auctionResult.curator).to.eq(ethers.constants.AddressZero);
+      //     expect(auctionResult.auctionCurrency).to.eq(ethers.constants.AddressZero);
+      //     expect(await media.ownerOf(0)).to.eq(await creator.getAddress());
+      //   });
+
+      //   it("should emit an AuctionCanceled event", async () => {
+      //     const block = await ethers.provider.getBlockNumber();
+      //     await auctionHouse.cancelAuction(0);
+      //     const events = await auctionHouse.queryFilter(
+      //       auctionHouse.filters.AuctionCanceled(null, null, null, null),
+      //       block
+      //     );
+      //     expect(events.length).eq(1);
+      //     const logDescription = auctionHouse.interface.parseLog(events[0]);
+
+      //     expect(logDescription.args.tokenId.toNumber()).to.eq(0);
+      //     expect(logDescription.args.tokenOwner).to.eq(await creator.getAddress());
+      //     expect(logDescription.args.tokenContract).to.eq(media.address);
+      //   });
+      // });
+
+      describe("#endAuction", () => {
+        let auctionHouse: ZooAuction;
+        let admin: Signer;
+        let creator: Signer;
+        let curator: Signer;
+        let bidder: Signer;
+        let other: Signer;
+        let badBidder: BadBidder;
+
+        beforeEach(async () => {
+
+          [admin, creator, curator, bidder, other] = await ethers.getSigners();
+
+          auctionHouse = (await deploy()) as ZooAuction;
+
+          auctionHouse = auctionHouse.connect(creator)
+
+          // await mint(media.connect(creator));
+
+          // await approveAuction(media.connect(creator), auctionHouse);
+
+          // await auctionHouse.setAuctionApproval(1, true)
+
+          // await auctionHouse.connect(curator).setAuctionApproval(0, true);
+          // badBidder = await deployBidder(auctionHouse.address, media.address);
+        });
+
+        it("should revert if the auction does not exist", async () => {
+
+          await expect(auctionHouse.endAuction(1110)).to.be.revertedWith(
+            "Auction doesn't exist"
+          );
+
+        });
+
+        // it("should revert if the auction has not begun", async () => {
+
+        //   await createAuction(
+        //     auctionHouse.connect(creator),
+        //     await curator.getAddress()
+        //   );
+        //   await expect(auctionHouse.endAuction(0)).eventually.rejectedWith(
+        //     revert`Auction hasn't begun`
+        //   );
+        // });
+
+        // it("should revert if the auction has not completed", async () => {
+
+        //   // await createAuction(auctionHouse, await curator.getAddress());
+
+
+        //   // await auctionHouse.createBid(0, 200, {
+        //   //   value: 200,
+        //   // });
+
+        //   // await expect(auctionHouse.endAuction(0)).eventually.rejectedWith(
+        //   //   revert`Auction hasn't completed`
+        //   // );
+        // });
+
+        // it("should cancel the auction if the winning bidder is unable to receive NFTs", async () => {
+        //   await badBidder.placeBid(0, TWO_ZOO, { value: TWO_ZOO });
+        //   const endTime =
+        //     (await auctionHouse.auctions(0)).duration.toNumber() +
+        //     (await auctionHouse.auctions(0)).firstBidTime.toNumber();
+        //   await ethers.provider.send("evm_setNextBlockTimestamp", [endTime + 1]);
+
+        //   await auctionHouse.endAuction(0);
+
+        //   expect(await media.ownerOf(0)).to.eq(await creator.getAddress());
+        //   expect(await ethers.provider.getBalance(badBidder.address)).to.eq(
+        //     TWO_ZOO
+        //   );
+      });
+
+      describe("ZOO auction", () => {
+        // beforeEach(async () => {
+
+        //   token = token.connect(auctionHouse.signer)
+
+        //   await token.approve(auctionHouse.address, 200)
+
+        //   await auctionHouse
+        //     .connect(bidderA)
+        //     .createBid(0, 200, { value: 200 });
+
+        //   const endTime =
+        //     (await auctionHouse.auctions(0)).duration.toNumber() +
+        //     (await auctionHouse.auctions(0)).firstBidTime.toNumber();
+        //   await ethers.provider.send("evm_setNextBlockTimestamp", [endTime + 1]);
+
+      });
+
+      // it("should transfer the NFT to the winning bidder", async () => {
+
+      //   await auctionHouse.endAuction(0);
+
+      //   expect(await media.ownerOf(0)).to.eq(await bidderA.getAddress());
+      // });
+
+      // it("should pay the curator their curatorFee percentage", async () => {
+      //   const beforeBalance = await ethers.provider.getBalance(
       //     await curator.getAddress()
       //   );
-      //   await expect(auctionHouse.endAuction(0)).eventually.rejectedWith(
-      //     revert`Auction hasn't begun`
+      //   await auctionHouse.endAuction(0);
+
+      //   const expectedCuratorFee = "42500000000000000";
+
+      //   const curatorBalance = await ethers.provider.getBalance(
+      //     await curator.getAddress()
+      //   );
+      //   await expect(curatorBalance.sub(beforeBalance).toString()).to.eq(
+      //     expectedCuratorFee
       //   );
       // });
 
-      // it("should revert if the auction has not completed", async () => {
-
-      //   // await createAuction(auctionHouse, await curator.getAddress());
-
-
-      //   // await auctionHouse.createBid(0, 200, {
-      //   //   value: 200,
-      //   // });
-
-      //   // await expect(auctionHouse.endAuction(0)).eventually.rejectedWith(
-      //   //   revert`Auction hasn't completed`
-      //   // );
+      // it("should pay the creator the remainder of the winning bid", async () => {
+      //   const beforeBalance = await ethers.provider.getBalance(
+      //     await creator.getAddress()
+      //   );
+      //   await auctionHouse.endAuction(0);
+      //   const expectedProfit = "957500000000000000";
+      //   const creatorBalance = await ethers.provider.getBalance(
+      //     await creator.getAddress()
+      //   );
+      //   const tokenBalance = await token.balanceOf(await creator.getAddress());
+      //   await expect(
+      //     creatorBalance.sub(beforeBalance).add(tokenBalance).toString()
+      //   ).to.eq(expectedProfit);
       // });
 
-      // it("should cancel the auction if the winning bidder is unable to receive NFTs", async () => {
-      //   await badBidder.placeBid(0, TWO_ZOO, { value: TWO_ZOO });
-      //   const endTime =
-      //     (await auctionHouse.auctions(0)).duration.toNumber() +
-      //     (await auctionHouse.auctions(0)).firstBidTime.toNumber();
-      //   await ethers.provider.send("evm_setNextBlockTimestamp", [endTime + 1]);
-
+      // it("should emit an AuctionEnded event", async () => {
+      //   const block = await ethers.provider.getBlockNumber();
+      //   const auctionData = await auctionHouse.auctions(0);
       //   await auctionHouse.endAuction(0);
-
-      //   expect(await media.ownerOf(0)).to.eq(await creator.getAddress());
-      //   expect(await ethers.provider.getBalance(badBidder.address)).to.eq(
-      //     TWO_ZOO
+      //   const events = await auctionHouse.queryFilter(
+      //     auctionHouse.filters.AuctionEnded(
+      //       null,
+      //       null,
+      //       null,
+      //       null,
+      //       null,
+      //       null,
+      //       null,
+      //       null,
+      //       null
+      //     ),
+      //     block
       //   );
-    });
-
-    describe("ZOO auction", () => {
-      // beforeEach(async () => {
-
-      //   token = token.connect(auctionHouse.signer)
-
-      //   await token.approve(auctionHouse.address, 200)
-
-      //   await auctionHouse
-      //     .connect(bidderA)
-      //     .createBid(0, 200, { value: 200 });
-
-      //   const endTime =
-      //     (await auctionHouse.auctions(0)).duration.toNumber() +
-      //     (await auctionHouse.auctions(0)).firstBidTime.toNumber();
-      //   await ethers.provider.send("evm_setNextBlockTimestamp", [endTime + 1]);
-
-    });
-
-    // it("should transfer the NFT to the winning bidder", async () => {
-
-    //   await auctionHouse.endAuction(0);
-
-    //   expect(await media.ownerOf(0)).to.eq(await bidderA.getAddress());
-    // });
-
-    // it("should pay the curator their curatorFee percentage", async () => {
-    //   const beforeBalance = await ethers.provider.getBalance(
-    //     await curator.getAddress()
-    //   );
-    //   await auctionHouse.endAuction(0);
-
-    //   const expectedCuratorFee = "42500000000000000";
-
-    //   const curatorBalance = await ethers.provider.getBalance(
-    //     await curator.getAddress()
-    //   );
-    //   await expect(curatorBalance.sub(beforeBalance).toString()).to.eq(
-    //     expectedCuratorFee
-    //   );
-    // });
-
-    // it("should pay the creator the remainder of the winning bid", async () => {
-    //   const beforeBalance = await ethers.provider.getBalance(
-    //     await creator.getAddress()
-    //   );
-    //   await auctionHouse.endAuction(0);
-    //   const expectedProfit = "957500000000000000";
-    //   const creatorBalance = await ethers.provider.getBalance(
-    //     await creator.getAddress()
-    //   );
-    //   const tokenBalance = await token.balanceOf(await creator.getAddress());
-    //   await expect(
-    //     creatorBalance.sub(beforeBalance).add(tokenBalance).toString()
-    //   ).to.eq(expectedProfit);
-    // });
-
-    // it("should emit an AuctionEnded event", async () => {
-    //   const block = await ethers.provider.getBlockNumber();
-    //   const auctionData = await auctionHouse.auctions(0);
-    //   await auctionHouse.endAuction(0);
-    //   const events = await auctionHouse.queryFilter(
-    //     auctionHouse.filters.AuctionEnded(
-    //       null,
-    //       null,
-    //       null,
-    //       null,
-    //       null,
-    //       null,
-    //       null,
-    //       null,
-    //       null
-    //     ),
-    //     block
-    //   );
-    //   expect(events.length).eq(1);
-    //   const logDescription = auctionHouse.interface.parseLog(events[0]);
-
-    //   expect(logDescription.args.tokenId).to.eq(0);
-    //   expect(logDescription.args.tokenOwner).to.eq(auctionData.tokenOwner);
-    //   expect(logDescription.args.curator).to.eq(auctionData.curator);
-    //   expect(logDescription.args.winner).to.eq(auctionData.bidder);
-    //   expect(logDescription.args.amount.toString()).to.eq(
-    //     "807500000000000000"
-    //   );
-    //   expect(logDescription.args.curatorFee.toString()).to.eq(
-    //     "42500000000000000"
-    //   );
-    //   expect(logDescription.args.auctionCurrency).to.eq(token.address);
-    // });
-
-    // it("should delete the auction", async () => {
-
-    //   await auctionHouse.endAuction(0);
-
-    //   const auctionResult = await auctionHouse.auctions(0);
-
-    //   expect(auctionResult.amount.toNumber()).to.eq(0);
-    //   expect(auctionResult.duration.toNumber()).to.eq(0);
-    //   expect(auctionResult.firstBidTime.toNumber()).to.eq(0);
-    //   expect(auctionResult.reservePrice.toNumber()).to.eq(0);
-    //   expect(auctionResult.curatorFeePercentage).to.eq(0);
-    //   expect(auctionResult.tokenOwner).to.eq(ethers.constants.AddressZero);
-    //   expect(auctionResult.bidder).to.eq(ethers.constants.AddressZero);
-    //   expect(auctionResult.curator).to.eq(ethers.constants.AddressZero);
-    //   expect(auctionResult.auctionCurrency).to.eq(
-    //     ethers.constants.AddressZero
-    //   );
-    // })
-    // });
+      //   expect(events.length).eq(1);
+      //   const logDescription = auctionHouse.interface.parseLog(events[0]);
+
+      //   expect(logDescription.args.tokenId).to.eq(0);
+      //   expect(logDescription.args.tokenOwner).to.eq(auctionData.tokenOwner);
+      //   expect(logDescription.args.curator).to.eq(auctionData.curator);
+      //   expect(logDescription.args.winner).to.eq(auctionData.bidder);
+      //   expect(logDescription.args.amount.toString()).to.eq(
+      //     "807500000000000000"
+      //   );
+      //   expect(logDescription.args.curatorFee.toString()).to.eq(
+      //     "42500000000000000"
+      //   );
+      //   expect(logDescription.args.auctionCurrency).to.eq(token.address);
+      // });
+
+      // it("should delete the auction", async () => {
+
+      //   await auctionHouse.endAuction(0);
+
+      //   const auctionResult = await auctionHouse.auctions(0);
+
+      //   expect(auctionResult.amount.toNumber()).to.eq(0);
+      //   expect(auctionResult.duration.toNumber()).to.eq(0);
+      //   expect(auctionResult.firstBidTime.toNumber()).to.eq(0);
+      //   expect(auctionResult.reservePrice.toNumber()).to.eq(0);
+      //   expect(auctionResult.curatorFeePercentage).to.eq(0);
+      //   expect(auctionResult.tokenOwner).to.eq(ethers.constants.AddressZero);
+      //   expect(auctionResult.bidder).to.eq(ethers.constants.AddressZero);
+      //   expect(auctionResult.curator).to.eq(ethers.constants.AddressZero);
+      //   expect(auctionResult.auctionCurrency).to.eq(
+      //     ethers.constants.AddressZero
+      //   );
+      // })
+    });
   });
 });