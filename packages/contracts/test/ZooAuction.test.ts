import chai, { expect } from "chai";
import asPromised from "chai-as-promised";
// @ts-ignore
import { ethers } from "hardhat";
import { AuctionHouse, ZooMarket, ZooMedia } from "../types";
import { ZooAuction, BadBidder, TestERC721, BadERC721 } from "../types";
import { formatUnits } from "ethers/lib/utils";
import { BigNumber, Contract, Signer } from "ethers";
import {
  approveAuction,
  deployBidder,
  deployOtherNFTs,
  deployZooToken,
  deployZooProtocol,
  mint,
  ONE_ZOO,
  revert,
  TWO_ZOO,
} from "./utils";

import { solidity } from "ethereum-waffle";

chai.use(solidity);

chai.use(asPromised);

describe("ZooAuction", () => {
  let market: ZooMarket;
  let media: ZooMedia;
  let token: Contract;
  let badERC721: BadERC721;
  let testERC721: TestERC721;

  beforeEach(async () => {

    const signers = await ethers.getSigners();


    await ethers.provider.send("hardhat_reset", []);
    const contracts = await deployZooProtocol();
    const nfts = await deployOtherNFTs();
    market = contracts.market;
    media = contracts.media;
    token = await deployZooToken();
    badERC721 = nfts.bad;
    testERC721 = nfts.test;

    for (var i = 0; i < signers.length; i++) {

      await token.mint(
        signers[i].address,
        10000000000
      )
    }


  });

  async function deploy(): Promise<ZooAuction> {
    const ZooAuction = await ethers.getContractFactory("ZooAuction");

    const auctionHouse = await ZooAuction.deploy(media.address, token.address);

    return auctionHouse as ZooAuction;
  }

  async function createAuction(
    auctionHouse: ZooAuction,
    curator: string,
    currency = token.address,
  ) {
    const tokenId = 0;
    const duration = 60 * 60 * 24;
    const reservePrice = 100;

    await auctionHouse.createAuction(
      tokenId,
      media.address,
      duration,
      reservePrice,
      curator,
      5,
      currency
    );
  }

  describe("#constructor", () => {
    it("should be able to deploy", async () => {
      const ZooAuction = await ethers.getContractFactory("ZooAuction");
      const auctionHouse = await ZooAuction.deploy(
        media.address,
        token.address
      );

      expect(await auctionHouse.mediaAddress()).to.eq(
        media.address,
        "incorrect ZooMedia address"
      );
      expect(formatUnits(await auctionHouse.timeBuffer(), 0)).to.eq(
        "900",
        "time buffer should equal 900"
      );
      expect(await auctionHouse.minBidIncrementPercentage()).to.eq(
        5,
        "minBidIncrementPercentage should equal 5%"
      );
    });

    it("should not allow a configuration address that is not the Zora Media Protocol", async () => {
      const ZooAuction = await ethers.getContractFactory("ZooAuction");
      await expect(
        ZooAuction.deploy("0x0000000000000000000000000000000000000000", token.address)
      ).to.be.reverted
    })
  });

  describe("#createAuction", () => {
    let auctionHouse: ZooAuction;
    beforeEach(async () => {
      auctionHouse = await deploy();
      await mint(media);
      await approveAuction(media, auctionHouse);
    });

    it("should revert if the token contract does not support the ERC721 interface", async () => {
      const duration = 60 * 60 * 24;
      const reservePrice = 100

      const [_, curator] = await ethers.getSigners();

      await expect(auctionHouse.createAuction(
        0,
        badERC721.address,
        duration,
        reservePrice,
        curator.address,
        5,
        "0x0000000000000000000000000000000000000000"
      )).to.be.revertedWith('tokenContract does not support ERC721 interface');


    });

    it("should revert if the caller is not approved", async () => {
      const duration = 60 * 60 * 24;
      const reservePrice = 100;
      const [_, curator, __, ___, unapproved] = await ethers.getSigners();
      await expect(
        auctionHouse
          .connect(unapproved)
          .createAuction(
            0,
            media.address,
            duration,
            reservePrice,
            curator.address,
            5,
            "0x0000000000000000000000000000000000000000"
          )).to.be.revertedWith('Caller must be approved or owner for token id')

    });

    it("should revert if the token ID does not exist", async () => {
      const tokenId = 999;
      const duration = 60 * 60 * 24;
      const reservePrice = 100;
      const owner = await media.ownerOf(0);
      const [admin, curator] = await ethers.getSigners();

      await expect(
        auctionHouse
          .connect(admin)
          .createAuction(
            tokenId,
            media.address,
            duration,
            reservePrice,
            curator.address,
            5,
            "0x0000000000000000000000000000000000000000"
          )
      ).to.be.revertedWith('ERC721: owner query for nonexistent token');
    });

    it("should revert if the curator fee percentage is >= 100", async () => {
      const duration = 60 * 60 * 24;
      const reservePrice = 100;
      const owner = await media.ownerOf(0);
      const [_, curator] = await ethers.getSigners();

      await expect(
        auctionHouse.createAuction(
          0,
          media.address,
          duration,
          reservePrice,
          curator.address,
          100,
          "0x0000000000000000000000000000000000000000"
        )
      ).to.be.revertedWith('curatorFeePercentage must be less than 100');

    });

    it("should create an auction", async () => {
      const owner = await media.ownerOf(0);
      const [_, expectedCurator] = await ethers.getSigners();
      await createAuction(auctionHouse, await expectedCurator.getAddress());

      const createdAuction = await auctionHouse.auctions(0);

      expect(createdAuction.duration).to.eq(24 * 60 * 60);
      expect(createdAuction.reservePrice).to.eq(
        100
      );
      expect(createdAuction.curatorFeePercentage).to.eq(5);
      expect(createdAuction.tokenOwner).to.eq(owner);
      expect(createdAuction.curator).to.eq(expectedCurator.address);
      expect(createdAuction.approved).to.eq(false);
    });

    it("should be automatically approved if the creator is the curator", async () => {
      const owner = await media.ownerOf(0);
      await createAuction(auctionHouse, owner);

      const createdAuction = await auctionHouse.auctions(0);

      expect(createdAuction.approved).to.eq(true);
    });

    it("should be automatically approved if the creator is the Zero Address", async () => {
      await createAuction(auctionHouse, ethers.constants.AddressZero);

      const createdAuction = await auctionHouse.auctions(0);

      expect(createdAuction.approved).to.eq(true);
    });

    it("should emit an AuctionCreated event", async () => {
      const owner = await media.ownerOf(0);
      const [_, expectedCurator] = await ethers.getSigners();

      const block = await ethers.provider.getBlockNumber();
      await createAuction(auctionHouse, await expectedCurator.getAddress());
      const currAuction = await auctionHouse.auctions(0);
      const events = await auctionHouse.queryFilter(
        auctionHouse.filters.AuctionCreated(
          null,
          null,
          null,
          null,
          null,
          null,
          null,
          null,
          null
        ),
        block
      );
      expect(events.length).eq(1);
      const logDescription = auctionHouse.interface.parseLog(events[0]);
      expect(logDescription.name).to.eq("AuctionCreated");
      expect(logDescription.args.duration).to.eq(currAuction.duration);
      expect(logDescription.args.reservePrice).to.eq(currAuction.reservePrice);
      expect(logDescription.args.tokenOwner).to.eq(currAuction.tokenOwner);
      expect(logDescription.args.curator).to.eq(currAuction.curator);
      expect(logDescription.args.curatorFeePercentage).to.eq(
        currAuction.curatorFeePercentage
      );
      expect(logDescription.args.auctionCurrency).to.eq(
        token.address
      );
    });
  });

  describe("#setAuctionApproval", () => {
    let auctionHouse: ZooAuction;
    let admin: Signer;
    let curator: Signer;
    let bidder: Signer;

    beforeEach(async () => {
      [admin, curator, bidder] = await ethers.getSigners();
      auctionHouse = (await deploy()).connect(curator) as ZooAuction;
      await mint(media);
      await approveAuction(media, auctionHouse);
      await createAuction(
        auctionHouse.connect(admin),
        await curator.getAddress()
      );
    });

    it("should revert if the auctionHouse does not exist", async () => {
      await expect(
        auctionHouse.setAuctionApproval(1, true)
      ).to.be.revertedWith("Auction doesn't exist")
    });

    it("should revert if not called by the curator", async () => {
      await expect(
        auctionHouse.connect(admin).setAuctionApproval(0, true)
      ).to.be.revertedWith("Must be auction curator");
    });

    it("should revert if the auction has already started", async () => {

      token = token.connect(bidder)

      await token.approve(auctionHouse.address, 100);

      await auctionHouse.setAuctionApproval(0, true);

      await auctionHouse
        .connect(bidder)
        .createBid(0, 100);

      await expect(
        auctionHouse.setAuctionApproval(0, false)
      ).to.be.revertedWith('Auction has already started');

    });

    it("should set the auction as approved", async () => {
      await auctionHouse.setAuctionApproval(0, true);

      expect((await auctionHouse.auctions(0)).approved).to.eq(true);
    });

    it("should emit an AuctionApproved event", async () => {
      const block = await ethers.provider.getBlockNumber();
      await auctionHouse.setAuctionApproval(0, true);
      const events = await auctionHouse.queryFilter(
        auctionHouse.filters.AuctionApprovalUpdated(null, null, null, null),
        block
      );
      expect(events.length).eq(1);
      const logDescription = auctionHouse.interface.parseLog(events[0]);

      expect(logDescription.args.approved).to.eq(true);
    });
  });

  describe("#setAuctionReservePrice", () => {
    let auctionHouse: ZooAuction;
    let admin: Signer;
    let creator: Signer;
    let curator: Signer;
    let bidder: Signer;

    beforeEach(async () => {
      [admin, creator, curator, bidder] = await ethers.getSigners();
      auctionHouse = (await deploy()).connect(curator) as ZooAuction;
      await mint(media.connect(creator));
      await approveAuction(
        media.connect(creator),
        auctionHouse.connect(creator)
      );
      await createAuction(
        auctionHouse.connect(creator),
        await curator.getAddress()
      );
    });

    it("should revert if the auctionHouse does not exist", async () => {
      await expect(
        auctionHouse.setAuctionReservePrice(1, TWO_ZOO)
      ).to.be.revertedWith("Auction doesn't exist");
    });

    it("should revert if not called by the curator or owner", async () => {
      await expect(
        auctionHouse.connect(admin).setAuctionReservePrice(0, TWO_ZOO)
      ).to.be.revertedWith("Must be auction curator or token owner");
    });

    it("should revert if the auction has already started", async () => {

      token = token.connect(bidder)

      await token.approve(auctionHouse.address, 200)

      await auctionHouse.setAuctionReservePrice(0, 200);

      await auctionHouse.setAuctionApproval(0, true);

      await auctionHouse
        .connect(bidder)
        .createBid(0, 200, { value: 200 });

      await expect(
        auctionHouse.setAuctionReservePrice(0, 200)
      ).to.be.revertedWith("Auction has already started")
    });

    it("should set the auction reserve price when called by the curator", async () => {
      await auctionHouse.setAuctionReservePrice(0, TWO_ZOO);

      expect((await auctionHouse.auctions(0)).reservePrice).to.eq(TWO_ZOO);
    });

    it("should set the auction reserve price when called by the token owner", async () => {
      await auctionHouse.connect(creator).setAuctionReservePrice(0, TWO_ZOO);

      expect((await auctionHouse.auctions(0)).reservePrice).to.eq(TWO_ZOO);
    });

    it("should emit an AuctionReservePriceUpdated event", async () => {
      const block = await ethers.provider.getBlockNumber();
      await auctionHouse.setAuctionReservePrice(0, TWO_ZOO);
      const events = await auctionHouse.queryFilter(
        auctionHouse.filters.AuctionReservePriceUpdated(null, null, null, null),
        block
      );
      expect(events.length).eq(1);
      const logDescription = auctionHouse.interface.parseLog(events[0]);

      expect(logDescription.args.reservePrice).to.eq(TWO_ZOO);
    });
  });

  describe("#createBid", () => {
    let auctionHouse: ZooAuction;
    let admin: Signer;
    let curator: Signer;
    let bidderA: Signer;
    let bidderB: Signer;

    beforeEach(async () => {
      [admin, curator, bidderA, bidderB] = await ethers.getSigners();
      auctionHouse = (await (await deploy()).connect(bidderA)) as ZooAuction;
      await mint(media);
      await approveAuction(media, auctionHouse);
      await createAuction(
        auctionHouse.connect(admin),
        await curator.getAddress()
      );
      await auctionHouse.connect(curator).setAuctionApproval(0, true);
    });

    it("should revert if the specified auction does not exist", async () => {
      await expect(
        auctionHouse.createBid(11111, 200)
      ).to.be.revertedWith("Auction doesn't exist")
    });

    it("should revert if the specified auction is not approved", async () => {
      await auctionHouse.connect(curator).setAuctionApproval(0, false);
      await expect(
        auctionHouse.createBid(0, 200, { value: 200 })
      ).to.be.revertedWith("Auction must be approved by curator")
    });

    it("should revert if the bid is less than the reserve price", async () => {
      await expect(
        auctionHouse.createBid(0, 0, { value: 0 })
      ).to.be.revertedWith("Must send at least reservePrice")
    });

    // it("should revert if the bid is invalid for share splitting", async () => {
    //   token = token.connect(auctionHouse.signer)

    //   await token.approve(auctionHouse.address, 200)

    //   await expect(
    //     auctionHouse.createBid(0, 200)
    //   )//.to.be.revertedWith("Bid invalid for share splitting");
    // });

    describe("#first bid", () => {

      it("should set the first bid time", async () => {

        token = token.connect(auctionHouse.signer);

        await token.approve(auctionHouse.address, 200)

        await ethers.provider.send("evm_setNextBlockTimestamp", [9617249934]);

        await auctionHouse.createBid(0, 100, {
          value: 100,
        });

        expect((await auctionHouse.auctions(0)).firstBidTime).to.eq(9617249934);

      });

      it("should store the transferred ZOO", async () => {

        token = token.connect(auctionHouse.signer)

        await token.approve(auctionHouse.address, 200)

        await auctionHouse.createBid(0, 200)

        const balanceAfterBid = await token.balanceOf(auctionHouse.address)

        expect(balanceAfterBid).to.eq(200);
      });

      it("should not update the auction's duration", async () => {

        token = token.connect(auctionHouse.signer)

        await token.approve(auctionHouse.address, 200)

        const beforeDuration = (await auctionHouse.auctions(0)).duration;

        await auctionHouse.createBid(0, 200)

        const afterDuration = (await auctionHouse.auctions(0)).duration;

        expect(beforeDuration).to.eq(afterDuration);
      });

      it("should store the bidder's information", async () => {

        token = token.connect(auctionHouse.signer)

        await token.approve(auctionHouse.address, 200)

        await auctionHouse.createBid(0, 200);

        const currAuction = await auctionHouse.auctions(0);

        expect(currAuction.bidder).to.eq(await bidderA.getAddress());

        expect(currAuction.amount).to.eq(200);
      });

      it("should emit an AuctionBid event", async () => {

        const block = await ethers.provider.getBlockNumber();

        token = token.connect(auctionHouse.signer)

        await token.approve(auctionHouse.address, 200)

        await auctionHouse.createBid(0, 200, {
          value: 200,
        });
        const events = await auctionHouse.queryFilter(
          auctionHouse.filters.AuctionBid(
            null,
            null,
            null,
            null,
            null,
            null,
            null
          ),
          block
        );
        expect(events.length).eq(1);
        const logDescription = auctionHouse.interface.parseLog(events[0]);

        expect(logDescription.name).to.eq("AuctionBid");
        expect(logDescription.args.auctionId).to.eq(0);
        expect(logDescription.args.sender).to.eq(await bidderA.getAddress());
        expect(logDescription.args.value).to.eq(200);
        expect(logDescription.args.firstBid).to.eq(true);
        expect(logDescription.args.extended).to.eq(false);
      });
    });

    describe("second bid", () => {
      beforeEach(async () => {

        token = token.connect(bidderA)

        await token.approve(auctionHouse.address, 300)

        auctionHouse = auctionHouse.connect(bidderB) as ZooAuction;

        await auctionHouse
          .connect(bidderA)
          .createBid(0, 200, { value: 200 });
      });

      it("should revert if the bid is smaller than the last bid + minBid", async () => {

        await expect(
          auctionHouse.createBid(0, 202, {
            value: 202,
          })
        ).to.be.revertedWith('Must send more than last bid by minBidIncrementPercentage amount');

      });

      it("should refund the previous bid", async () => {

        token = token.connect(auctionHouse.signer)

        await token.approve(auctionHouse.address, 300)

        const beforeBalance = await ethers.provider.getBalance(
          await bidderA.getAddress()
        );

        const beforeBidAmount = (await auctionHouse.auctions(0)).amount;
        await auctionHouse.createBid(0, 250, {
          value: 250,
        });

        const afterBalance = await ethers.provider.getBalance(
          await bidderA.getAddress()
        );

        expect(afterBalance).to.eq(beforeBalance)
      });

      it("should not update the firstBidTime", async () => {

        token = token.connect(auctionHouse.signer)

        await token.approve(auctionHouse.address, 500)

        const firstBidTime = (await auctionHouse.auctions(0)).firstBidTime;

        await auctionHouse.createBid(0, 300, {
          value: 300,
        });

        expect((await auctionHouse.auctions(0)).firstBidTime).to.eq(
          firstBidTime
        );
      });

      it("should transfer the bid to the contract and store it as ZOO", async () => {

        token = token.connect(auctionHouse.signer)

        await token.approve(auctionHouse.address, 500)

        await auctionHouse.createBid(0, 300, {
          value: 300,
        });

        expect(await token.balanceOf(auctionHouse.address)).to.eq(300);
      });

      it("should update the stored bid information", async () => {

        token = token.connect(auctionHouse.signer);

        await token.approve(auctionHouse.address, 500);

        await auctionHouse.createBid(0, 300, {
          value: 300,
        });

        const currAuction = await auctionHouse.auctions(0);

        expect(currAuction.amount).to.eq(300);
        expect(currAuction.bidder).to.eq(await bidderB.getAddress());
      });

      it("should not extend the duration of the bid if outside of the time buffer", async () => {

        token = token.connect(auctionHouse.signer);

        await token.approve(auctionHouse.address, 500);

        const beforeDuration = (await auctionHouse.auctions(0)).duration;

        await auctionHouse.createBid(0, 300, {
          value: 300,
        });

        const afterDuration = (await auctionHouse.auctions(0)).duration;

        expect(beforeDuration).to.eq(afterDuration);
      });

      it("should emit an AuctionBid event", async () => {

        token = token.connect(auctionHouse.signer);

        await token.approve(auctionHouse.address, 500);

        const block = await ethers.provider.getBlockNumber();

        const createBidTx = await auctionHouse.createBid(0, 300, {
          value: 300,
        });

        const createBidReceipt = await createBidTx.wait();

        expect(createBidReceipt.events[3].event).to.eq("AuctionBid");

        expect(createBidReceipt.events[3].args.sender).to.eq(await bidderB.getAddress());

        expect(parseInt(createBidReceipt.events[3].args.value._hex)).to.eq(300);

        expect(createBidReceipt.events[3].args.firstBid).to.eq(false);

        expect(createBidReceipt.events[3].args.extended).to.eq(false);

      });

      describe("last minute bid", () => {
        beforeEach(async () => {
          await token.connect(bidderA).approve(auctionHouse.address, 2000)
          const currAuction = await auctionHouse.auctions(0);
          await ethers.provider.send("evm_setNextBlockTimestamp", [
            currAuction.firstBidTime
              .add(currAuction.duration)
              .sub(10)
              .toNumber(),
          ])
        });

<<<<<<< HEAD
        // it("should extend the duration of the bid if inside of the time buffer", async () => {
        //   token.connect(auctionHouse.signer)
        //   await token.approve(auctionHouse.address, 500)
        //   const beforeDuration = (await auctionHouse.auctions(0)).duration;
        //   await auctionHouse.createBid(0, 500);

        //   const currAuction = await auctionHouse.auctions(0);
        //   expect(currAuction.duration).to.eq(
        //     beforeDuration.add(await auctionHouse.timeBuffer()).sub(1)
        //   );
        // });
        //       it("should emit an AuctionBid event", async () => {
        //         const block = await ethers.provider.getBlockNumber();
        //         await auctionHouse.createBid(0, TWO_ZOO, {
        //           value: TWO_ZOO,
        //         });
        //         const events = await auctionHouse.queryFilter(
        //           auctionHouse.filters.AuctionBid(
        //             null,
        //             null,
        //             null,
        //             null,
        //             null,
        //             null,
        //             null
        //           ),
        //           block
        //         );
        //         expect(events.length).eq(2);
        //         const logDescription = auctionHouse.interface.parseLog(events[1]);

        //         expect(logDescription.name).to.eq("AuctionBid");
        //         expect(logDescription.args.sender).to.eq(await bidderB.getAddress());
        //         expect(logDescription.args.value).to.eq(TWO_ZOO);
        //         expect(logDescription.args.firstBid).to.eq(false);
        //         expect(logDescription.args.extended).to.eq(true);
        //       });
        //     });
=======
          it("should extend the duration of the bid if inside of the time buffer", async () => {
            const beforeDuration = (await auctionHouse.auctions(0)).duration;
            await auctionHouse.connect(bidderA).createBid(0, 500);
  
            const currAuction = await auctionHouse.auctions(0);
            expect(currAuction.duration).to.eq(
              beforeDuration.add(await auctionHouse.timeBuffer()).sub(10)
            );
          });

          it("should emit an AuctionBid event", async () => {
            const block = await ethers.provider.getBlockNumber();
            await auctionHouse.createBid(0, TWO_ZOO, {
              value: TWO_ZOO,
            });
            const events = await auctionHouse.queryFilter(
              auctionHouse.filters.AuctionBid(
                null,
                null,
                null,
                null,
                null,
                null,
                null
              ),
              block
            );
            expect(events.length).eq(2);
            const logDescription = auctionHouse.interface.parseLog(events[1]);

            expect(logDescription.name).to.eq("AuctionBid");
            expect(logDescription.args.sender).to.eq(await bidderB.getAddress());
            expect(logDescription.args.value).to.eq(TWO_ZOO);
            expect(logDescription.args.firstBid).to.eq(false);
            expect(logDescription.args.extended).to.eq(true);
          });

>>>>>>> 78bb3eb5
        describe("late bid", () => {
          beforeEach(async () => {
            const currAuction = await auctionHouse.auctions(0);
            await ethers.provider.send("evm_setNextBlockTimestamp", [
              currAuction.firstBidTime
                .add(currAuction.duration)
                .add(1)
                .toNumber(),
            ]);
          });

          it("should revert if the bid is placed after expiry", async () => {

            await expect(auctionHouse.createBid(0, 200, { value: 200, }
            ))
              .to.be.revertedWith("Auction expired");

          });

        });
      });
    });

    describe("#cancelAuction", () => {
      let auctionHouse: ZooAuction;
      let admin: Signer;
      let creator: Signer;
      let curator: Signer;
      let bidder: Signer;

      beforeEach(async () => {
        [admin, creator, curator, bidder] = await ethers.getSigners();

        auctionHouse = (await deploy()).connect(creator) as ZooAuction;

        // await mint(media.connect(creator))

        // await approveAuction(media.connect(creator), auctionHouse);

        // await createAuction(
        //   auctionHouse.connect(creator),
        //   await curator.getAddress()
        // );

        // await auctionHouse.connect(curator).setAuctionApproval(0, true);
      });

      it("should revert if the auction does not exist", async () => {

        // await expect(auctionHouse.cancelAuction(0)).eventually.rejectedWith(
        //   revert`Auction doesn't exist`
        // );

      });

      // it("should revert if not called by a creator or curator", async () => {
      //   await expect(
      //     auctionHouse.connect(bidder).cancelAuction(0)
      //   ).eventually.rejectedWith(
      //     `Can only be called by auction creator or curator`
      //   );
      // });

      //   it("should revert if the auction has already begun", async () => {
      //     await auctionHouse
      //       .connect(bidder)
      //       .createBid(0, 200, { value: 200 });
      //     await expect(auctionHouse.cancelAuction(0)).eventually.rejectedWith(
      //       revert`Can't cancel an auction once it's begun`
      //     );
      //   });

      //   it("should be callable by the creator", async () => {
      //     await auctionHouse.cancelAuction(0);

      //     const auctionResult = await auctionHouse.auctions(0);

      //     expect(auctionResult.amount.toNumber()).to.eq(0);
      //     expect(auctionResult.duration.toNumber()).to.eq(0);
      //     expect(auctionResult.firstBidTime.toNumber()).to.eq(0);
      //     expect(auctionResult.reservePrice.toNumber()).to.eq(0);
      //     expect(auctionResult.curatorFeePercentage).to.eq(0);
      //     expect(auctionResult.tokenOwner).to.eq(ethers.constants.AddressZero);
      //     expect(auctionResult.bidder).to.eq(ethers.constants.AddressZero);
      //     expect(auctionResult.curator).to.eq(ethers.constants.AddressZero);
      //     expect(auctionResult.auctionCurrency).to.eq(ethers.constants.AddressZero);

      //     expect(await media.ownerOf(0)).to.eq(await creator.getAddress());
      //   });

      //   it("should be callable by the curator", async () => {
      //     await auctionHouse.connect(curator).cancelAuction(0);

      //     const auctionResult = await auctionHouse.auctions(0);

      //     expect(auctionResult.amount.toNumber()).to.eq(0);
      //     expect(auctionResult.duration.toNumber()).to.eq(0);
      //     expect(auctionResult.firstBidTime.toNumber()).to.eq(0);
      //     expect(auctionResult.reservePrice.toNumber()).to.eq(0);
      //     expect(auctionResult.curatorFeePercentage).to.eq(0);
      //     expect(auctionResult.tokenOwner).to.eq(ethers.constants.AddressZero);
      //     expect(auctionResult.bidder).to.eq(ethers.constants.AddressZero);
      //     expect(auctionResult.curator).to.eq(ethers.constants.AddressZero);
      //     expect(auctionResult.auctionCurrency).to.eq(ethers.constants.AddressZero);
      //     expect(await media.ownerOf(0)).to.eq(await creator.getAddress());
      //   });

      //   it("should emit an AuctionCanceled event", async () => {
      //     const block = await ethers.provider.getBlockNumber();
      //     await auctionHouse.cancelAuction(0);
      //     const events = await auctionHouse.queryFilter(
      //       auctionHouse.filters.AuctionCanceled(null, null, null, null),
      //       block
      //     );
      //     expect(events.length).eq(1);
      //     const logDescription = auctionHouse.interface.parseLog(events[0]);

      //     expect(logDescription.args.tokenId.toNumber()).to.eq(0);
      //     expect(logDescription.args.tokenOwner).to.eq(await creator.getAddress());
      //     expect(logDescription.args.tokenContract).to.eq(media.address);
      //   });
      // });

      describe("#endAuction", () => {
        let auctionHouse: ZooAuction;
        let admin: Signer;
        let creator: Signer;
        let curator: Signer;
        let bidder: Signer;
        let other: Signer;
        let badBidder: BadBidder;

        beforeEach(async () => {

          [admin, creator, curator, bidder, other] = await ethers.getSigners();

          auctionHouse = (await deploy()) as ZooAuction;

          auctionHouse = auctionHouse.connect(creator)

          // await mint(media.connect(creator));

          // await approveAuction(media.connect(creator), auctionHouse);

          // await auctionHouse.setAuctionApproval(1, true)

          // await auctionHouse.connect(curator).setAuctionApproval(0, true);
          // badBidder = await deployBidder(auctionHouse.address, media.address);
        });

        it("should revert if the auction does not exist", async () => {

          await expect(auctionHouse.endAuction(1110)).to.be.revertedWith(
            "Auction doesn't exist"
          );

        });

        // it("should revert if the auction has not begun", async () => {

        //   await createAuction(
        //     auctionHouse.connect(creator),
        //     await curator.getAddress()
        //   );
        //   await expect(auctionHouse.endAuction(0)).eventually.rejectedWith(
        //     revert`Auction hasn't begun`
        //   );
        // });

        // it("should revert if the auction has not completed", async () => {

        //   // await createAuction(auctionHouse, await curator.getAddress());


        //   // await auctionHouse.createBid(0, 200, {
        //   //   value: 200,
        //   // });

        //   // await expect(auctionHouse.endAuction(0)).eventually.rejectedWith(
        //   //   revert`Auction hasn't completed`
        //   // );
        // });

        // it("should cancel the auction if the winning bidder is unable to receive NFTs", async () => {
        //   await badBidder.placeBid(0, TWO_ZOO, { value: TWO_ZOO });
        //   const endTime =
        //     (await auctionHouse.auctions(0)).duration.toNumber() +
        //     (await auctionHouse.auctions(0)).firstBidTime.toNumber();
        //   await ethers.provider.send("evm_setNextBlockTimestamp", [endTime + 1]);

        //   await auctionHouse.endAuction(0);

        //   expect(await media.ownerOf(0)).to.eq(await creator.getAddress());
        //   expect(await ethers.provider.getBalance(badBidder.address)).to.eq(
        //     TWO_ZOO
        //   );
      });

      describe("ZOO auction", () => {
        // beforeEach(async () => {

        //   token = token.connect(auctionHouse.signer)

        //   await token.approve(auctionHouse.address, 200)

        //   await auctionHouse
        //     .connect(bidderA)
        //     .createBid(0, 200, { value: 200 });

        //   const endTime =
        //     (await auctionHouse.auctions(0)).duration.toNumber() +
        //     (await auctionHouse.auctions(0)).firstBidTime.toNumber();
        //   await ethers.provider.send("evm_setNextBlockTimestamp", [endTime + 1]);

      });

      // it("should transfer the NFT to the winning bidder", async () => {

      //   await auctionHouse.endAuction(0);

      //   expect(await media.ownerOf(0)).to.eq(await bidderA.getAddress());
      // });

      // it("should pay the curator their curatorFee percentage", async () => {
      //   const beforeBalance = await ethers.provider.getBalance(
      //     await curator.getAddress()
      //   );
      //   await auctionHouse.endAuction(0);

      //   const expectedCuratorFee = "42500000000000000";

      //   const curatorBalance = await ethers.provider.getBalance(
      //     await curator.getAddress()
      //   );
      //   await expect(curatorBalance.sub(beforeBalance).toString()).to.eq(
      //     expectedCuratorFee
      //   );
      // });

      // it("should pay the creator the remainder of the winning bid", async () => {
      //   const beforeBalance = await ethers.provider.getBalance(
      //     await creator.getAddress()
      //   );
      //   await auctionHouse.endAuction(0);
      //   const expectedProfit = "957500000000000000";
      //   const creatorBalance = await ethers.provider.getBalance(
      //     await creator.getAddress()
      //   );
      //   const tokenBalance = await token.balanceOf(await creator.getAddress());
      //   await expect(
      //     creatorBalance.sub(beforeBalance).add(tokenBalance).toString()
      //   ).to.eq(expectedProfit);
      // });

      // it("should emit an AuctionEnded event", async () => {
      //   const block = await ethers.provider.getBlockNumber();
      //   const auctionData = await auctionHouse.auctions(0);
      //   await auctionHouse.endAuction(0);
      //   const events = await auctionHouse.queryFilter(
      //     auctionHouse.filters.AuctionEnded(
      //       null,
      //       null,
      //       null,
      //       null,
      //       null,
      //       null,
      //       null,
      //       null,
      //       null
      //     ),
      //     block
      //   );
      //   expect(events.length).eq(1);
      //   const logDescription = auctionHouse.interface.parseLog(events[0]);

      //   expect(logDescription.args.tokenId).to.eq(0);
      //   expect(logDescription.args.tokenOwner).to.eq(auctionData.tokenOwner);
      //   expect(logDescription.args.curator).to.eq(auctionData.curator);
      //   expect(logDescription.args.winner).to.eq(auctionData.bidder);
      //   expect(logDescription.args.amount.toString()).to.eq(
      //     "807500000000000000"
      //   );
      //   expect(logDescription.args.curatorFee.toString()).to.eq(
      //     "42500000000000000"
      //   );
      //   expect(logDescription.args.auctionCurrency).to.eq(token.address);
      // });

      // it("should delete the auction", async () => {

      //   await auctionHouse.endAuction(0);

      //   const auctionResult = await auctionHouse.auctions(0);

      //   expect(auctionResult.amount.toNumber()).to.eq(0);
      //   expect(auctionResult.duration.toNumber()).to.eq(0);
      //   expect(auctionResult.firstBidTime.toNumber()).to.eq(0);
      //   expect(auctionResult.reservePrice.toNumber()).to.eq(0);
      //   expect(auctionResult.curatorFeePercentage).to.eq(0);
      //   expect(auctionResult.tokenOwner).to.eq(ethers.constants.AddressZero);
      //   expect(auctionResult.bidder).to.eq(ethers.constants.AddressZero);
      //   expect(auctionResult.curator).to.eq(ethers.constants.AddressZero);
      //   expect(auctionResult.auctionCurrency).to.eq(
      //     ethers.constants.AddressZero
      //   );
      // })
    });
  });
});<|MERGE_RESOLUTION|>--- conflicted
+++ resolved
@@ -709,46 +709,6 @@
           ])
         });
 
-<<<<<<< HEAD
-        // it("should extend the duration of the bid if inside of the time buffer", async () => {
-        //   token.connect(auctionHouse.signer)
-        //   await token.approve(auctionHouse.address, 500)
-        //   const beforeDuration = (await auctionHouse.auctions(0)).duration;
-        //   await auctionHouse.createBid(0, 500);
-
-        //   const currAuction = await auctionHouse.auctions(0);
-        //   expect(currAuction.duration).to.eq(
-        //     beforeDuration.add(await auctionHouse.timeBuffer()).sub(1)
-        //   );
-        // });
-        //       it("should emit an AuctionBid event", async () => {
-        //         const block = await ethers.provider.getBlockNumber();
-        //         await auctionHouse.createBid(0, TWO_ZOO, {
-        //           value: TWO_ZOO,
-        //         });
-        //         const events = await auctionHouse.queryFilter(
-        //           auctionHouse.filters.AuctionBid(
-        //             null,
-        //             null,
-        //             null,
-        //             null,
-        //             null,
-        //             null,
-        //             null
-        //           ),
-        //           block
-        //         );
-        //         expect(events.length).eq(2);
-        //         const logDescription = auctionHouse.interface.parseLog(events[1]);
-
-        //         expect(logDescription.name).to.eq("AuctionBid");
-        //         expect(logDescription.args.sender).to.eq(await bidderB.getAddress());
-        //         expect(logDescription.args.value).to.eq(TWO_ZOO);
-        //         expect(logDescription.args.firstBid).to.eq(false);
-        //         expect(logDescription.args.extended).to.eq(true);
-        //       });
-        //     });
-=======
           it("should extend the duration of the bid if inside of the time buffer", async () => {
             const beforeDuration = (await auctionHouse.auctions(0)).duration;
             await auctionHouse.connect(bidderA).createBid(0, 500);
@@ -786,7 +746,6 @@
             expect(logDescription.args.extended).to.eq(true);
           });
 
->>>>>>> 78bb3eb5
         describe("late bid", () => {
           beforeEach(async () => {
             const currAuction = await auctionHouse.auctions(0);
