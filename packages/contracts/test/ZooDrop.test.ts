--- conflicted
+++ resolved
@@ -27,11 +27,7 @@
 
         const ZooDrop = await ethers.getContractFactory('ZooDrop', owner);
 
-<<<<<<< HEAD
-        zooDrop = await ZooDrop.deploy("test", 16000, 210);
-=======
         zooDrop = await ZooDrop.deploy('Gen1', 16000, 210);
->>>>>>> 9def0d95
 
         await zooDrop.deployed();
     })
@@ -48,7 +44,7 @@
         Adding Animals
     */
     it("Should add an Animal", async () => {
-        await zooDrop.addAnimal("Pug", 100, "Common", 5500, 1, "test","test");
+        await zooDrop.addAnimal("Pug", 100, "Common", 5500, "test","test");
 
         const Animal = await zooDrop.animals("Pug");
 
@@ -73,7 +69,7 @@
     it("Should revert when adding a animal not as owner", async() => {
         zooDrop = zooDrop.connect(signers[1]);
         try {
-            const tx = await zooDrop.addAnimal("Pug", 100, "Common", 5500, 1, "test","test");
+            const tx = await zooDrop.addAnimal("Pug", 100, "Common", 5500, "test","test");
         } catch (e) {
             expect(e.message.includes('Ownable: caller is not the owner')).to.be.true;
         }
