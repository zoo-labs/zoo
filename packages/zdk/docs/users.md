--- conflicted
+++ resolved
@@ -3,12 +3,8 @@
 See the below example usage of `getZooProfiles`, which queries the Zoo profile information of a batch of ETH addresses (up to 100).
 
 ```typescript
-<<<<<<< HEAD
-import { getZooProfiles } from '@cryptozoo/zdk'
-=======
 import { getZooProfiles } from '@zoolabs/zdk'
 
->>>>>>> 7a9b7003
 ;(async () => {
   const addresses = [
     '0xBE7eb2a7A9C949322F6CCAA1c857FC227fB14CEd',
