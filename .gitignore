--- conflicted
+++ resolved
@@ -20,10 +20,7 @@
 /node_modules
 /.pnp
 .pnp.js
-<<<<<<< HEAD
-=======
 .pnp.cjs
->>>>>>> 160c658a
 .yarn
 
 # testing
